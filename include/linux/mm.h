--- conflicted
+++ resolved
@@ -557,9 +557,9 @@
 struct vm_operations_struct {
 	void (*open)(struct vm_area_struct * area);
 	void (*close)(struct vm_area_struct * area);
-<<<<<<< HEAD
-	int (*split)(struct vm_area_struct * area, unsigned long addr);
-	int (*mremap)(struct vm_area_struct * area);
+	/* Called any time before splitting to check if it's allowed */
+	int (*may_split)(struct vm_area_struct *area, unsigned long addr);
+	int (*mremap)(struct vm_area_struct *area, unsigned long flags);
 	/*
 	 * Called by mprotect() to make driver-specific permission
 	 * checks before mprotect() is finalised.   The VMA must not
@@ -567,11 +567,6 @@
 	 */
 	int (*mprotect)(struct vm_area_struct *vma, unsigned long start,
 			unsigned long end, unsigned long newflags);
-=======
-	/* Called any time before splitting to check if it's allowed */
-	int (*may_split)(struct vm_area_struct *area, unsigned long addr);
-	int (*mremap)(struct vm_area_struct *area, unsigned long flags);
->>>>>>> dfefd226
 	vm_fault_t (*fault)(struct vm_fault *vmf);
 	vm_fault_t (*huge_fault)(struct vm_fault *vmf,
 			enum page_entry_size pe_size);
