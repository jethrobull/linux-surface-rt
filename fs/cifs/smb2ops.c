--- conflicted
+++ resolved
@@ -745,10 +745,7 @@
 
 	oparms = (struct cifs_open_parms) {
 		.tcon = tcon,
-<<<<<<< HEAD
-=======
 		.path = "",
->>>>>>> 8455cbb2
 		.desired_access = FILE_READ_ATTRIBUTES,
 		.disposition = FILE_OPEN,
 		.create_options = cifs_create_options(cifs_sb, 0),
@@ -792,10 +789,7 @@
 
 	oparms = (struct cifs_open_parms) {
 		.tcon = tcon,
-<<<<<<< HEAD
-=======
 		.path = "",
->>>>>>> 8455cbb2
 		.desired_access = FILE_READ_ATTRIBUTES,
 		.disposition = FILE_OPEN,
 		.create_options = cifs_create_options(cifs_sb, 0),
@@ -843,10 +837,7 @@
 
 	oparms = (struct cifs_open_parms) {
 		.tcon = tcon,
-<<<<<<< HEAD
-=======
 		.path = full_path,
->>>>>>> 8455cbb2
 		.desired_access = FILE_READ_ATTRIBUTES,
 		.disposition = FILE_OPEN,
 		.create_options = cifs_create_options(cifs_sb, 0),
@@ -1131,10 +1122,7 @@
 
 	oparms = (struct cifs_open_parms) {
 		.tcon = tcon,
-<<<<<<< HEAD
-=======
 		.path = path,
->>>>>>> 8455cbb2
 		.desired_access = FILE_WRITE_EA,
 		.disposition = FILE_OPEN,
 		.create_options = cifs_create_options(cifs_sb, 0),
@@ -2126,10 +2114,7 @@
 	tcon = cifs_sb_master_tcon(cifs_sb);
 	oparms = (struct cifs_open_parms) {
 		.tcon = tcon,
-<<<<<<< HEAD
-=======
 		.path = path,
->>>>>>> 8455cbb2
 		.desired_access = FILE_READ_ATTRIBUTES | FILE_READ_DATA,
 		.disposition = FILE_OPEN,
 		.create_options = cifs_create_options(cifs_sb, 0),
@@ -2202,10 +2187,7 @@
 
 	oparms = (struct cifs_open_parms) {
 		.tcon = tcon,
-<<<<<<< HEAD
-=======
 		.path = path,
->>>>>>> 8455cbb2
 		.desired_access = FILE_READ_ATTRIBUTES | FILE_READ_DATA,
 		.disposition = FILE_OPEN,
 		.create_options = cifs_create_options(cifs_sb, 0),
@@ -2538,10 +2520,7 @@
 
 	oparms = (struct cifs_open_parms) {
 		.tcon = tcon,
-<<<<<<< HEAD
-=======
 		.path = path,
->>>>>>> 8455cbb2
 		.desired_access = desired_access,
 		.disposition = FILE_OPEN,
 		.create_options = cifs_create_options(cifs_sb, 0),
@@ -2676,10 +2655,7 @@
 
 	oparms = (struct cifs_open_parms) {
 		.tcon = tcon,
-<<<<<<< HEAD
-=======
 		.path = "",
->>>>>>> 8455cbb2
 		.desired_access = FILE_READ_ATTRIBUTES,
 		.disposition = FILE_OPEN,
 		.create_options = cifs_create_options(cifs_sb, 0),
@@ -2974,10 +2950,7 @@
 
 	oparms = (struct cifs_open_parms) {
 		.tcon = tcon,
-<<<<<<< HEAD
-=======
 		.path = full_path,
->>>>>>> 8455cbb2
 		.desired_access = FILE_READ_ATTRIBUTES,
 		.disposition = FILE_OPEN,
 		.create_options = cifs_create_options(cifs_sb, create_options),
@@ -3118,10 +3091,7 @@
 
 	oparms = (struct cifs_open_parms) {
 		.tcon = tcon,
-<<<<<<< HEAD
-=======
 		.path = full_path,
->>>>>>> 8455cbb2
 		.desired_access = FILE_READ_ATTRIBUTES,
 		.disposition = FILE_OPEN,
 		.create_options = cifs_create_options(cifs_sb, OPEN_REPARSE_POINT),
@@ -3262,10 +3232,7 @@
 
 	oparms = (struct cifs_open_parms) {
 		.tcon = tcon,
-<<<<<<< HEAD
-=======
 		.path = path,
->>>>>>> 8455cbb2
 		.desired_access = READ_CONTROL,
 		.disposition = FILE_OPEN,
 		/*
@@ -4563,7 +4530,6 @@
 
 		if (size > 0) {
 			unsigned int npages = DIV_ROUND_UP(size, PAGE_SIZE);
-<<<<<<< HEAD
 
 			for (j = 0; j < npages; j++) {
 				void *o;
@@ -4582,26 +4548,6 @@
 
 				xa_set_mark(buffer, j, XA_MARK_0);
 
-=======
-
-			for (j = 0; j < npages; j++) {
-				void *o;
-
-				rc = -ENOMEM;
-				page = alloc_page(GFP_KERNEL|__GFP_HIGHMEM);
-				if (!page)
-					goto err_free;
-				page->index = j;
-				o = xa_store(buffer, j, page, GFP_KERNEL);
-				if (xa_is_err(o)) {
-					rc = xa_err(o);
-					put_page(page);
-					goto err_free;
-				}
-
-				xa_set_mark(buffer, j, XA_MARK_0);
-
->>>>>>> 8455cbb2
 				seg = min_t(size_t, size - copied, PAGE_SIZE);
 				if (copy_page_from_iter(page, 0, seg, &old->rq_iter) != seg) {
 					rc = -EFAULT;
