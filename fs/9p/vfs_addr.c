--- conflicted
+++ resolved
@@ -73,11 +73,7 @@
 		BUG_ON(!fid);
 	}
 
-<<<<<<< HEAD
-	refcount_inc(&fid->count);
-=======
 	p9_fid_get(fid);
->>>>>>> 7365df19
 	rreq->netfs_priv = fid;
 	return 0;
 }
