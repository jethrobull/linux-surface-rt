/* internal AFS stuff
 *
 * Copyright (C) 2002, 2007 Red Hat, Inc. All Rights Reserved.
 * Written by David Howells (dhowells@redhat.com)
 *
 * This program is free software; you can redistribute it and/or
 * modify it under the terms of the GNU General Public License
 * as published by the Free Software Foundation; either version
 * 2 of the License, or (at your option) any later version.
 */

#include <linux/compiler.h>
#include <linux/kernel.h>
#include <linux/ktime.h>
#include <linux/fs.h>
#include <linux/pagemap.h>
#include <linux/rxrpc.h>
#include <linux/key.h>
#include <linux/workqueue.h>
#include <linux/sched.h>
#include <linux/fscache.h>
#include <linux/backing-dev.h>
#include <linux/uuid.h>
#include <net/net_namespace.h>
#include <net/af_rxrpc.h>

#include "afs.h"
#include "afs_vl.h"

#define AFS_CELL_MAX_ADDRS 15

struct pagevec;
struct afs_call;

struct afs_mount_params {
	bool			rwpath;		/* T if the parent should be considered R/W */
	bool			force;		/* T to force cell type */
	bool			autocell;	/* T if set auto mount operation */
	bool			dyn_root;	/* T if dynamic root */
	afs_voltype_t		type;		/* type of volume requested */
	int			volnamesz;	/* size of volume name */
	const char		*volname;	/* name of volume to mount */
	struct afs_net		*net;		/* Network namespace in effect */
	struct afs_cell		*cell;		/* cell in which to find volume */
	struct afs_volume	*volume;	/* volume record */
	struct key		*key;		/* key to use for secure mounting */
};

struct afs_iget_data {
	struct afs_fid		fid;
	struct afs_volume	*volume;	/* volume on which resides */
};

enum afs_call_state {
	AFS_CALL_CL_REQUESTING,		/* Client: Request is being sent */
	AFS_CALL_CL_AWAIT_REPLY,	/* Client: Awaiting reply */
	AFS_CALL_CL_PROC_REPLY,		/* Client: rxrpc call complete; processing reply */
	AFS_CALL_SV_AWAIT_OP_ID,	/* Server: Awaiting op ID */
	AFS_CALL_SV_AWAIT_REQUEST,	/* Server: Awaiting request data */
	AFS_CALL_SV_REPLYING,		/* Server: Replying */
	AFS_CALL_SV_AWAIT_ACK,		/* Server: Awaiting final ACK */
	AFS_CALL_COMPLETE,		/* Completed or failed */
};

/*
 * List of server addresses.
 */
struct afs_addr_list {
	struct rcu_head		rcu;		/* Must be first */
	refcount_t		usage;
	u32			version;	/* Version */
	unsigned short		nr_addrs;
	unsigned short		index;		/* Address currently in use */
	unsigned short		nr_ipv4;	/* Number of IPv4 addresses */
	unsigned long		probed;		/* Mask of servers that have been probed */
	unsigned long		yfs;		/* Mask of servers that are YFS */
	struct sockaddr_rxrpc	addrs[];
};

/*
 * a record of an in-progress RxRPC call
 */
struct afs_call {
	const struct afs_call_type *type;	/* type of call */
	wait_queue_head_t	waitq;		/* processes awaiting completion */
	struct work_struct	async_work;	/* async I/O processor */
	struct work_struct	work;		/* actual work processor */
	struct rxrpc_call	*rxcall;	/* RxRPC call handle */
	struct key		*key;		/* security for this call */
	struct afs_net		*net;		/* The network namespace */
	struct afs_server	*cm_server;	/* Server affected by incoming CM call */
	struct afs_cb_interest	*cbi;		/* Callback interest for server used */
	void			*request;	/* request data (first part) */
	struct address_space	*mapping;	/* Pages being written from */
	void			*buffer;	/* reply receive buffer */
	void			*reply[4];	/* Where to put the reply */
	pgoff_t			first;		/* first page in mapping to deal with */
	pgoff_t			last;		/* last page in mapping to deal with */
	size_t			offset;		/* offset into received data store */
	atomic_t		usage;
	enum afs_call_state	state;
	spinlock_t		state_lock;
	int			error;		/* error code */
	u32			abort_code;	/* Remote abort ID or 0 */
	unsigned		request_size;	/* size of request data */
	unsigned		reply_max;	/* maximum size of reply */
	unsigned		first_offset;	/* offset into mapping[first] */
	unsigned int		cb_break;	/* cb_break + cb_s_break before the call */
	union {
		unsigned	last_to;	/* amount of mapping[last] */
		unsigned	count2;		/* count used in unmarshalling */
	};
	unsigned char		unmarshall;	/* unmarshalling phase */
	bool			incoming;	/* T if incoming call */
	bool			send_pages;	/* T if data from mapping should be sent */
	bool			need_attention;	/* T if RxRPC poked us */
	bool			async;		/* T if asynchronous */
	bool			ret_reply0;	/* T if should return reply[0] on success */
	bool			upgrade;	/* T to request service upgrade */
	u16			service_id;	/* Actual service ID (after upgrade) */
	u32			operation_ID;	/* operation ID for an incoming call */
	u32			count;		/* count for use in unmarshalling */
	__be32			tmp;		/* place to extract temporary data */
	afs_dataversion_t	store_version;	/* updated version expected from store */
};

struct afs_call_type {
	const char *name;
	unsigned int op; /* Really enum afs_fs_operation */

	/* deliver request or reply data to an call
	 * - returning an error will cause the call to be aborted
	 */
	int (*deliver)(struct afs_call *call);

	/* clean up a call */
	void (*destructor)(struct afs_call *call);

	/* Work function */
	void (*work)(struct work_struct *work);
};

/*
 * Key available for writeback on a file.
 */
struct afs_wb_key {
	refcount_t		usage;
	struct key		*key;
	struct list_head	vnode_link;	/* Link in vnode->wb_keys */
};

/*
 * AFS open file information record.  Pointed to by file->private_data.
 */
struct afs_file {
	struct key		*key;		/* The key this file was opened with */
	struct afs_wb_key	*wb;		/* Writeback key record for this file */
};

static inline struct key *afs_file_key(struct file *file)
{
	struct afs_file *af = file->private_data;

	return af->key;
}

/*
 * Record of an outstanding read operation on a vnode.
 */
struct afs_read {
	loff_t			pos;		/* Where to start reading */
	loff_t			len;		/* How much we're asking for */
	loff_t			actual_len;	/* How much we're actually getting */
	loff_t			remain;		/* Amount remaining */
	atomic_t		usage;
	unsigned int		index;		/* Which page we're reading into */
	unsigned int		nr_pages;
	void (*page_done)(struct afs_call *, struct afs_read *);
	struct page		*pages[];
};

/*
 * AFS superblock private data
 * - there's one superblock per volume
 */
struct afs_super_info {
	struct afs_net		*net;		/* Network namespace */
	struct afs_cell		*cell;		/* The cell in which the volume resides */
	struct afs_volume	*volume;	/* volume record */
<<<<<<< HEAD
=======
	bool			dyn_root;	/* True if dynamic root */
>>>>>>> 661e50bc
};

static inline struct afs_super_info *AFS_FS_S(struct super_block *sb)
{
	return sb->s_fs_info;
}

extern struct file_system_type afs_fs_type;

/*
 * AFS network namespace record.
 */
struct afs_net {
	struct afs_uuid		uuid;
	bool			live;		/* F if this namespace is being removed */

	/* AF_RXRPC I/O stuff */
	struct socket		*socket;
	struct afs_call		*spare_incoming_call;
	struct work_struct	charge_preallocation_work;
	struct mutex		socket_mutex;
	atomic_t		nr_outstanding_calls;
	atomic_t		nr_superblocks;

	/* Cell database */
	struct rb_root		cells;
	struct afs_cell		*ws_cell;
	struct work_struct	cells_manager;
	struct timer_list	cells_timer;
	atomic_t		cells_outstanding;
	seqlock_t		cells_lock;

	spinlock_t		proc_cells_lock;
	struct list_head	proc_cells;

	/* Known servers.  Theoretically each fileserver can only be in one
	 * cell, but in practice, people create aliases and subsets and there's
	 * no easy way to distinguish them.
	 */
	seqlock_t		fs_lock;	/* For fs_servers */
	struct rb_root		fs_servers;	/* afs_server (by server UUID or address) */
	struct list_head	fs_updates;	/* afs_server (by update_at) */
	struct hlist_head	fs_proc;	/* procfs servers list */

	struct hlist_head	fs_addresses4;	/* afs_server (by lowest IPv4 addr) */
	struct hlist_head	fs_addresses6;	/* afs_server (by lowest IPv6 addr) */
	seqlock_t		fs_addr_lock;	/* For fs_addresses[46] */

	struct work_struct	fs_manager;
	struct timer_list	fs_timer;
	atomic_t		servers_outstanding;

	/* File locking renewal management */
	struct mutex		lock_manager_mutex;

	/* Misc */
	struct proc_dir_entry	*proc_afs;		/* /proc/net/afs directory */
};

extern struct afs_net __afs_net;// Dummy AFS network namespace; TODO: replace with real netns

enum afs_cell_state {
	AFS_CELL_UNSET,
	AFS_CELL_ACTIVATING,
	AFS_CELL_ACTIVE,
	AFS_CELL_DEACTIVATING,
	AFS_CELL_INACTIVE,
	AFS_CELL_FAILED,
};

/*
 * AFS cell record.
 *
 * This is a tricky concept to get right as it is possible to create aliases
 * simply by pointing AFSDB/SRV records for two names at the same set of VL
 * servers; it is also possible to do things like setting up two sets of VL
 * servers, one of which provides a superset of the volumes provided by the
 * other (for internal/external division, for example).
 *
 * Cells only exist in the sense that (a) a cell's name maps to a set of VL
 * servers and (b) a cell's name is used by the client to select the key to use
 * for authentication and encryption.  The cell name is not typically used in
 * the protocol.
 *
 * There is no easy way to determine if two cells are aliases or one is a
 * subset of another.
 */
struct afs_cell {
	union {
		struct rcu_head	rcu;
		struct rb_node	net_node;	/* Node in net->cells */
	};
	struct afs_net		*net;
	struct key		*anonymous_key;	/* anonymous user key for this cell */
	struct work_struct	manager;	/* Manager for init/deinit/dns */
	struct list_head	proc_link;	/* /proc cell list link */
#ifdef CONFIG_AFS_FSCACHE
	struct fscache_cookie	*cache;		/* caching cookie */
#endif
	time64_t		dns_expiry;	/* Time AFSDB/SRV record expires */
	time64_t		last_inactive;	/* Time of last drop of usage count */
	atomic_t		usage;
	unsigned long		flags;
#define AFS_CELL_FL_NOT_READY	0		/* The cell record is not ready for use */
#define AFS_CELL_FL_NO_GC	1		/* The cell was added manually, don't auto-gc */
#define AFS_CELL_FL_NOT_FOUND	2		/* Permanent DNS error */
#define AFS_CELL_FL_DNS_FAIL	3		/* Failed to access DNS */
#define AFS_CELL_FL_NO_LOOKUP_YET 4		/* Not completed first DNS lookup yet */
	enum afs_cell_state	state;
	short			error;

	/* Active fileserver interaction state. */
	struct list_head	proc_volumes;	/* procfs volume list */
	rwlock_t		proc_lock;

	/* VL server list. */
	rwlock_t		vl_addrs_lock;	/* Lock on vl_addrs */
	struct afs_addr_list	__rcu *vl_addrs; /* List of VL servers */
	u8			name_len;	/* Length of name */
	char			name[64 + 1];	/* Cell name, case-flattened and NUL-padded */
};

/*
 * Cached VLDB entry.
 *
 * This is pointed to by cell->vldb_entries, indexed by name.
 */
struct afs_vldb_entry {
	afs_volid_t		vid[3];		/* Volume IDs for R/W, R/O and Bak volumes */

	unsigned long		flags;
#define AFS_VLDB_HAS_RW		0		/* - R/W volume exists */
#define AFS_VLDB_HAS_RO		1		/* - R/O volume exists */
#define AFS_VLDB_HAS_BAK	2		/* - Backup volume exists */
#define AFS_VLDB_QUERY_VALID	3		/* - Record is valid */
#define AFS_VLDB_QUERY_ERROR	4		/* - VL server returned error */

	uuid_t			fs_server[AFS_NMAXNSERVERS];
	u8			fs_mask[AFS_NMAXNSERVERS];
#define AFS_VOL_VTM_RW	0x01 /* R/W version of the volume is available (on this server) */
#define AFS_VOL_VTM_RO	0x02 /* R/O version of the volume is available (on this server) */
#define AFS_VOL_VTM_BAK	0x04 /* backup version of the volume is available (on this server) */
	short			error;
	u8			nr_servers;	/* Number of server records */
	u8			name_len;
	u8			name[AFS_MAXVOLNAME + 1]; /* NUL-padded volume name */
};

/*
 * Record of fileserver with which we're actively communicating.
 */
struct afs_server {
	struct rcu_head		rcu;
	union {
		uuid_t		uuid;		/* Server ID */
		struct afs_uuid	_uuid;
	};

	struct afs_addr_list	__rcu *addresses;
	struct rb_node		uuid_rb;	/* Link in net->servers */
	struct hlist_node	addr4_link;	/* Link in net->fs_addresses4 */
	struct hlist_node	addr6_link;	/* Link in net->fs_addresses6 */
	struct hlist_node	proc_link;	/* Link in net->fs_proc */
	struct afs_server	*gc_next;	/* Next server in manager's list */
	time64_t		put_time;	/* Time at which last put */
	time64_t		update_at;	/* Time at which to next update the record */
	unsigned long		flags;
#define AFS_SERVER_FL_NEW	0		/* New server, don't inc cb_s_break */
#define AFS_SERVER_FL_NOT_READY	1		/* The record is not ready for use */
#define AFS_SERVER_FL_NOT_FOUND	2		/* VL server says no such server */
#define AFS_SERVER_FL_VL_FAIL	3		/* Failed to access VL server */
#define AFS_SERVER_FL_UPDATING	4
#define AFS_SERVER_FL_PROBED	5		/* The fileserver has been probed */
#define AFS_SERVER_FL_PROBING	6		/* Fileserver is being probed */
	atomic_t		usage;
	u32			addr_version;	/* Address list version */

	/* file service access */
	rwlock_t		fs_lock;	/* access lock */

	/* callback promise management */
	struct list_head	cb_interests;	/* List of superblocks using this server */
	unsigned		cb_s_break;	/* Break-everything counter. */
	rwlock_t		cb_break_lock;	/* Volume finding lock */
};

/*
 * Interest by a superblock on a server.
 */
struct afs_cb_interest {
	struct list_head	cb_link;	/* Link in server->cb_interests */
	struct afs_server	*server;	/* Server on which this interest resides */
	struct super_block	*sb;		/* Superblock on which inodes reside */
	afs_volid_t		vid;		/* Volume ID to match */
	refcount_t		usage;
};

/*
 * Replaceable server list.
 */
struct afs_server_entry {
	struct afs_server	*server;
	struct afs_cb_interest	*cb_interest;
};

struct afs_server_list {
	refcount_t		usage;
	unsigned short		nr_servers;
	unsigned short		index;		/* Server currently in use */
	unsigned short		vnovol_mask;	/* Servers to be skipped due to VNOVOL */
	unsigned int		seq;		/* Set to ->servers_seq when installed */
	struct afs_server_entry	servers[];
};

/*
 * Live AFS volume management.
 */
struct afs_volume {
	afs_volid_t		vid;		/* volume ID */
	atomic_t		usage;
	time64_t		update_at;	/* Time at which to next update */
	struct afs_cell		*cell;		/* Cell to which belongs (pins ref) */
	struct list_head	proc_link;	/* Link in cell->vl_proc */
	unsigned long		flags;
#define AFS_VOLUME_NEEDS_UPDATE	0	/* - T if an update needs performing */
#define AFS_VOLUME_UPDATING	1	/* - T if an update is in progress */
#define AFS_VOLUME_WAIT		2	/* - T if users must wait for update */
#define AFS_VOLUME_DELETED	3	/* - T if volume appears deleted */
#define AFS_VOLUME_OFFLINE	4	/* - T if volume offline notice given */
#define AFS_VOLUME_BUSY		5	/* - T if volume busy notice given */
#ifdef CONFIG_AFS_FSCACHE
	struct fscache_cookie	*cache;		/* caching cookie */
#endif
	struct afs_server_list	*servers;	/* List of servers on which volume resides */
	rwlock_t		servers_lock;	/* Lock for ->servers */
	unsigned int		servers_seq;	/* Incremented each time ->servers changes */

	afs_voltype_t		type;		/* type of volume */
	short			error;
	char			type_force;	/* force volume type (suppress R/O -> R/W) */
	u8			name_len;
	u8			name[AFS_MAXVOLNAME + 1]; /* NUL-padded volume name */
};

enum afs_lock_state {
	AFS_VNODE_LOCK_NONE,		/* The vnode has no lock on the server */
	AFS_VNODE_LOCK_WAITING_FOR_CB,	/* We're waiting for the server to break the callback */
	AFS_VNODE_LOCK_SETTING,		/* We're asking the server for a lock */
	AFS_VNODE_LOCK_GRANTED,		/* We have a lock on the server */
	AFS_VNODE_LOCK_EXTENDING,	/* We're extending a lock on the server */
	AFS_VNODE_LOCK_NEED_UNLOCK,	/* We need to unlock on the server */
	AFS_VNODE_LOCK_UNLOCKING,	/* We're telling the server to unlock */
};

/*
 * AFS inode private data.
 *
 * Note that afs_alloc_inode() *must* reset anything that could incorrectly
 * leak from one inode to another.
 */
struct afs_vnode {
	struct inode		vfs_inode;	/* the VFS's inode record */

	struct afs_volume	*volume;	/* volume on which vnode resides */
	struct afs_fid		fid;		/* the file identifier for this inode */
	struct afs_file_status	status;		/* AFS status info for this file */
#ifdef CONFIG_AFS_FSCACHE
	struct fscache_cookie	*cache;		/* caching cookie */
#endif
	struct afs_permits	*permit_cache;	/* cache of permits so far obtained */
	struct mutex		io_lock;	/* Lock for serialising I/O on this mutex */
	struct mutex		validate_lock;	/* lock for validating this vnode */
	spinlock_t		wb_lock;	/* lock for wb_keys */
	spinlock_t		lock;		/* waitqueue/flags lock */
	unsigned long		flags;
#define AFS_VNODE_CB_PROMISED	0		/* Set if vnode has a callback promise */
#define AFS_VNODE_UNSET		1		/* set if vnode attributes not yet set */
#define AFS_VNODE_DIR_MODIFIED	2		/* set if dir vnode's data modified */
#define AFS_VNODE_ZAP_DATA	3		/* set if vnode's data should be invalidated */
#define AFS_VNODE_DELETED	4		/* set if vnode deleted on server */
#define AFS_VNODE_MOUNTPOINT	5		/* set if vnode is a mountpoint symlink */
#define AFS_VNODE_AUTOCELL	6		/* set if Vnode is an auto mount point */
#define AFS_VNODE_PSEUDODIR	7 		/* set if Vnode is a pseudo directory */

	struct list_head	wb_keys;	/* List of keys available for writeback */
	struct list_head	pending_locks;	/* locks waiting to be granted */
	struct list_head	granted_locks;	/* locks granted on this file */
	struct delayed_work	lock_work;	/* work to be done in locking */
	struct key		*lock_key;	/* Key to be used in lock ops */
	enum afs_lock_state	lock_state : 8;
	afs_lock_type_t		lock_type : 8;

	/* outstanding callback notification on this file */
	struct afs_cb_interest	*cb_interest;	/* Server on which this resides */
	unsigned int		cb_s_break;	/* Mass break counter on ->server */
	unsigned int		cb_break;	/* Break counter on vnode */
	seqlock_t		cb_lock;	/* Lock for ->cb_interest, ->status, ->cb_*break */

	time64_t		cb_expires_at;	/* time at which callback expires */
	unsigned		cb_version;	/* callback version */
	afs_callback_type_t	cb_type;	/* type of callback */
};

/*
 * cached security record for one user's attempt to access a vnode
 */
struct afs_permit {
	struct key		*key;		/* RxRPC ticket holding a security context */
	afs_access_t		access;		/* CallerAccess value for this key */
};

/*
 * Immutable cache of CallerAccess records from attempts to access vnodes.
 * These may be shared between multiple vnodes.
 */
struct afs_permits {
	struct rcu_head		rcu;
	struct hlist_node	hash_node;	/* Link in hash */
	unsigned long		h;		/* Hash value for this permit list */
	refcount_t		usage;
	unsigned short		nr_permits;	/* Number of records */
	bool			invalidated;	/* Invalidated due to key change */
	struct afs_permit	permits[];	/* List of permits sorted by key pointer */
};

/*
 * record of one of a system's set of network interfaces
 */
struct afs_interface {
	struct in_addr	address;	/* IPv4 address bound to interface */
	struct in_addr	netmask;	/* netmask applied to address */
	unsigned	mtu;		/* MTU of interface */
};

/*
 * Cursor for iterating over a server's address list.
 */
struct afs_addr_cursor {
	struct afs_addr_list	*alist;		/* Current address list (pins ref) */
	struct sockaddr_rxrpc	*addr;
	u32			abort_code;
	unsigned short		start;		/* Starting point in alist->addrs[] */
	unsigned short		index;		/* Wrapping offset from start to current addr */
	short			error;
	bool			begun;		/* T if we've begun iteration */
	bool			responded;	/* T if the current address responded */
};

/*
 * Cursor for iterating over a set of fileservers.
 */
struct afs_fs_cursor {
	struct afs_addr_cursor	ac;
	struct afs_vnode	*vnode;
	struct afs_server_list	*server_list;	/* Current server list (pins ref) */
	struct afs_cb_interest	*cbi;		/* Server on which this resides (pins ref) */
	struct key		*key;		/* Key for the server */
	unsigned int		cb_break;	/* cb_break + cb_s_break before the call */
	unsigned int		cb_break_2;	/* cb_break + cb_s_break (2nd vnode) */
	unsigned char		start;		/* Initial index in server list */
	unsigned char		index;		/* Number of servers tried beyond start */
	unsigned short		flags;
#define AFS_FS_CURSOR_STOP	0x0001		/* Set to cease iteration */
#define AFS_FS_CURSOR_VBUSY	0x0002		/* Set if seen VBUSY */
#define AFS_FS_CURSOR_VMOVED	0x0004		/* Set if seen VMOVED */
#define AFS_FS_CURSOR_VNOVOL	0x0008		/* Set if seen VNOVOL */
#define AFS_FS_CURSOR_CUR_ONLY	0x0010		/* Set if current server only (file lock held) */
#define AFS_FS_CURSOR_NO_VSLEEP	0x0020		/* Set to prevent sleep on VBUSY, VOFFLINE, ... */
};

#include <trace/events/afs.h>

/*****************************************************************************/
/*
 * addr_list.c
 */
static inline struct afs_addr_list *afs_get_addrlist(struct afs_addr_list *alist)
{
	if (alist)
		refcount_inc(&alist->usage);
	return alist;
}
extern struct afs_addr_list *afs_alloc_addrlist(unsigned int,
						unsigned short,
						unsigned short);
extern void afs_put_addrlist(struct afs_addr_list *);
extern struct afs_addr_list *afs_parse_text_addrs(const char *, size_t, char,
						  unsigned short, unsigned short);
extern struct afs_addr_list *afs_dns_query(struct afs_cell *, time64_t *);
extern bool afs_iterate_addresses(struct afs_addr_cursor *);
extern int afs_end_cursor(struct afs_addr_cursor *);
extern int afs_set_vl_cursor(struct afs_addr_cursor *, struct afs_cell *);

extern void afs_merge_fs_addr4(struct afs_addr_list *, __be32, u16);
extern void afs_merge_fs_addr6(struct afs_addr_list *, __be32 *, u16);

/*
 * cache.c
 */
#ifdef CONFIG_AFS_FSCACHE
extern struct fscache_netfs afs_cache_netfs;
extern struct fscache_cookie_def afs_cell_cache_index_def;
extern struct fscache_cookie_def afs_volume_cache_index_def;
extern struct fscache_cookie_def afs_vnode_cache_index_def;
#else
#define afs_cell_cache_index_def	(*(struct fscache_cookie_def *) NULL)
#define afs_volume_cache_index_def	(*(struct fscache_cookie_def *) NULL)
#define afs_vnode_cache_index_def	(*(struct fscache_cookie_def *) NULL)
#endif

/*
 * callback.c
 */
extern void afs_init_callback_state(struct afs_server *);
extern void afs_break_callback(struct afs_vnode *);
extern void afs_break_callbacks(struct afs_server *, size_t,struct afs_callback[]);

extern int afs_register_server_cb_interest(struct afs_vnode *, struct afs_server_entry *);
extern void afs_put_cb_interest(struct afs_net *, struct afs_cb_interest *);
extern void afs_clear_callback_interests(struct afs_net *, struct afs_server_list *);

static inline struct afs_cb_interest *afs_get_cb_interest(struct afs_cb_interest *cbi)
{
	refcount_inc(&cbi->usage);
	return cbi;
}

/*
 * cell.c
 */
extern int afs_cell_init(struct afs_net *, const char *);
extern struct afs_cell *afs_lookup_cell_rcu(struct afs_net *, const char *, unsigned);
extern struct afs_cell *afs_lookup_cell(struct afs_net *, const char *, unsigned,
					const char *, bool);
extern struct afs_cell *afs_get_cell(struct afs_cell *);
extern void afs_put_cell(struct afs_net *, struct afs_cell *);
extern void afs_manage_cells(struct work_struct *);
extern void afs_cells_timer(struct timer_list *);
extern void __net_exit afs_cell_purge(struct afs_net *);

/*
 * cmservice.c
 */
extern bool afs_cm_incoming_call(struct afs_call *);

/*
 * dir.c
 */
<<<<<<< HEAD
extern bool afs_dir_check_page(struct inode *, struct page *);
=======
extern const struct file_operations afs_dir_file_operations;
>>>>>>> 661e50bc
extern const struct inode_operations afs_dir_inode_operations;
extern const struct file_operations afs_dynroot_file_operations;
extern const struct inode_operations afs_dynroot_inode_operations;
extern const struct dentry_operations afs_fs_dentry_operations;

extern bool afs_dir_check_page(struct inode *, struct page *);

/*
 * file.c
 */
extern const struct address_space_operations afs_fs_aops;
extern const struct inode_operations afs_file_inode_operations;
extern const struct file_operations afs_file_operations;

extern int afs_cache_wb_key(struct afs_vnode *, struct afs_file *);
extern void afs_put_wb_key(struct afs_wb_key *);
extern int afs_open(struct inode *, struct file *);
extern int afs_release(struct inode *, struct file *);
extern int afs_fetch_data(struct afs_vnode *, struct key *, struct afs_read *);
extern int afs_page_filler(void *, struct page *);
extern void afs_put_read(struct afs_read *);

/*
 * flock.c
 */
extern struct workqueue_struct *afs_lock_manager;

extern void afs_lock_work(struct work_struct *);
extern void afs_lock_may_be_available(struct afs_vnode *);
extern int afs_lock(struct file *, int, struct file_lock *);
extern int afs_flock(struct file *, int, struct file_lock *);

/*
 * fsclient.c
 */
extern int afs_fs_fetch_file_status(struct afs_fs_cursor *, struct afs_volsync *);
extern int afs_fs_give_up_callbacks(struct afs_net *, struct afs_server *);
extern int afs_fs_fetch_data(struct afs_fs_cursor *, struct afs_read *);
extern int afs_fs_create(struct afs_fs_cursor *, const char *, umode_t,
			 struct afs_fid *, struct afs_file_status *, struct afs_callback *);
extern int afs_fs_remove(struct afs_fs_cursor *, const char *, bool);
extern int afs_fs_link(struct afs_fs_cursor *, struct afs_vnode *, const char *);
extern int afs_fs_symlink(struct afs_fs_cursor *, const char *, const char *,
			  struct afs_fid *, struct afs_file_status *);
extern int afs_fs_rename(struct afs_fs_cursor *, const char *,
			 struct afs_vnode *, const char *);
extern int afs_fs_store_data(struct afs_fs_cursor *, struct address_space *,
			     pgoff_t, pgoff_t, unsigned, unsigned);
extern int afs_fs_setattr(struct afs_fs_cursor *, struct iattr *);
extern int afs_fs_get_volume_status(struct afs_fs_cursor *, struct afs_volume_status *);
extern int afs_fs_set_lock(struct afs_fs_cursor *, afs_lock_type_t);
extern int afs_fs_extend_lock(struct afs_fs_cursor *);
extern int afs_fs_release_lock(struct afs_fs_cursor *);
extern int afs_fs_give_up_all_callbacks(struct afs_net *, struct afs_server *,
					struct afs_addr_cursor *, struct key *);
extern int afs_fs_get_capabilities(struct afs_net *, struct afs_server *,
				   struct afs_addr_cursor *, struct key *);

/*
 * inode.c
 */
extern int afs_fetch_status(struct afs_vnode *, struct key *);
extern int afs_iget5_test(struct inode *, void *);
<<<<<<< HEAD
extern struct inode *afs_iget_autocell(struct inode *, const char *, int,
				       struct key *);
=======
extern struct inode *afs_iget_pseudo_dir(struct super_block *, bool);
>>>>>>> 661e50bc
extern struct inode *afs_iget(struct super_block *, struct key *,
			      struct afs_fid *, struct afs_file_status *,
			      struct afs_callback *,
			      struct afs_cb_interest *);
extern void afs_zap_data(struct afs_vnode *);
extern int afs_validate(struct afs_vnode *, struct key *);
extern int afs_getattr(const struct path *, struct kstat *, u32, unsigned int);
extern int afs_setattr(struct dentry *, struct iattr *);
extern void afs_evict_inode(struct inode *);
extern int afs_drop_inode(struct inode *);

/*
 * main.c
 */
extern struct workqueue_struct *afs_wq;

static inline struct afs_net *afs_d2net(struct dentry *dentry)
{
	return &__afs_net;
}

static inline struct afs_net *afs_i2net(struct inode *inode)
{
	return &__afs_net;
}

static inline struct afs_net *afs_v2net(struct afs_vnode *vnode)
{
	return &__afs_net;
}

static inline struct afs_net *afs_sock2net(struct sock *sk)
{
	return &__afs_net;
}

static inline struct afs_net *afs_get_net(struct afs_net *net)
{
	return net;
}

static inline void afs_put_net(struct afs_net *net)
{
}

/*
 * misc.c
 */
extern int afs_abort_to_error(u32);

/*
 * mntpt.c
 */
extern const struct inode_operations afs_mntpt_inode_operations;
extern const struct inode_operations afs_autocell_inode_operations;
extern const struct file_operations afs_mntpt_file_operations;

extern struct vfsmount *afs_d_automount(struct path *);
extern void afs_mntpt_kill_timer(void);

/*
 * netdevices.c
 */
extern int afs_get_ipv4_interfaces(struct afs_interface *, size_t, bool);

/*
 * proc.c
 */
extern int __net_init afs_proc_init(struct afs_net *);
extern void __net_exit afs_proc_cleanup(struct afs_net *);
extern int afs_proc_cell_setup(struct afs_net *, struct afs_cell *);
extern void afs_proc_cell_remove(struct afs_net *, struct afs_cell *);

/*
 * rotate.c
 */
extern bool afs_begin_vnode_operation(struct afs_fs_cursor *, struct afs_vnode *,
				      struct key *);
extern bool afs_select_fileserver(struct afs_fs_cursor *);
extern bool afs_select_current_fileserver(struct afs_fs_cursor *);
extern int afs_end_vnode_operation(struct afs_fs_cursor *);

/*
 * rxrpc.c
 */
extern struct workqueue_struct *afs_async_calls;

extern int __net_init afs_open_socket(struct afs_net *);
extern void __net_exit afs_close_socket(struct afs_net *);
extern void afs_charge_preallocation(struct work_struct *);
extern void afs_put_call(struct afs_call *);
extern int afs_queue_call_work(struct afs_call *);
extern long afs_make_call(struct afs_addr_cursor *, struct afs_call *, gfp_t, bool);
extern struct afs_call *afs_alloc_flat_call(struct afs_net *,
					    const struct afs_call_type *,
					    size_t, size_t);
extern void afs_flat_call_destructor(struct afs_call *);
extern void afs_send_empty_reply(struct afs_call *);
extern void afs_send_simple_reply(struct afs_call *, const void *, size_t);
extern int afs_extract_data(struct afs_call *, void *, size_t, bool);

static inline int afs_transfer_reply(struct afs_call *call)
{
	return afs_extract_data(call, call->buffer, call->reply_max, false);
}

static inline bool afs_check_call_state(struct afs_call *call,
					enum afs_call_state state)
{
	return READ_ONCE(call->state) == state;
}

static inline bool afs_set_call_state(struct afs_call *call,
				      enum afs_call_state from,
				      enum afs_call_state to)
{
	bool ok = false;

	spin_lock_bh(&call->state_lock);
	if (call->state == from) {
		call->state = to;
		trace_afs_call_state(call, from, to, 0, 0);
		ok = true;
	}
	spin_unlock_bh(&call->state_lock);
	return ok;
}

static inline void afs_set_call_complete(struct afs_call *call,
					 int error, u32 remote_abort)
{
	enum afs_call_state state;
	bool ok = false;

	spin_lock_bh(&call->state_lock);
	state = call->state;
	if (state != AFS_CALL_COMPLETE) {
		call->abort_code = remote_abort;
		call->error = error;
		call->state = AFS_CALL_COMPLETE;
		trace_afs_call_state(call, state, AFS_CALL_COMPLETE,
				     error, remote_abort);
		ok = true;
	}
	spin_unlock_bh(&call->state_lock);
	if (ok)
		trace_afs_call_done(call);
}

/*
 * security.c
 */
extern void afs_put_permits(struct afs_permits *);
extern void afs_clear_permits(struct afs_vnode *);
extern void afs_cache_permit(struct afs_vnode *, struct key *, unsigned int);
extern void afs_zap_permits(struct rcu_head *);
extern struct key *afs_request_key(struct afs_cell *);
extern int afs_check_permit(struct afs_vnode *, struct key *, afs_access_t *);
extern int afs_permission(struct inode *, int);
extern void __exit afs_clean_up_permit_cache(void);

/*
 * server.c
 */
extern spinlock_t afs_server_peer_lock;

static inline struct afs_server *afs_get_server(struct afs_server *server)
{
	atomic_inc(&server->usage);
	return server;
}

extern struct afs_server *afs_find_server(struct afs_net *,
					  const struct sockaddr_rxrpc *);
extern struct afs_server *afs_find_server_by_uuid(struct afs_net *, const uuid_t *);
extern struct afs_server *afs_lookup_server(struct afs_cell *, struct key *, const uuid_t *);
extern void afs_put_server(struct afs_net *, struct afs_server *);
extern void afs_manage_servers(struct work_struct *);
extern void afs_servers_timer(struct timer_list *);
extern void __net_exit afs_purge_servers(struct afs_net *);
extern bool afs_probe_fileserver(struct afs_fs_cursor *);
extern bool afs_check_server_record(struct afs_fs_cursor *, struct afs_server *);

/*
 * server_list.c
 */
static inline struct afs_server_list *afs_get_serverlist(struct afs_server_list *slist)
{
	refcount_inc(&slist->usage);
	return slist;
}

extern void afs_put_serverlist(struct afs_net *, struct afs_server_list *);
extern struct afs_server_list *afs_alloc_server_list(struct afs_cell *, struct key *,
						     struct afs_vldb_entry *,
						     u8);
extern bool afs_annotate_server_list(struct afs_server_list *, struct afs_server_list *);

/*
 * super.c
 */
extern int __init afs_fs_init(void);
extern void __exit afs_fs_exit(void);

/*
 * vlclient.c
 */
extern struct afs_vldb_entry *afs_vl_get_entry_by_name_u(struct afs_net *,
							 struct afs_addr_cursor *,
							 struct key *, const char *, int);
extern struct afs_addr_list *afs_vl_get_addrs_u(struct afs_net *, struct afs_addr_cursor *,
						struct key *, const uuid_t *);
extern int afs_vl_get_capabilities(struct afs_net *, struct afs_addr_cursor *, struct key *);
extern struct afs_addr_list *afs_yfsvl_get_endpoints(struct afs_net *, struct afs_addr_cursor *,
						     struct key *, const uuid_t *);

/*
 * volume.c
 */
static inline struct afs_volume *__afs_get_volume(struct afs_volume *volume)
{
	if (volume)
		atomic_inc(&volume->usage);
	return volume;
}

extern struct afs_volume *afs_create_volume(struct afs_mount_params *);
extern void afs_activate_volume(struct afs_volume *);
extern void afs_deactivate_volume(struct afs_volume *);
extern void afs_put_volume(struct afs_cell *, struct afs_volume *);
extern int afs_check_volume_status(struct afs_volume *, struct key *);

/*
 * write.c
 */
extern int afs_set_page_dirty(struct page *);
extern int afs_write_begin(struct file *file, struct address_space *mapping,
			loff_t pos, unsigned len, unsigned flags,
			struct page **pagep, void **fsdata);
extern int afs_write_end(struct file *file, struct address_space *mapping,
			loff_t pos, unsigned len, unsigned copied,
			struct page *page, void *fsdata);
extern int afs_writepage(struct page *, struct writeback_control *);
extern int afs_writepages(struct address_space *, struct writeback_control *);
extern void afs_pages_written_back(struct afs_vnode *, struct afs_call *);
extern ssize_t afs_file_write(struct kiocb *, struct iov_iter *);
extern int afs_flush(struct file *, fl_owner_t);
extern int afs_fsync(struct file *, loff_t, loff_t, int);
extern int afs_page_mkwrite(struct vm_fault *);
extern void afs_prune_wb_keys(struct afs_vnode *);
extern int afs_launder_page(struct page *);

/*
 * xattr.c
 */
extern const struct xattr_handler *afs_xattr_handlers[];
extern ssize_t afs_listxattr(struct dentry *, char *, size_t);


/*
 * Miscellaneous inline functions.
 */
static inline struct afs_vnode *AFS_FS_I(struct inode *inode)
{
	return container_of(inode, struct afs_vnode, vfs_inode);
}

static inline struct inode *AFS_VNODE_TO_I(struct afs_vnode *vnode)
{
	return &vnode->vfs_inode;
}

static inline void afs_vnode_commit_status(struct afs_fs_cursor *fc,
					   struct afs_vnode *vnode,
					   unsigned int cb_break)
{
	if (fc->ac.error == 0)
		afs_cache_permit(vnode, fc->key, cb_break);
}

static inline void afs_check_for_remote_deletion(struct afs_fs_cursor *fc,
						 struct afs_vnode *vnode)
{
	if (fc->ac.error == -ENOENT) {
		set_bit(AFS_VNODE_DELETED, &vnode->flags);
		afs_break_callback(vnode);
	}
}


/*****************************************************************************/
/*
 * debug tracing
 */
extern unsigned afs_debug;

#define dbgprintk(FMT,...) \
	printk("[%-6.6s] "FMT"\n", current->comm ,##__VA_ARGS__)

#define kenter(FMT,...)	dbgprintk("==> %s("FMT")",__func__ ,##__VA_ARGS__)
#define kleave(FMT,...)	dbgprintk("<== %s()"FMT"",__func__ ,##__VA_ARGS__)
#define kdebug(FMT,...)	dbgprintk("    "FMT ,##__VA_ARGS__)


#if defined(__KDEBUG)
#define _enter(FMT,...)	kenter(FMT,##__VA_ARGS__)
#define _leave(FMT,...)	kleave(FMT,##__VA_ARGS__)
#define _debug(FMT,...)	kdebug(FMT,##__VA_ARGS__)

#elif defined(CONFIG_AFS_DEBUG)
#define AFS_DEBUG_KENTER	0x01
#define AFS_DEBUG_KLEAVE	0x02
#define AFS_DEBUG_KDEBUG	0x04

#define _enter(FMT,...)					\
do {							\
	if (unlikely(afs_debug & AFS_DEBUG_KENTER))	\
		kenter(FMT,##__VA_ARGS__);		\
} while (0)

#define _leave(FMT,...)					\
do {							\
	if (unlikely(afs_debug & AFS_DEBUG_KLEAVE))	\
		kleave(FMT,##__VA_ARGS__);		\
} while (0)

#define _debug(FMT,...)					\
do {							\
	if (unlikely(afs_debug & AFS_DEBUG_KDEBUG))	\
		kdebug(FMT,##__VA_ARGS__);		\
} while (0)

#else
#define _enter(FMT,...)	no_printk("==> %s("FMT")",__func__ ,##__VA_ARGS__)
#define _leave(FMT,...)	no_printk("<== %s()"FMT"",__func__ ,##__VA_ARGS__)
#define _debug(FMT,...)	no_printk("    "FMT ,##__VA_ARGS__)
#endif

/*
 * debug assertion checking
 */
#if 1 // defined(__KDEBUGALL)

#define ASSERT(X)						\
do {								\
	if (unlikely(!(X))) {					\
		printk(KERN_ERR "\n");				\
		printk(KERN_ERR "AFS: Assertion failed\n");	\
		BUG();						\
	}							\
} while(0)

#define ASSERTCMP(X, OP, Y)						\
do {									\
	if (unlikely(!((X) OP (Y)))) {					\
		printk(KERN_ERR "\n");					\
		printk(KERN_ERR "AFS: Assertion failed\n");		\
		printk(KERN_ERR "%lu " #OP " %lu is false\n",		\
		       (unsigned long)(X), (unsigned long)(Y));		\
		printk(KERN_ERR "0x%lx " #OP " 0x%lx is false\n",	\
		       (unsigned long)(X), (unsigned long)(Y));		\
		BUG();							\
	}								\
} while(0)

#define ASSERTRANGE(L, OP1, N, OP2, H)					\
do {									\
	if (unlikely(!((L) OP1 (N)) || !((N) OP2 (H)))) {		\
		printk(KERN_ERR "\n");					\
		printk(KERN_ERR "AFS: Assertion failed\n");		\
		printk(KERN_ERR "%lu "#OP1" %lu "#OP2" %lu is false\n",	\
		       (unsigned long)(L), (unsigned long)(N),		\
		       (unsigned long)(H));				\
		printk(KERN_ERR "0x%lx "#OP1" 0x%lx "#OP2" 0x%lx is false\n", \
		       (unsigned long)(L), (unsigned long)(N),		\
		       (unsigned long)(H));				\
		BUG();							\
	}								\
} while(0)

#define ASSERTIF(C, X)						\
do {								\
	if (unlikely((C) && !(X))) {				\
		printk(KERN_ERR "\n");				\
		printk(KERN_ERR "AFS: Assertion failed\n");	\
		BUG();						\
	}							\
} while(0)

#define ASSERTIFCMP(C, X, OP, Y)					\
do {									\
	if (unlikely((C) && !((X) OP (Y)))) {				\
		printk(KERN_ERR "\n");					\
		printk(KERN_ERR "AFS: Assertion failed\n");		\
		printk(KERN_ERR "%lu " #OP " %lu is false\n",		\
		       (unsigned long)(X), (unsigned long)(Y));		\
		printk(KERN_ERR "0x%lx " #OP " 0x%lx is false\n",	\
		       (unsigned long)(X), (unsigned long)(Y));		\
		BUG();							\
	}								\
} while(0)

#else

#define ASSERT(X)				\
do {						\
} while(0)

#define ASSERTCMP(X, OP, Y)			\
do {						\
} while(0)

#define ASSERTRANGE(L, OP1, N, OP2, H)		\
do {						\
} while(0)

#define ASSERTIF(C, X)				\
do {						\
} while(0)

#define ASSERTIFCMP(C, X, OP, Y)		\
do {						\
} while(0)

#endif /* __KDEBUGALL */<|MERGE_RESOLUTION|>--- conflicted
+++ resolved
@@ -187,10 +187,7 @@
 	struct afs_net		*net;		/* Network namespace */
 	struct afs_cell		*cell;		/* The cell in which the volume resides */
 	struct afs_volume	*volume;	/* volume record */
-<<<<<<< HEAD
-=======
 	bool			dyn_root;	/* True if dynamic root */
->>>>>>> 661e50bc
 };
 
 static inline struct afs_super_info *AFS_FS_S(struct super_block *sb)
@@ -639,11 +636,7 @@
 /*
  * dir.c
  */
-<<<<<<< HEAD
-extern bool afs_dir_check_page(struct inode *, struct page *);
-=======
 extern const struct file_operations afs_dir_file_operations;
->>>>>>> 661e50bc
 extern const struct inode_operations afs_dir_inode_operations;
 extern const struct file_operations afs_dynroot_file_operations;
 extern const struct inode_operations afs_dynroot_inode_operations;
@@ -707,12 +700,7 @@
  */
 extern int afs_fetch_status(struct afs_vnode *, struct key *);
 extern int afs_iget5_test(struct inode *, void *);
-<<<<<<< HEAD
-extern struct inode *afs_iget_autocell(struct inode *, const char *, int,
-				       struct key *);
-=======
 extern struct inode *afs_iget_pseudo_dir(struct super_block *, bool);
->>>>>>> 661e50bc
 extern struct inode *afs_iget(struct super_block *, struct key *,
 			      struct afs_fid *, struct afs_file_status *,
 			      struct afs_callback *,
