--- conflicted
+++ resolved
@@ -39,12 +39,7 @@
 
 config USB4_KUNIT_TEST
 	bool "KUnit tests" if !KUNIT_ALL_TESTS
-<<<<<<< HEAD
-	depends on (USB4=m || KUNIT=y)
-	depends on KUNIT
-=======
 	depends on USB4 && KUNIT=y
->>>>>>> 7365df19
 	default KUNIT_ALL_TESTS
 
 config USB4_DMA_TEST
