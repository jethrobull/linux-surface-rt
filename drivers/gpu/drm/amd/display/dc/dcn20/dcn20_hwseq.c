/*
 * Copyright 2016 Advanced Micro Devices, Inc.
 *
 * Permission is hereby granted, free of charge, to any person obtaining a
 * copy of this software and associated documentation files (the "Software"),
 * to deal in the Software without restriction, including without limitation
 * the rights to use, copy, modify, merge, publish, distribute, sublicense,
 * and/or sell copies of the Software, and to permit persons to whom the
 * Software is furnished to do so, subject to the following conditions:
 *
 * The above copyright notice and this permission notice shall be included in
 * all copies or substantial portions of the Software.
 *
 * THE SOFTWARE IS PROVIDED "AS IS", WITHOUT WARRANTY OF ANY KIND, EXPRESS OR
 * IMPLIED, INCLUDING BUT NOT LIMITED TO THE WARRANTIES OF MERCHANTABILITY,
 * FITNESS FOR A PARTICULAR PURPOSE AND NONINFRINGEMENT.  IN NO EVENT SHALL
 * THE COPYRIGHT HOLDER(S) OR AUTHOR(S) BE LIABLE FOR ANY CLAIM, DAMAGES OR
 * OTHER LIABILITY, WHETHER IN AN ACTION OF CONTRACT, TORT OR OTHERWISE,
 * ARISING FROM, OUT OF OR IN CONNECTION WITH THE SOFTWARE OR THE USE OR
 * OTHER DEALINGS IN THE SOFTWARE.
 *
 * Authors: AMD
 *
 */
#include <linux/delay.h>

#include "dm_services.h"
#include "basics/dc_common.h"
#include "dm_helpers.h"
#include "core_types.h"
#include "resource.h"
#include "dcn20_resource.h"
#include "dcn20_hwseq.h"
#include "dce/dce_hwseq.h"
#include "dcn20_dsc.h"
#include "dcn20_optc.h"
#include "abm.h"
#include "clk_mgr.h"
#include "dmcu.h"
#include "hubp.h"
#include "timing_generator.h"
#include "opp.h"
#include "ipp.h"
#include "mpc.h"
#include "mcif_wb.h"
#include "dchubbub.h"
#include "reg_helper.h"
#include "dcn10/dcn10_cm_common.h"
#include "dc_link_dp.h"
#include "vm_helper.h"
#include "dccg.h"
#include "dc_dmub_srv.h"
#include "dce/dmub_hw_lock_mgr.h"
#include "hw_sequencer.h"
#include "inc/link_dpcd.h"
#include "dpcd_defs.h"
#include "inc/link_enc_cfg.h"
#include "link_hwss.h"

#define DC_LOGGER_INIT(logger)

#define CTX \
	hws->ctx
#define REG(reg)\
	hws->regs->reg

#undef FN
#define FN(reg_name, field_name) \
	hws->shifts->field_name, hws->masks->field_name

static int find_free_gsl_group(const struct dc *dc)
{
	if (dc->res_pool->gsl_groups.gsl_0 == 0)
		return 1;
	if (dc->res_pool->gsl_groups.gsl_1 == 0)
		return 2;
	if (dc->res_pool->gsl_groups.gsl_2 == 0)
		return 3;

	return 0;
}

/* NOTE: This is not a generic setup_gsl function (hence the suffix as_lock)
 * This is only used to lock pipes in pipe splitting case with immediate flip
 * Ordinary MPC/OTG locks suppress VUPDATE which doesn't help with immediate,
 * so we get tearing with freesync since we cannot flip multiple pipes
 * atomically.
 * We use GSL for this:
 * - immediate flip: find first available GSL group if not already assigned
 *                   program gsl with that group, set current OTG as master
 *                   and always us 0x4 = AND of flip_ready from all pipes
 * - vsync flip: disable GSL if used
 *
 * Groups in stream_res are stored as +1 from HW registers, i.e.
 * gsl_0 <=> pipe_ctx->stream_res.gsl_group == 1
 * Using a magic value like -1 would require tracking all inits/resets
 */
static void dcn20_setup_gsl_group_as_lock(
		const struct dc *dc,
		struct pipe_ctx *pipe_ctx,
		bool enable)
{
	struct gsl_params gsl;
	int group_idx;

	memset(&gsl, 0, sizeof(struct gsl_params));

	if (enable) {
		/* return if group already assigned since GSL was set up
		 * for vsync flip, we would unassign so it can't be "left over"
		 */
		if (pipe_ctx->stream_res.gsl_group > 0)
			return;

		group_idx = find_free_gsl_group(dc);
		ASSERT(group_idx != 0);
		pipe_ctx->stream_res.gsl_group = group_idx;

		/* set gsl group reg field and mark resource used */
		switch (group_idx) {
		case 1:
			gsl.gsl0_en = 1;
			dc->res_pool->gsl_groups.gsl_0 = 1;
			break;
		case 2:
			gsl.gsl1_en = 1;
			dc->res_pool->gsl_groups.gsl_1 = 1;
			break;
		case 3:
			gsl.gsl2_en = 1;
			dc->res_pool->gsl_groups.gsl_2 = 1;
			break;
		default:
			BREAK_TO_DEBUGGER();
			return; // invalid case
		}
		gsl.gsl_master_en = 1;
	} else {
		group_idx = pipe_ctx->stream_res.gsl_group;
		if (group_idx == 0)
			return; // if not in use, just return

		pipe_ctx->stream_res.gsl_group = 0;

		/* unset gsl group reg field and mark resource free */
		switch (group_idx) {
		case 1:
			gsl.gsl0_en = 0;
			dc->res_pool->gsl_groups.gsl_0 = 0;
			break;
		case 2:
			gsl.gsl1_en = 0;
			dc->res_pool->gsl_groups.gsl_1 = 0;
			break;
		case 3:
			gsl.gsl2_en = 0;
			dc->res_pool->gsl_groups.gsl_2 = 0;
			break;
		default:
			BREAK_TO_DEBUGGER();
			return;
		}
		gsl.gsl_master_en = 0;
	}

	/* at this point we want to program whether it's to enable or disable */
	if (pipe_ctx->stream_res.tg->funcs->set_gsl != NULL &&
		pipe_ctx->stream_res.tg->funcs->set_gsl_source_select != NULL) {
		pipe_ctx->stream_res.tg->funcs->set_gsl(
			pipe_ctx->stream_res.tg,
			&gsl);

		pipe_ctx->stream_res.tg->funcs->set_gsl_source_select(
			pipe_ctx->stream_res.tg, group_idx,	enable ? 4 : 0);
	} else
		BREAK_TO_DEBUGGER();
}

void dcn20_set_flip_control_gsl(
		struct pipe_ctx *pipe_ctx,
		bool flip_immediate)
{
	if (pipe_ctx && pipe_ctx->plane_res.hubp->funcs->hubp_set_flip_control_surface_gsl)
		pipe_ctx->plane_res.hubp->funcs->hubp_set_flip_control_surface_gsl(
				pipe_ctx->plane_res.hubp, flip_immediate);

}

void dcn20_enable_power_gating_plane(
	struct dce_hwseq *hws,
	bool enable)
{
	bool force_on = true; /* disable power gating */

	if (enable)
		force_on = false;

	/* DCHUBP0/1/2/3/4/5 */
	REG_UPDATE(DOMAIN0_PG_CONFIG, DOMAIN0_POWER_FORCEON, force_on);
	REG_UPDATE(DOMAIN2_PG_CONFIG, DOMAIN2_POWER_FORCEON, force_on);
	REG_UPDATE(DOMAIN4_PG_CONFIG, DOMAIN4_POWER_FORCEON, force_on);
	REG_UPDATE(DOMAIN6_PG_CONFIG, DOMAIN6_POWER_FORCEON, force_on);
	if (REG(DOMAIN8_PG_CONFIG))
		REG_UPDATE(DOMAIN8_PG_CONFIG, DOMAIN8_POWER_FORCEON, force_on);
	if (REG(DOMAIN10_PG_CONFIG))
		REG_UPDATE(DOMAIN10_PG_CONFIG, DOMAIN8_POWER_FORCEON, force_on);

	/* DPP0/1/2/3/4/5 */
	REG_UPDATE(DOMAIN1_PG_CONFIG, DOMAIN1_POWER_FORCEON, force_on);
	REG_UPDATE(DOMAIN3_PG_CONFIG, DOMAIN3_POWER_FORCEON, force_on);
	REG_UPDATE(DOMAIN5_PG_CONFIG, DOMAIN5_POWER_FORCEON, force_on);
	REG_UPDATE(DOMAIN7_PG_CONFIG, DOMAIN7_POWER_FORCEON, force_on);
	if (REG(DOMAIN9_PG_CONFIG))
		REG_UPDATE(DOMAIN9_PG_CONFIG, DOMAIN9_POWER_FORCEON, force_on);
	if (REG(DOMAIN11_PG_CONFIG))
		REG_UPDATE(DOMAIN11_PG_CONFIG, DOMAIN9_POWER_FORCEON, force_on);

	/* DCS0/1/2/3/4/5 */
	REG_UPDATE(DOMAIN16_PG_CONFIG, DOMAIN16_POWER_FORCEON, force_on);
	REG_UPDATE(DOMAIN17_PG_CONFIG, DOMAIN17_POWER_FORCEON, force_on);
	REG_UPDATE(DOMAIN18_PG_CONFIG, DOMAIN18_POWER_FORCEON, force_on);
	if (REG(DOMAIN19_PG_CONFIG))
		REG_UPDATE(DOMAIN19_PG_CONFIG, DOMAIN19_POWER_FORCEON, force_on);
	if (REG(DOMAIN20_PG_CONFIG))
		REG_UPDATE(DOMAIN20_PG_CONFIG, DOMAIN20_POWER_FORCEON, force_on);
	if (REG(DOMAIN21_PG_CONFIG))
		REG_UPDATE(DOMAIN21_PG_CONFIG, DOMAIN21_POWER_FORCEON, force_on);
}

void dcn20_dccg_init(struct dce_hwseq *hws)
{
	/*
	 * set MICROSECOND_TIME_BASE_DIV
	 * 100Mhz refclk -> 0x120264
	 * 27Mhz refclk -> 0x12021b
	 * 48Mhz refclk -> 0x120230
	 *
	 */
	REG_WRITE(MICROSECOND_TIME_BASE_DIV, 0x120264);

	/*
	 * set MILLISECOND_TIME_BASE_DIV
	 * 100Mhz refclk -> 0x1186a0
	 * 27Mhz refclk -> 0x106978
	 * 48Mhz refclk -> 0x10bb80
	 *
	 */
	REG_WRITE(MILLISECOND_TIME_BASE_DIV, 0x1186a0);

	/* This value is dependent on the hardware pipeline delay so set once per SOC */
	REG_WRITE(DISPCLK_FREQ_CHANGE_CNTL, 0xe01003c);
}

void dcn20_disable_vga(
	struct dce_hwseq *hws)
{
	REG_WRITE(D1VGA_CONTROL, 0);
	REG_WRITE(D2VGA_CONTROL, 0);
	REG_WRITE(D3VGA_CONTROL, 0);
	REG_WRITE(D4VGA_CONTROL, 0);
	REG_WRITE(D5VGA_CONTROL, 0);
	REG_WRITE(D6VGA_CONTROL, 0);
}

void dcn20_program_triple_buffer(
	const struct dc *dc,
	struct pipe_ctx *pipe_ctx,
	bool enable_triple_buffer)
{
	if (pipe_ctx->plane_res.hubp && pipe_ctx->plane_res.hubp->funcs) {
		pipe_ctx->plane_res.hubp->funcs->hubp_enable_tripleBuffer(
			pipe_ctx->plane_res.hubp,
			enable_triple_buffer);
	}
}

/* Blank pixel data during initialization */
void dcn20_init_blank(
		struct dc *dc,
		struct timing_generator *tg)
{
	struct dce_hwseq *hws = dc->hwseq;
	enum dc_color_space color_space;
	struct tg_color black_color = {0};
	struct output_pixel_processor *opp = NULL;
	struct output_pixel_processor *bottom_opp = NULL;
	uint32_t num_opps, opp_id_src0, opp_id_src1;
	uint32_t otg_active_width, otg_active_height;

	/* program opp dpg blank color */
	color_space = COLOR_SPACE_SRGB;
	color_space_to_black_color(dc, color_space, &black_color);

	/* get the OTG active size */
	tg->funcs->get_otg_active_size(tg,
			&otg_active_width,
			&otg_active_height);

	/* get the OPTC source */
	tg->funcs->get_optc_source(tg, &num_opps, &opp_id_src0, &opp_id_src1);

	if (opp_id_src0 >= dc->res_pool->res_cap->num_opp) {
		ASSERT(false);
		return;
	}
	opp = dc->res_pool->opps[opp_id_src0];

	if (num_opps == 2) {
		otg_active_width = otg_active_width / 2;

		if (opp_id_src1 >= dc->res_pool->res_cap->num_opp) {
			ASSERT(false);
			return;
		}
		bottom_opp = dc->res_pool->opps[opp_id_src1];
	}

	opp->funcs->opp_set_disp_pattern_generator(
			opp,
			CONTROLLER_DP_TEST_PATTERN_SOLID_COLOR,
			CONTROLLER_DP_COLOR_SPACE_UDEFINED,
			COLOR_DEPTH_UNDEFINED,
			&black_color,
			otg_active_width,
			otg_active_height,
			0);

	if (num_opps == 2) {
		bottom_opp->funcs->opp_set_disp_pattern_generator(
				bottom_opp,
				CONTROLLER_DP_TEST_PATTERN_SOLID_COLOR,
				CONTROLLER_DP_COLOR_SPACE_UDEFINED,
				COLOR_DEPTH_UNDEFINED,
				&black_color,
				otg_active_width,
				otg_active_height,
				0);
	}

	hws->funcs.wait_for_blank_complete(opp);
}

void dcn20_dsc_pg_control(
		struct dce_hwseq *hws,
		unsigned int dsc_inst,
		bool power_on)
{
	uint32_t power_gate = power_on ? 0 : 1;
	uint32_t pwr_status = power_on ? 0 : 2;
	uint32_t org_ip_request_cntl = 0;

	if (hws->ctx->dc->debug.disable_dsc_power_gate)
		return;

	if (REG(DOMAIN16_PG_CONFIG) == 0)
		return;

	REG_GET(DC_IP_REQUEST_CNTL, IP_REQUEST_EN, &org_ip_request_cntl);
	if (org_ip_request_cntl == 0)
		REG_SET(DC_IP_REQUEST_CNTL, 0, IP_REQUEST_EN, 1);

	switch (dsc_inst) {
	case 0: /* DSC0 */
		REG_UPDATE(DOMAIN16_PG_CONFIG,
				DOMAIN16_POWER_GATE, power_gate);

		REG_WAIT(DOMAIN16_PG_STATUS,
				DOMAIN16_PGFSM_PWR_STATUS, pwr_status,
				1, 1000);
		break;
	case 1: /* DSC1 */
		REG_UPDATE(DOMAIN17_PG_CONFIG,
				DOMAIN17_POWER_GATE, power_gate);

		REG_WAIT(DOMAIN17_PG_STATUS,
				DOMAIN17_PGFSM_PWR_STATUS, pwr_status,
				1, 1000);
		break;
	case 2: /* DSC2 */
		REG_UPDATE(DOMAIN18_PG_CONFIG,
				DOMAIN18_POWER_GATE, power_gate);

		REG_WAIT(DOMAIN18_PG_STATUS,
				DOMAIN18_PGFSM_PWR_STATUS, pwr_status,
				1, 1000);
		break;
	case 3: /* DSC3 */
		REG_UPDATE(DOMAIN19_PG_CONFIG,
				DOMAIN19_POWER_GATE, power_gate);

		REG_WAIT(DOMAIN19_PG_STATUS,
				DOMAIN19_PGFSM_PWR_STATUS, pwr_status,
				1, 1000);
		break;
	case 4: /* DSC4 */
		REG_UPDATE(DOMAIN20_PG_CONFIG,
				DOMAIN20_POWER_GATE, power_gate);

		REG_WAIT(DOMAIN20_PG_STATUS,
				DOMAIN20_PGFSM_PWR_STATUS, pwr_status,
				1, 1000);
		break;
	case 5: /* DSC5 */
		REG_UPDATE(DOMAIN21_PG_CONFIG,
				DOMAIN21_POWER_GATE, power_gate);

		REG_WAIT(DOMAIN21_PG_STATUS,
				DOMAIN21_PGFSM_PWR_STATUS, pwr_status,
				1, 1000);
		break;
	default:
		BREAK_TO_DEBUGGER();
		break;
	}

	if (org_ip_request_cntl == 0)
		REG_SET(DC_IP_REQUEST_CNTL, 0, IP_REQUEST_EN, 0);
}

void dcn20_dpp_pg_control(
		struct dce_hwseq *hws,
		unsigned int dpp_inst,
		bool power_on)
{
	uint32_t power_gate = power_on ? 0 : 1;
	uint32_t pwr_status = power_on ? 0 : 2;

	if (hws->ctx->dc->debug.disable_dpp_power_gate)
		return;
	if (REG(DOMAIN1_PG_CONFIG) == 0)
		return;

	switch (dpp_inst) {
	case 0: /* DPP0 */
		REG_UPDATE(DOMAIN1_PG_CONFIG,
				DOMAIN1_POWER_GATE, power_gate);

		REG_WAIT(DOMAIN1_PG_STATUS,
				DOMAIN1_PGFSM_PWR_STATUS, pwr_status,
				1, 1000);
		break;
	case 1: /* DPP1 */
		REG_UPDATE(DOMAIN3_PG_CONFIG,
				DOMAIN3_POWER_GATE, power_gate);

		REG_WAIT(DOMAIN3_PG_STATUS,
				DOMAIN3_PGFSM_PWR_STATUS, pwr_status,
				1, 1000);
		break;
	case 2: /* DPP2 */
		REG_UPDATE(DOMAIN5_PG_CONFIG,
				DOMAIN5_POWER_GATE, power_gate);

		REG_WAIT(DOMAIN5_PG_STATUS,
				DOMAIN5_PGFSM_PWR_STATUS, pwr_status,
				1, 1000);
		break;
	case 3: /* DPP3 */
		REG_UPDATE(DOMAIN7_PG_CONFIG,
				DOMAIN7_POWER_GATE, power_gate);

		REG_WAIT(DOMAIN7_PG_STATUS,
				DOMAIN7_PGFSM_PWR_STATUS, pwr_status,
				1, 1000);
		break;
	case 4: /* DPP4 */
		REG_UPDATE(DOMAIN9_PG_CONFIG,
				DOMAIN9_POWER_GATE, power_gate);

		REG_WAIT(DOMAIN9_PG_STATUS,
				DOMAIN9_PGFSM_PWR_STATUS, pwr_status,
				1, 1000);
		break;
	case 5: /* DPP5 */
		/*
		 * Do not power gate DPP5, should be left at HW default, power on permanently.
		 * PG on Pipe5 is De-featured, attempting to put it to PG state may result in hard
		 * reset.
		 * REG_UPDATE(DOMAIN11_PG_CONFIG,
		 *		DOMAIN11_POWER_GATE, power_gate);
		 *
		 * REG_WAIT(DOMAIN11_PG_STATUS,
		 *		DOMAIN11_PGFSM_PWR_STATUS, pwr_status,
		 * 		1, 1000);
		 */
		break;
	default:
		BREAK_TO_DEBUGGER();
		break;
	}
}


void dcn20_hubp_pg_control(
		struct dce_hwseq *hws,
		unsigned int hubp_inst,
		bool power_on)
{
	uint32_t power_gate = power_on ? 0 : 1;
	uint32_t pwr_status = power_on ? 0 : 2;

	if (hws->ctx->dc->debug.disable_hubp_power_gate)
		return;
	if (REG(DOMAIN0_PG_CONFIG) == 0)
		return;

	switch (hubp_inst) {
	case 0: /* DCHUBP0 */
		REG_UPDATE(DOMAIN0_PG_CONFIG,
				DOMAIN0_POWER_GATE, power_gate);

		REG_WAIT(DOMAIN0_PG_STATUS,
				DOMAIN0_PGFSM_PWR_STATUS, pwr_status,
				1, 1000);
		break;
	case 1: /* DCHUBP1 */
		REG_UPDATE(DOMAIN2_PG_CONFIG,
				DOMAIN2_POWER_GATE, power_gate);

		REG_WAIT(DOMAIN2_PG_STATUS,
				DOMAIN2_PGFSM_PWR_STATUS, pwr_status,
				1, 1000);
		break;
	case 2: /* DCHUBP2 */
		REG_UPDATE(DOMAIN4_PG_CONFIG,
				DOMAIN4_POWER_GATE, power_gate);

		REG_WAIT(DOMAIN4_PG_STATUS,
				DOMAIN4_PGFSM_PWR_STATUS, pwr_status,
				1, 1000);
		break;
	case 3: /* DCHUBP3 */
		REG_UPDATE(DOMAIN6_PG_CONFIG,
				DOMAIN6_POWER_GATE, power_gate);

		REG_WAIT(DOMAIN6_PG_STATUS,
				DOMAIN6_PGFSM_PWR_STATUS, pwr_status,
				1, 1000);
		break;
	case 4: /* DCHUBP4 */
		REG_UPDATE(DOMAIN8_PG_CONFIG,
				DOMAIN8_POWER_GATE, power_gate);

		REG_WAIT(DOMAIN8_PG_STATUS,
				DOMAIN8_PGFSM_PWR_STATUS, pwr_status,
				1, 1000);
		break;
	case 5: /* DCHUBP5 */
		/*
		 * Do not power gate DCHUB5, should be left at HW default, power on permanently.
		 * PG on Pipe5 is De-featured, attempting to put it to PG state may result in hard
		 * reset.
		 * REG_UPDATE(DOMAIN10_PG_CONFIG,
		 *		DOMAIN10_POWER_GATE, power_gate);
		 *
		 * REG_WAIT(DOMAIN10_PG_STATUS,
		 *		DOMAIN10_PGFSM_PWR_STATUS, pwr_status,
		 *		1, 1000);
		 */
		break;
	default:
		BREAK_TO_DEBUGGER();
		break;
	}
}


/* disable HW used by plane.
 * note:  cannot disable until disconnect is complete
 */
void dcn20_plane_atomic_disable(struct dc *dc, struct pipe_ctx *pipe_ctx)
{
	struct dce_hwseq *hws = dc->hwseq;
	struct hubp *hubp = pipe_ctx->plane_res.hubp;
	struct dpp *dpp = pipe_ctx->plane_res.dpp;

	dc->hwss.wait_for_mpcc_disconnect(dc, dc->res_pool, pipe_ctx);

	/* In flip immediate with pipe splitting case GSL is used for
	 * synchronization so we must disable it when the plane is disabled.
	 */
	if (pipe_ctx->stream_res.gsl_group != 0)
		dcn20_setup_gsl_group_as_lock(dc, pipe_ctx, false);

	dc->hwss.set_flip_control_gsl(pipe_ctx, false);

	hubp->funcs->hubp_clk_cntl(hubp, false);

	dpp->funcs->dpp_dppclk_control(dpp, false, false);

	hubp->power_gated = true;

	hws->funcs.plane_atomic_power_down(dc,
			pipe_ctx->plane_res.dpp,
			pipe_ctx->plane_res.hubp);

	pipe_ctx->stream = NULL;
	memset(&pipe_ctx->stream_res, 0, sizeof(pipe_ctx->stream_res));
	memset(&pipe_ctx->plane_res, 0, sizeof(pipe_ctx->plane_res));
	pipe_ctx->top_pipe = NULL;
	pipe_ctx->bottom_pipe = NULL;
	pipe_ctx->plane_state = NULL;
}


void dcn20_disable_plane(struct dc *dc, struct pipe_ctx *pipe_ctx)
{
	DC_LOGGER_INIT(dc->ctx->logger);

	if (!pipe_ctx->plane_res.hubp || pipe_ctx->plane_res.hubp->power_gated)
		return;

	dcn20_plane_atomic_disable(dc, pipe_ctx);

	DC_LOG_DC("Power down front end %d\n",
					pipe_ctx->pipe_idx);
}

void dcn20_disable_pixel_data(struct dc *dc, struct pipe_ctx *pipe_ctx, bool blank)
{
	dcn20_blank_pixel_data(dc, pipe_ctx, blank);
}

static int calc_mpc_flow_ctrl_cnt(const struct dc_stream_state *stream,
		int opp_cnt)
{
	bool hblank_halved = optc2_is_two_pixels_per_containter(&stream->timing);
	int flow_ctrl_cnt;

	if (opp_cnt >= 2)
		hblank_halved = true;

	flow_ctrl_cnt = stream->timing.h_total - stream->timing.h_addressable -
			stream->timing.h_border_left -
			stream->timing.h_border_right;

	if (hblank_halved)
		flow_ctrl_cnt /= 2;

	/* ODM combine 4:1 case */
	if (opp_cnt == 4)
		flow_ctrl_cnt /= 2;

	return flow_ctrl_cnt;
}

enum dc_status dcn20_enable_stream_timing(
		struct pipe_ctx *pipe_ctx,
		struct dc_state *context,
		struct dc *dc)
{
	struct dce_hwseq *hws = dc->hwseq;
	struct dc_stream_state *stream = pipe_ctx->stream;
	struct drr_params params = {0};
	unsigned int event_triggers = 0;
	struct pipe_ctx *odm_pipe;
	int opp_cnt = 1;
	int opp_inst[MAX_PIPES] = { pipe_ctx->stream_res.opp->inst };
	bool interlace = stream->timing.flags.INTERLACE;
	int i;
	struct mpc_dwb_flow_control flow_control;
	struct mpc *mpc = dc->res_pool->mpc;
	bool rate_control_2x_pclk = (interlace || optc2_is_two_pixels_per_containter(&stream->timing));
	unsigned int k1_div = PIXEL_RATE_DIV_NA;
	unsigned int k2_div = PIXEL_RATE_DIV_NA;

	if (hws->funcs.calculate_dccg_k1_k2_values && dc->res_pool->dccg->funcs->set_pixel_rate_div) {
		hws->funcs.calculate_dccg_k1_k2_values(pipe_ctx, &k1_div, &k2_div);

		dc->res_pool->dccg->funcs->set_pixel_rate_div(
			dc->res_pool->dccg,
			pipe_ctx->stream_res.tg->inst,
			k1_div, k2_div);
	}
	/* by upper caller loop, pipe0 is parent pipe and be called first.
	 * back end is set up by for pipe0. Other children pipe share back end
	 * with pipe 0. No program is needed.
	 */
	if (pipe_ctx->top_pipe != NULL)
		return DC_OK;

	/* TODO check if timing_changed, disable stream if timing changed */

	for (odm_pipe = pipe_ctx->next_odm_pipe; odm_pipe; odm_pipe = odm_pipe->next_odm_pipe) {
		opp_inst[opp_cnt] = odm_pipe->stream_res.opp->inst;
		opp_cnt++;
	}

	if (opp_cnt > 1)
		pipe_ctx->stream_res.tg->funcs->set_odm_combine(
				pipe_ctx->stream_res.tg,
				opp_inst, opp_cnt,
				&pipe_ctx->stream->timing);

	/* HW program guide assume display already disable
	 * by unplug sequence. OTG assume stop.
	 */
	pipe_ctx->stream_res.tg->funcs->enable_optc_clock(pipe_ctx->stream_res.tg, true);

	if (false == pipe_ctx->clock_source->funcs->program_pix_clk(
			pipe_ctx->clock_source,
			&pipe_ctx->stream_res.pix_clk_params,
			dp_get_link_encoding_format(&pipe_ctx->link_config.dp_link_settings),
			&pipe_ctx->pll_settings)) {
		BREAK_TO_DEBUGGER();
		return DC_ERROR_UNEXPECTED;
	}

	if (dc_is_hdmi_tmds_signal(stream->signal)) {
		stream->link->phy_state.symclk_ref_cnts.otg = 1;
		if (stream->link->phy_state.symclk_state == SYMCLK_OFF_TX_OFF)
			stream->link->phy_state.symclk_state = SYMCLK_ON_TX_OFF;
		else
			stream->link->phy_state.symclk_state = SYMCLK_ON_TX_ON;
	}

	if (dc->hwseq->funcs.PLAT_58856_wa && (!dc_is_dp_signal(stream->signal)))
		dc->hwseq->funcs.PLAT_58856_wa(context, pipe_ctx);

	pipe_ctx->stream_res.tg->funcs->program_timing(
			pipe_ctx->stream_res.tg,
			&stream->timing,
			pipe_ctx->pipe_dlg_param.vready_offset,
			pipe_ctx->pipe_dlg_param.vstartup_start,
			pipe_ctx->pipe_dlg_param.vupdate_offset,
			pipe_ctx->pipe_dlg_param.vupdate_width,
			pipe_ctx->stream->signal,
			true);

	rate_control_2x_pclk = rate_control_2x_pclk || opp_cnt > 1;
	flow_control.flow_ctrl_mode = 0;
	flow_control.flow_ctrl_cnt0 = 0x80;
	flow_control.flow_ctrl_cnt1 = calc_mpc_flow_ctrl_cnt(stream, opp_cnt);
	if (mpc->funcs->set_out_rate_control) {
		for (i = 0; i < opp_cnt; ++i) {
			mpc->funcs->set_out_rate_control(
					mpc, opp_inst[i],
					true,
					rate_control_2x_pclk,
					&flow_control);
		}
	}

	for (odm_pipe = pipe_ctx->next_odm_pipe; odm_pipe; odm_pipe = odm_pipe->next_odm_pipe)
		odm_pipe->stream_res.opp->funcs->opp_pipe_clock_control(
				odm_pipe->stream_res.opp,
				true);

	pipe_ctx->stream_res.opp->funcs->opp_pipe_clock_control(
			pipe_ctx->stream_res.opp,
			true);

	hws->funcs.blank_pixel_data(dc, pipe_ctx, true);

	/* VTG is  within DCHUB command block. DCFCLK is always on */
	if (false == pipe_ctx->stream_res.tg->funcs->enable_crtc(pipe_ctx->stream_res.tg)) {
		BREAK_TO_DEBUGGER();
		return DC_ERROR_UNEXPECTED;
	}

	hws->funcs.wait_for_blank_complete(pipe_ctx->stream_res.opp);

	params.vertical_total_min = stream->adjust.v_total_min;
	params.vertical_total_max = stream->adjust.v_total_max;
	params.vertical_total_mid = stream->adjust.v_total_mid;
	params.vertical_total_mid_frame_num = stream->adjust.v_total_mid_frame_num;
	if (pipe_ctx->stream_res.tg->funcs->set_drr)
		pipe_ctx->stream_res.tg->funcs->set_drr(
			pipe_ctx->stream_res.tg, &params);

	// DRR should set trigger event to monitor surface update event
	if (stream->adjust.v_total_min != 0 && stream->adjust.v_total_max != 0)
		event_triggers = 0x80;
	/* Event triggers and num frames initialized for DRR, but can be
	 * later updated for PSR use. Note DRR trigger events are generated
	 * regardless of whether num frames met.
	 */
	if (pipe_ctx->stream_res.tg->funcs->set_static_screen_control)
		pipe_ctx->stream_res.tg->funcs->set_static_screen_control(
				pipe_ctx->stream_res.tg, event_triggers, 2);

	/* TODO program crtc source select for non-virtual signal*/
	/* TODO program FMT */
	/* TODO setup link_enc */
	/* TODO set stream attributes */
	/* TODO program audio */
	/* TODO enable stream if timing changed */
	/* TODO unblank stream if DP */

	if (pipe_ctx->stream && pipe_ctx->stream->mall_stream_config.type == SUBVP_PHANTOM) {
		if (pipe_ctx->stream_res.tg && pipe_ctx->stream_res.tg->funcs->phantom_crtc_post_enable)
			pipe_ctx->stream_res.tg->funcs->phantom_crtc_post_enable(pipe_ctx->stream_res.tg);
	}
	return DC_OK;
}

void dcn20_program_output_csc(struct dc *dc,
		struct pipe_ctx *pipe_ctx,
		enum dc_color_space colorspace,
		uint16_t *matrix,
		int opp_id)
{
	struct mpc *mpc = dc->res_pool->mpc;
	enum mpc_output_csc_mode ocsc_mode = MPC_OUTPUT_CSC_COEF_A;
	int mpcc_id = pipe_ctx->plane_res.hubp->inst;

	if (mpc->funcs->power_on_mpc_mem_pwr)
		mpc->funcs->power_on_mpc_mem_pwr(mpc, mpcc_id, true);

	if (pipe_ctx->stream->csc_color_matrix.enable_adjustment == true) {
		if (mpc->funcs->set_output_csc != NULL)
			mpc->funcs->set_output_csc(mpc,
					opp_id,
					matrix,
					ocsc_mode);
	} else {
		if (mpc->funcs->set_ocsc_default != NULL)
			mpc->funcs->set_ocsc_default(mpc,
					opp_id,
					colorspace,
					ocsc_mode);
	}
}

bool dcn20_set_output_transfer_func(struct dc *dc, struct pipe_ctx *pipe_ctx,
				const struct dc_stream_state *stream)
{
	int mpcc_id = pipe_ctx->plane_res.hubp->inst;
	struct mpc *mpc = pipe_ctx->stream_res.opp->ctx->dc->res_pool->mpc;
	struct pwl_params *params = NULL;
	/*
	 * program OGAM only for the top pipe
	 * if there is a pipe split then fix diagnostic is required:
	 * how to pass OGAM parameter for stream.
	 * if programming for all pipes is required then remove condition
	 * pipe_ctx->top_pipe == NULL ,but then fix the diagnostic.
	 */
	if (mpc->funcs->power_on_mpc_mem_pwr)
		mpc->funcs->power_on_mpc_mem_pwr(mpc, mpcc_id, true);
	if (pipe_ctx->top_pipe == NULL
			&& mpc->funcs->set_output_gamma && stream->out_transfer_func) {
		if (stream->out_transfer_func->type == TF_TYPE_HWPWL)
			params = &stream->out_transfer_func->pwl;
		else if (pipe_ctx->stream->out_transfer_func->type ==
			TF_TYPE_DISTRIBUTED_POINTS &&
			cm_helper_translate_curve_to_hw_format(
			stream->out_transfer_func,
			&mpc->blender_params, false))
			params = &mpc->blender_params;
		/*
		 * there is no ROM
		 */
		if (stream->out_transfer_func->type == TF_TYPE_PREDEFINED)
			BREAK_TO_DEBUGGER();
	}
	/*
	 * if above if is not executed then 'params' equal to 0 and set in bypass
	 */
	mpc->funcs->set_output_gamma(mpc, mpcc_id, params);

	return true;
}

bool dcn20_set_blend_lut(
	struct pipe_ctx *pipe_ctx, const struct dc_plane_state *plane_state)
{
	struct dpp *dpp_base = pipe_ctx->plane_res.dpp;
	bool result = true;
	struct pwl_params *blend_lut = NULL;

	if (plane_state->blend_tf) {
		if (plane_state->blend_tf->type == TF_TYPE_HWPWL)
			blend_lut = &plane_state->blend_tf->pwl;
		else if (plane_state->blend_tf->type == TF_TYPE_DISTRIBUTED_POINTS) {
			cm_helper_translate_curve_to_hw_format(
					plane_state->blend_tf,
					&dpp_base->regamma_params, false);
			blend_lut = &dpp_base->regamma_params;
		}
	}
	result = dpp_base->funcs->dpp_program_blnd_lut(dpp_base, blend_lut);

	return result;
}

bool dcn20_set_shaper_3dlut(
	struct pipe_ctx *pipe_ctx, const struct dc_plane_state *plane_state)
{
	struct dpp *dpp_base = pipe_ctx->plane_res.dpp;
	bool result = true;
	struct pwl_params *shaper_lut = NULL;

	if (plane_state->in_shaper_func) {
		if (plane_state->in_shaper_func->type == TF_TYPE_HWPWL)
			shaper_lut = &plane_state->in_shaper_func->pwl;
		else if (plane_state->in_shaper_func->type == TF_TYPE_DISTRIBUTED_POINTS) {
			cm_helper_translate_curve_to_hw_format(
					plane_state->in_shaper_func,
					&dpp_base->shaper_params, true);
			shaper_lut = &dpp_base->shaper_params;
		}
	}

	result = dpp_base->funcs->dpp_program_shaper_lut(dpp_base, shaper_lut);
	if (plane_state->lut3d_func &&
		plane_state->lut3d_func->state.bits.initialized == 1)
		result = dpp_base->funcs->dpp_program_3dlut(dpp_base,
								&plane_state->lut3d_func->lut_3d);
	else
		result = dpp_base->funcs->dpp_program_3dlut(dpp_base, NULL);

	return result;
}

bool dcn20_set_input_transfer_func(struct dc *dc,
				struct pipe_ctx *pipe_ctx,
				const struct dc_plane_state *plane_state)
{
	struct dce_hwseq *hws = dc->hwseq;
	struct dpp *dpp_base = pipe_ctx->plane_res.dpp;
	const struct dc_transfer_func *tf = NULL;
	bool result = true;
	bool use_degamma_ram = false;

	if (dpp_base == NULL || plane_state == NULL)
		return false;

	hws->funcs.set_shaper_3dlut(pipe_ctx, plane_state);
	hws->funcs.set_blend_lut(pipe_ctx, plane_state);

	if (plane_state->in_transfer_func)
		tf = plane_state->in_transfer_func;


	if (tf == NULL) {
		dpp_base->funcs->dpp_set_degamma(dpp_base,
				IPP_DEGAMMA_MODE_BYPASS);
		return true;
	}

	if (tf->type == TF_TYPE_HWPWL || tf->type == TF_TYPE_DISTRIBUTED_POINTS)
		use_degamma_ram = true;

	if (use_degamma_ram == true) {
		if (tf->type == TF_TYPE_HWPWL)
			dpp_base->funcs->dpp_program_degamma_pwl(dpp_base,
					&tf->pwl);
		else if (tf->type == TF_TYPE_DISTRIBUTED_POINTS) {
			cm_helper_translate_curve_to_degamma_hw_format(tf,
					&dpp_base->degamma_params);
			dpp_base->funcs->dpp_program_degamma_pwl(dpp_base,
				&dpp_base->degamma_params);
		}
		return true;
	}
	/* handle here the optimized cases when de-gamma ROM could be used.
	 *
	 */
	if (tf->type == TF_TYPE_PREDEFINED) {
		switch (tf->tf) {
		case TRANSFER_FUNCTION_SRGB:
			dpp_base->funcs->dpp_set_degamma(dpp_base,
					IPP_DEGAMMA_MODE_HW_sRGB);
			break;
		case TRANSFER_FUNCTION_BT709:
			dpp_base->funcs->dpp_set_degamma(dpp_base,
					IPP_DEGAMMA_MODE_HW_xvYCC);
			break;
		case TRANSFER_FUNCTION_LINEAR:
			dpp_base->funcs->dpp_set_degamma(dpp_base,
					IPP_DEGAMMA_MODE_BYPASS);
			break;
		case TRANSFER_FUNCTION_PQ:
			dpp_base->funcs->dpp_set_degamma(dpp_base, IPP_DEGAMMA_MODE_USER_PWL);
			cm_helper_translate_curve_to_degamma_hw_format(tf, &dpp_base->degamma_params);
			dpp_base->funcs->dpp_program_degamma_pwl(dpp_base, &dpp_base->degamma_params);
			result = true;
			break;
		default:
			result = false;
			break;
		}
	} else if (tf->type == TF_TYPE_BYPASS)
		dpp_base->funcs->dpp_set_degamma(dpp_base,
				IPP_DEGAMMA_MODE_BYPASS);
	else {
		/*
		 * if we are here, we did not handle correctly.
		 * fix is required for this use case
		 */
		BREAK_TO_DEBUGGER();
		dpp_base->funcs->dpp_set_degamma(dpp_base,
				IPP_DEGAMMA_MODE_BYPASS);
	}

	return result;
}

void dcn20_update_odm(struct dc *dc, struct dc_state *context, struct pipe_ctx *pipe_ctx)
{
	struct pipe_ctx *odm_pipe;
	int opp_cnt = 1;
	int opp_inst[MAX_PIPES] = { pipe_ctx->stream_res.opp->inst };

	for (odm_pipe = pipe_ctx->next_odm_pipe; odm_pipe; odm_pipe = odm_pipe->next_odm_pipe) {
		opp_inst[opp_cnt] = odm_pipe->stream_res.opp->inst;
		opp_cnt++;
	}

	if (opp_cnt > 1)
		pipe_ctx->stream_res.tg->funcs->set_odm_combine(
				pipe_ctx->stream_res.tg,
				opp_inst, opp_cnt,
				&pipe_ctx->stream->timing);
	else
		pipe_ctx->stream_res.tg->funcs->set_odm_bypass(
				pipe_ctx->stream_res.tg, &pipe_ctx->stream->timing);
}

void dcn20_blank_pixel_data(
		struct dc *dc,
		struct pipe_ctx *pipe_ctx,
		bool blank)
{
	struct tg_color black_color = {0};
	struct stream_resource *stream_res = &pipe_ctx->stream_res;
	struct dc_stream_state *stream = pipe_ctx->stream;
	enum dc_color_space color_space = stream->output_color_space;
	enum controller_dp_test_pattern test_pattern = CONTROLLER_DP_TEST_PATTERN_SOLID_COLOR;
	enum controller_dp_color_space test_pattern_color_space = CONTROLLER_DP_COLOR_SPACE_UDEFINED;
	struct pipe_ctx *odm_pipe;
	int odm_cnt = 1;

	int width = stream->timing.h_addressable + stream->timing.h_border_left + stream->timing.h_border_right;
	int height = stream->timing.v_addressable + stream->timing.v_border_bottom + stream->timing.v_border_top;

	if (stream->link->test_pattern_enabled)
		return;

	/* get opp dpg blank color */
	color_space_to_black_color(dc, color_space, &black_color);

	for (odm_pipe = pipe_ctx->next_odm_pipe; odm_pipe; odm_pipe = odm_pipe->next_odm_pipe)
		odm_cnt++;

	width = width / odm_cnt;

	if (blank) {
		dc->hwss.set_abm_immediate_disable(pipe_ctx);

		if (dc->debug.visual_confirm != VISUAL_CONFIRM_DISABLE) {
			test_pattern = CONTROLLER_DP_TEST_PATTERN_COLORSQUARES;
			test_pattern_color_space = CONTROLLER_DP_COLOR_SPACE_RGB;
		}
	} else {
		test_pattern = CONTROLLER_DP_TEST_PATTERN_VIDEOMODE;
	}

	dc->hwss.set_disp_pattern_generator(dc,
			pipe_ctx,
			test_pattern,
			test_pattern_color_space,
			stream->timing.display_color_depth,
			&black_color,
			width,
			height,
			0);

	for (odm_pipe = pipe_ctx->next_odm_pipe; odm_pipe; odm_pipe = odm_pipe->next_odm_pipe) {
		dc->hwss.set_disp_pattern_generator(dc,
				odm_pipe,
				dc->debug.visual_confirm != VISUAL_CONFIRM_DISABLE && blank ?
						CONTROLLER_DP_TEST_PATTERN_COLORRAMP : test_pattern,
				test_pattern_color_space,
				stream->timing.display_color_depth,
				&black_color,
				width,
				height,
				0);
	}

	if (!blank)
		if (stream_res->abm) {
			dc->hwss.set_pipe(pipe_ctx);
			stream_res->abm->funcs->set_abm_level(stream_res->abm, stream->abm_level);
		}
}


static void dcn20_power_on_plane(
	struct dce_hwseq *hws,
	struct pipe_ctx *pipe_ctx)
{
	DC_LOGGER_INIT(hws->ctx->logger);
	if (REG(DC_IP_REQUEST_CNTL)) {
		REG_SET(DC_IP_REQUEST_CNTL, 0,
				IP_REQUEST_EN, 1);

		if (hws->funcs.dpp_pg_control)
			hws->funcs.dpp_pg_control(hws, pipe_ctx->plane_res.dpp->inst, true);

		if (hws->funcs.hubp_pg_control)
			hws->funcs.hubp_pg_control(hws, pipe_ctx->plane_res.hubp->inst, true);

		REG_SET(DC_IP_REQUEST_CNTL, 0,
				IP_REQUEST_EN, 0);
		DC_LOG_DEBUG(
				"Un-gated front end for pipe %d\n", pipe_ctx->plane_res.hubp->inst);
	}
}

static void dcn20_enable_plane(struct dc *dc, struct pipe_ctx *pipe_ctx,
			       struct dc_state *context)
{
	//if (dc->debug.sanity_checks) {
	//	dcn10_verify_allow_pstate_change_high(dc);
	//}
	dcn20_power_on_plane(dc->hwseq, pipe_ctx);

	/* enable DCFCLK current DCHUB */
	pipe_ctx->plane_res.hubp->funcs->hubp_clk_cntl(pipe_ctx->plane_res.hubp, true);

	/* initialize HUBP on power up */
	pipe_ctx->plane_res.hubp->funcs->hubp_init(pipe_ctx->plane_res.hubp);

	/* make sure OPP_PIPE_CLOCK_EN = 1 */
	pipe_ctx->stream_res.opp->funcs->opp_pipe_clock_control(
			pipe_ctx->stream_res.opp,
			true);

/* TODO: enable/disable in dm as per update type.
	if (plane_state) {
		DC_LOG_DC(dc->ctx->logger,
				"Pipe:%d 0x%x: addr hi:0x%x, "
				"addr low:0x%x, "
				"src: %d, %d, %d,"
				" %d; dst: %d, %d, %d, %d;\n",
				pipe_ctx->pipe_idx,
				plane_state,
				plane_state->address.grph.addr.high_part,
				plane_state->address.grph.addr.low_part,
				plane_state->src_rect.x,
				plane_state->src_rect.y,
				plane_state->src_rect.width,
				plane_state->src_rect.height,
				plane_state->dst_rect.x,
				plane_state->dst_rect.y,
				plane_state->dst_rect.width,
				plane_state->dst_rect.height);

		DC_LOG_DC(dc->ctx->logger,
				"Pipe %d: width, height, x, y         format:%d\n"
				"viewport:%d, %d, %d, %d\n"
				"recout:  %d, %d, %d, %d\n",
				pipe_ctx->pipe_idx,
				plane_state->format,
				pipe_ctx->plane_res.scl_data.viewport.width,
				pipe_ctx->plane_res.scl_data.viewport.height,
				pipe_ctx->plane_res.scl_data.viewport.x,
				pipe_ctx->plane_res.scl_data.viewport.y,
				pipe_ctx->plane_res.scl_data.recout.width,
				pipe_ctx->plane_res.scl_data.recout.height,
				pipe_ctx->plane_res.scl_data.recout.x,
				pipe_ctx->plane_res.scl_data.recout.y);
		print_rq_dlg_ttu(dc, pipe_ctx);
	}
*/
	if (dc->vm_pa_config.valid) {
		struct vm_system_aperture_param apt;

		apt.sys_default.quad_part = 0;

		apt.sys_low.quad_part = dc->vm_pa_config.system_aperture.start_addr;
		apt.sys_high.quad_part = dc->vm_pa_config.system_aperture.end_addr;

		// Program system aperture settings
		pipe_ctx->plane_res.hubp->funcs->hubp_set_vm_system_aperture_settings(pipe_ctx->plane_res.hubp, &apt);
	}

	if (!pipe_ctx->top_pipe
		&& pipe_ctx->plane_state
		&& pipe_ctx->plane_state->flip_int_enabled
		&& pipe_ctx->plane_res.hubp->funcs->hubp_set_flip_int)
			pipe_ctx->plane_res.hubp->funcs->hubp_set_flip_int(pipe_ctx->plane_res.hubp);

//	if (dc->debug.sanity_checks) {
//		dcn10_verify_allow_pstate_change_high(dc);
//	}
}

void dcn20_pipe_control_lock(
	struct dc *dc,
	struct pipe_ctx *pipe,
	bool lock)
{
	struct pipe_ctx *temp_pipe;
	bool flip_immediate = false;

	/* use TG master update lock to lock everything on the TG
	 * therefore only top pipe need to lock
	 */
	if (!pipe || pipe->top_pipe)
		return;

	if (pipe->plane_state != NULL)
		flip_immediate = pipe->plane_state->flip_immediate;

	if  (pipe->stream_res.gsl_group > 0) {
	    temp_pipe = pipe->bottom_pipe;
	    while (!flip_immediate && temp_pipe) {
		    if (temp_pipe->plane_state != NULL)
			    flip_immediate = temp_pipe->plane_state->flip_immediate;
		    temp_pipe = temp_pipe->bottom_pipe;
	    }
	}

	if (flip_immediate && lock) {
		const int TIMEOUT_FOR_FLIP_PENDING = 100000;
		int i;

		temp_pipe = pipe;
		while (temp_pipe) {
			if (temp_pipe->plane_state && temp_pipe->plane_state->flip_immediate) {
				for (i = 0; i < TIMEOUT_FOR_FLIP_PENDING; ++i) {
					if (!temp_pipe->plane_res.hubp->funcs->hubp_is_flip_pending(temp_pipe->plane_res.hubp))
						break;
					udelay(1);
				}

				/* no reason it should take this long for immediate flips */
				ASSERT(i != TIMEOUT_FOR_FLIP_PENDING);
			}
			temp_pipe = temp_pipe->bottom_pipe;
		}
	}

	/* In flip immediate and pipe splitting case, we need to use GSL
	 * for synchronization. Only do setup on locking and on flip type change.
	 */
	if (lock && (pipe->bottom_pipe != NULL || !flip_immediate))
		if ((flip_immediate && pipe->stream_res.gsl_group == 0) ||
		    (!flip_immediate && pipe->stream_res.gsl_group > 0))
			dcn20_setup_gsl_group_as_lock(dc, pipe, flip_immediate);

	if (pipe->plane_state != NULL)
		flip_immediate = pipe->plane_state->flip_immediate;

	temp_pipe = pipe->bottom_pipe;
	while (flip_immediate && temp_pipe) {
	    if (temp_pipe->plane_state != NULL)
		flip_immediate = temp_pipe->plane_state->flip_immediate;
	    temp_pipe = temp_pipe->bottom_pipe;
	}

	if (!lock && pipe->stream_res.gsl_group > 0 && pipe->plane_state &&
		!flip_immediate)
	    dcn20_setup_gsl_group_as_lock(dc, pipe, false);

	if (pipe->stream && should_use_dmub_lock(pipe->stream->link)) {
		union dmub_hw_lock_flags hw_locks = { 0 };
		struct dmub_hw_lock_inst_flags inst_flags = { 0 };

		hw_locks.bits.lock_pipe = 1;
		inst_flags.otg_inst =  pipe->stream_res.tg->inst;

		if (pipe->plane_state != NULL)
			hw_locks.bits.triple_buffer_lock = pipe->plane_state->triplebuffer_flips;

		dmub_hw_lock_mgr_cmd(dc->ctx->dmub_srv,
					lock,
					&hw_locks,
					&inst_flags);
	} else if (pipe->stream && pipe->stream->mall_stream_config.type == SUBVP_MAIN) {
		union dmub_inbox0_cmd_lock_hw hw_lock_cmd = { 0 };
		hw_lock_cmd.bits.command_code = DMUB_INBOX0_CMD__HW_LOCK;
		hw_lock_cmd.bits.hw_lock_client = HW_LOCK_CLIENT_DRIVER;
		hw_lock_cmd.bits.lock_pipe = 1;
		hw_lock_cmd.bits.otg_inst = pipe->stream_res.tg->inst;
		hw_lock_cmd.bits.lock = lock;
		if (!lock)
			hw_lock_cmd.bits.should_release = 1;
		dmub_hw_lock_mgr_inbox0_cmd(dc->ctx->dmub_srv, hw_lock_cmd);
	} else if (pipe->plane_state != NULL && pipe->plane_state->triplebuffer_flips) {
		if (lock)
			pipe->stream_res.tg->funcs->triplebuffer_lock(pipe->stream_res.tg);
		else
			pipe->stream_res.tg->funcs->triplebuffer_unlock(pipe->stream_res.tg);
	} else {
		if (lock)
			pipe->stream_res.tg->funcs->lock(pipe->stream_res.tg);
		else
			pipe->stream_res.tg->funcs->unlock(pipe->stream_res.tg);
	}
}

static void dcn20_detect_pipe_changes(struct pipe_ctx *old_pipe, struct pipe_ctx *new_pipe)
{
	new_pipe->update_flags.raw = 0;

	/* Exit on unchanged, unused pipe */
	if (!old_pipe->plane_state && !new_pipe->plane_state)
		return;
	/* Detect pipe enable/disable */
	if (!old_pipe->plane_state && new_pipe->plane_state) {
		new_pipe->update_flags.bits.enable = 1;
		new_pipe->update_flags.bits.mpcc = 1;
		new_pipe->update_flags.bits.dppclk = 1;
		new_pipe->update_flags.bits.hubp_interdependent = 1;
		new_pipe->update_flags.bits.hubp_rq_dlg_ttu = 1;
		new_pipe->update_flags.bits.gamut_remap = 1;
		new_pipe->update_flags.bits.scaler = 1;
		new_pipe->update_flags.bits.viewport = 1;
		new_pipe->update_flags.bits.det_size = 1;
		if (!new_pipe->top_pipe && !new_pipe->prev_odm_pipe) {
			new_pipe->update_flags.bits.odm = 1;
			new_pipe->update_flags.bits.global_sync = 1;
		}
		return;
	}

	/* For SubVP we need to unconditionally enable because any phantom pipes are
	 * always removed then newly added for every full updates whenever SubVP is in use.
	 * The remove-add sequence of the phantom pipe always results in the pipe
	 * being blanked in enable_stream_timing (DPG).
	 */
	if (new_pipe->stream && new_pipe->stream->mall_stream_config.type == SUBVP_PHANTOM)
		new_pipe->update_flags.bits.enable = 1;

	/* Phantom pipes are effectively disabled, if the pipe was previously phantom
	 * we have to enable
	 */
	if (old_pipe->plane_state && old_pipe->plane_state->is_phantom &&
			new_pipe->plane_state && !new_pipe->plane_state->is_phantom)
		new_pipe->update_flags.bits.enable = 1;

	if (old_pipe->plane_state && !new_pipe->plane_state) {
		new_pipe->update_flags.bits.disable = 1;
		return;
	}

	/* Detect plane change */
	if (old_pipe->plane_state != new_pipe->plane_state) {
		new_pipe->update_flags.bits.plane_changed = true;
	}

	/* Detect top pipe only changes */
	if (!new_pipe->top_pipe && !new_pipe->prev_odm_pipe) {
		/* Detect odm changes */
		if ((old_pipe->next_odm_pipe && new_pipe->next_odm_pipe
			&& old_pipe->next_odm_pipe->pipe_idx != new_pipe->next_odm_pipe->pipe_idx)
				|| (!old_pipe->next_odm_pipe && new_pipe->next_odm_pipe)
				|| (old_pipe->next_odm_pipe && !new_pipe->next_odm_pipe)
				|| old_pipe->stream_res.opp != new_pipe->stream_res.opp)
			new_pipe->update_flags.bits.odm = 1;

		/* Detect global sync changes */
		if (old_pipe->pipe_dlg_param.vready_offset != new_pipe->pipe_dlg_param.vready_offset
				|| old_pipe->pipe_dlg_param.vstartup_start != new_pipe->pipe_dlg_param.vstartup_start
				|| old_pipe->pipe_dlg_param.vupdate_offset != new_pipe->pipe_dlg_param.vupdate_offset
				|| old_pipe->pipe_dlg_param.vupdate_width != new_pipe->pipe_dlg_param.vupdate_width)
			new_pipe->update_flags.bits.global_sync = 1;
	}

	if (old_pipe->det_buffer_size_kb != new_pipe->det_buffer_size_kb)
		new_pipe->update_flags.bits.det_size = 1;

	/*
	 * Detect opp / tg change, only set on change, not on enable
	 * Assume mpcc inst = pipe index, if not this code needs to be updated
	 * since mpcc is what is affected by these. In fact all of our sequence
	 * makes this assumption at the moment with how hubp reset is matched to
	 * same index mpcc reset.
	 */
	if (old_pipe->stream_res.opp != new_pipe->stream_res.opp)
		new_pipe->update_flags.bits.opp_changed = 1;
	if (old_pipe->stream_res.tg != new_pipe->stream_res.tg)
		new_pipe->update_flags.bits.tg_changed = 1;

	/*
	 * Detect mpcc blending changes, only dpp inst and opp matter here,
	 * mpccs getting removed/inserted update connected ones during their own
	 * programming
	 */
	if (old_pipe->plane_res.dpp != new_pipe->plane_res.dpp
			|| old_pipe->stream_res.opp != new_pipe->stream_res.opp)
		new_pipe->update_flags.bits.mpcc = 1;

	/* Detect dppclk change */
	if (old_pipe->plane_res.bw.dppclk_khz != new_pipe->plane_res.bw.dppclk_khz)
		new_pipe->update_flags.bits.dppclk = 1;

	/* Check for scl update */
	if (memcmp(&old_pipe->plane_res.scl_data, &new_pipe->plane_res.scl_data, sizeof(struct scaler_data)))
			new_pipe->update_flags.bits.scaler = 1;
	/* Check for vp update */
	if (memcmp(&old_pipe->plane_res.scl_data.viewport, &new_pipe->plane_res.scl_data.viewport, sizeof(struct rect))
			|| memcmp(&old_pipe->plane_res.scl_data.viewport_c,
				&new_pipe->plane_res.scl_data.viewport_c, sizeof(struct rect)))
		new_pipe->update_flags.bits.viewport = 1;

	/* Detect dlg/ttu/rq updates */
	{
		struct _vcs_dpi_display_dlg_regs_st old_dlg_attr = old_pipe->dlg_regs;
		struct _vcs_dpi_display_ttu_regs_st old_ttu_attr = old_pipe->ttu_regs;
		struct _vcs_dpi_display_dlg_regs_st *new_dlg_attr = &new_pipe->dlg_regs;
		struct _vcs_dpi_display_ttu_regs_st *new_ttu_attr = &new_pipe->ttu_regs;

		/* Detect pipe interdependent updates */
		if (old_dlg_attr.dst_y_prefetch != new_dlg_attr->dst_y_prefetch ||
				old_dlg_attr.vratio_prefetch != new_dlg_attr->vratio_prefetch ||
				old_dlg_attr.vratio_prefetch_c != new_dlg_attr->vratio_prefetch_c ||
				old_dlg_attr.dst_y_per_vm_vblank != new_dlg_attr->dst_y_per_vm_vblank ||
				old_dlg_attr.dst_y_per_row_vblank != new_dlg_attr->dst_y_per_row_vblank ||
				old_dlg_attr.dst_y_per_vm_flip != new_dlg_attr->dst_y_per_vm_flip ||
				old_dlg_attr.dst_y_per_row_flip != new_dlg_attr->dst_y_per_row_flip ||
				old_dlg_attr.refcyc_per_meta_chunk_vblank_l != new_dlg_attr->refcyc_per_meta_chunk_vblank_l ||
				old_dlg_attr.refcyc_per_meta_chunk_vblank_c != new_dlg_attr->refcyc_per_meta_chunk_vblank_c ||
				old_dlg_attr.refcyc_per_meta_chunk_flip_l != new_dlg_attr->refcyc_per_meta_chunk_flip_l ||
				old_dlg_attr.refcyc_per_line_delivery_pre_l != new_dlg_attr->refcyc_per_line_delivery_pre_l ||
				old_dlg_attr.refcyc_per_line_delivery_pre_c != new_dlg_attr->refcyc_per_line_delivery_pre_c ||
				old_ttu_attr.refcyc_per_req_delivery_pre_l != new_ttu_attr->refcyc_per_req_delivery_pre_l ||
				old_ttu_attr.refcyc_per_req_delivery_pre_c != new_ttu_attr->refcyc_per_req_delivery_pre_c ||
				old_ttu_attr.refcyc_per_req_delivery_pre_cur0 != new_ttu_attr->refcyc_per_req_delivery_pre_cur0 ||
				old_ttu_attr.refcyc_per_req_delivery_pre_cur1 != new_ttu_attr->refcyc_per_req_delivery_pre_cur1 ||
				old_ttu_attr.min_ttu_vblank != new_ttu_attr->min_ttu_vblank ||
				old_ttu_attr.qos_level_flip != new_ttu_attr->qos_level_flip) {
			old_dlg_attr.dst_y_prefetch = new_dlg_attr->dst_y_prefetch;
			old_dlg_attr.vratio_prefetch = new_dlg_attr->vratio_prefetch;
			old_dlg_attr.vratio_prefetch_c = new_dlg_attr->vratio_prefetch_c;
			old_dlg_attr.dst_y_per_vm_vblank = new_dlg_attr->dst_y_per_vm_vblank;
			old_dlg_attr.dst_y_per_row_vblank = new_dlg_attr->dst_y_per_row_vblank;
			old_dlg_attr.dst_y_per_vm_flip = new_dlg_attr->dst_y_per_vm_flip;
			old_dlg_attr.dst_y_per_row_flip = new_dlg_attr->dst_y_per_row_flip;
			old_dlg_attr.refcyc_per_meta_chunk_vblank_l = new_dlg_attr->refcyc_per_meta_chunk_vblank_l;
			old_dlg_attr.refcyc_per_meta_chunk_vblank_c = new_dlg_attr->refcyc_per_meta_chunk_vblank_c;
			old_dlg_attr.refcyc_per_meta_chunk_flip_l = new_dlg_attr->refcyc_per_meta_chunk_flip_l;
			old_dlg_attr.refcyc_per_line_delivery_pre_l = new_dlg_attr->refcyc_per_line_delivery_pre_l;
			old_dlg_attr.refcyc_per_line_delivery_pre_c = new_dlg_attr->refcyc_per_line_delivery_pre_c;
			old_ttu_attr.refcyc_per_req_delivery_pre_l = new_ttu_attr->refcyc_per_req_delivery_pre_l;
			old_ttu_attr.refcyc_per_req_delivery_pre_c = new_ttu_attr->refcyc_per_req_delivery_pre_c;
			old_ttu_attr.refcyc_per_req_delivery_pre_cur0 = new_ttu_attr->refcyc_per_req_delivery_pre_cur0;
			old_ttu_attr.refcyc_per_req_delivery_pre_cur1 = new_ttu_attr->refcyc_per_req_delivery_pre_cur1;
			old_ttu_attr.min_ttu_vblank = new_ttu_attr->min_ttu_vblank;
			old_ttu_attr.qos_level_flip = new_ttu_attr->qos_level_flip;
			new_pipe->update_flags.bits.hubp_interdependent = 1;
		}
		/* Detect any other updates to ttu/rq/dlg */
		if (memcmp(&old_dlg_attr, &new_pipe->dlg_regs, sizeof(old_dlg_attr)) ||
				memcmp(&old_ttu_attr, &new_pipe->ttu_regs, sizeof(old_ttu_attr)) ||
				memcmp(&old_pipe->rq_regs, &new_pipe->rq_regs, sizeof(old_pipe->rq_regs)))
			new_pipe->update_flags.bits.hubp_rq_dlg_ttu = 1;
	}
}

static void dcn20_update_dchubp_dpp(
	struct dc *dc,
	struct pipe_ctx *pipe_ctx,
	struct dc_state *context)
{
	struct dce_hwseq *hws = dc->hwseq;
	struct hubp *hubp = pipe_ctx->plane_res.hubp;
	struct dpp *dpp = pipe_ctx->plane_res.dpp;
	struct dc_plane_state *plane_state = pipe_ctx->plane_state;
	struct dccg *dccg = dc->res_pool->dccg;
	bool viewport_changed = false;

	if (pipe_ctx->update_flags.bits.dppclk)
		dpp->funcs->dpp_dppclk_control(dpp, false, true);

	if (pipe_ctx->update_flags.bits.enable)
		dccg->funcs->update_dpp_dto(dccg, dpp->inst, pipe_ctx->plane_res.bw.dppclk_khz);

	/* TODO: Need input parameter to tell current DCHUB pipe tie to which OTG
	 * VTG is within DCHUBBUB which is commond block share by each pipe HUBP.
	 * VTG is 1:1 mapping with OTG. Each pipe HUBP will select which VTG
	 */
	if (pipe_ctx->update_flags.bits.hubp_rq_dlg_ttu) {
		hubp->funcs->hubp_vtg_sel(hubp, pipe_ctx->stream_res.tg->inst);

		hubp->funcs->hubp_setup(
			hubp,
			&pipe_ctx->dlg_regs,
			&pipe_ctx->ttu_regs,
			&pipe_ctx->rq_regs,
			&pipe_ctx->pipe_dlg_param);

		if (hubp->funcs->set_unbounded_requesting)
			hubp->funcs->set_unbounded_requesting(hubp, pipe_ctx->unbounded_req);
	}
	if (pipe_ctx->update_flags.bits.hubp_interdependent)
		hubp->funcs->hubp_setup_interdependent(
			hubp,
			&pipe_ctx->dlg_regs,
			&pipe_ctx->ttu_regs);

	if (pipe_ctx->update_flags.bits.enable ||
			pipe_ctx->update_flags.bits.plane_changed ||
			plane_state->update_flags.bits.bpp_change ||
			plane_state->update_flags.bits.input_csc_change ||
			plane_state->update_flags.bits.color_space_change ||
			plane_state->update_flags.bits.coeff_reduction_change) {
		struct dc_bias_and_scale bns_params = {0};

		// program the input csc
		dpp->funcs->dpp_setup(dpp,
				plane_state->format,
				EXPANSION_MODE_ZERO,
				plane_state->input_csc_color_matrix,
				plane_state->color_space,
				NULL);

		if (dpp->funcs->dpp_program_bias_and_scale) {
			//TODO :for CNVC set scale and bias registers if necessary
			build_prescale_params(&bns_params, plane_state);
			dpp->funcs->dpp_program_bias_and_scale(dpp, &bns_params);
		}
	}

	if (pipe_ctx->update_flags.bits.mpcc
			|| pipe_ctx->update_flags.bits.plane_changed
			|| plane_state->update_flags.bits.global_alpha_change
			|| plane_state->update_flags.bits.per_pixel_alpha_change) {
		// MPCC inst is equal to pipe index in practice
		int mpcc_inst = hubp->inst;
		int opp_inst;
		int opp_count = dc->res_pool->pipe_count;

		for (opp_inst = 0; opp_inst < opp_count; opp_inst++) {
			if (dc->res_pool->opps[opp_inst]->mpcc_disconnect_pending[mpcc_inst]) {
				dc->res_pool->mpc->funcs->wait_for_idle(dc->res_pool->mpc, mpcc_inst);
				dc->res_pool->opps[opp_inst]->mpcc_disconnect_pending[mpcc_inst] = false;
				break;
			}
		}
		hws->funcs.update_mpcc(dc, pipe_ctx);
	}

	if (pipe_ctx->update_flags.bits.scaler ||
			plane_state->update_flags.bits.scaling_change ||
			plane_state->update_flags.bits.position_change ||
			plane_state->update_flags.bits.per_pixel_alpha_change ||
			pipe_ctx->stream->update_flags.bits.scaling) {
		pipe_ctx->plane_res.scl_data.lb_params.alpha_en = pipe_ctx->plane_state->per_pixel_alpha;
		ASSERT(pipe_ctx->plane_res.scl_data.lb_params.depth == LB_PIXEL_DEPTH_36BPP);
		/* scaler configuration */
		pipe_ctx->plane_res.dpp->funcs->dpp_set_scaler(
				pipe_ctx->plane_res.dpp, &pipe_ctx->plane_res.scl_data);
	}

	if (pipe_ctx->update_flags.bits.viewport ||
			(context == dc->current_state && plane_state->update_flags.bits.position_change) ||
			(context == dc->current_state && plane_state->update_flags.bits.scaling_change) ||
			(context == dc->current_state && pipe_ctx->stream->update_flags.bits.scaling)) {

		hubp->funcs->mem_program_viewport(
			hubp,
			&pipe_ctx->plane_res.scl_data.viewport,
			&pipe_ctx->plane_res.scl_data.viewport_c);
		viewport_changed = true;
	}

	/* Any updates are handled in dc interface, just need to apply existing for plane enable */
	if ((pipe_ctx->update_flags.bits.enable || pipe_ctx->update_flags.bits.opp_changed ||
			pipe_ctx->update_flags.bits.scaler || viewport_changed == true) &&
			pipe_ctx->stream->cursor_attributes.address.quad_part != 0) {
		dc->hwss.set_cursor_position(pipe_ctx);
		dc->hwss.set_cursor_attribute(pipe_ctx);

		if (dc->hwss.set_cursor_sdr_white_level)
			dc->hwss.set_cursor_sdr_white_level(pipe_ctx);
	}

	/* Any updates are handled in dc interface, just need
	 * to apply existing for plane enable / opp change */
	if (pipe_ctx->update_flags.bits.enable || pipe_ctx->update_flags.bits.opp_changed
			|| pipe_ctx->update_flags.bits.plane_changed
			|| pipe_ctx->stream->update_flags.bits.gamut_remap
			|| pipe_ctx->stream->update_flags.bits.out_csc) {
		/* dpp/cm gamut remap*/
		dc->hwss.program_gamut_remap(pipe_ctx);

		/*call the dcn2 method which uses mpc csc*/
		dc->hwss.program_output_csc(dc,
				pipe_ctx,
				pipe_ctx->stream->output_color_space,
				pipe_ctx->stream->csc_color_matrix.matrix,
				hubp->opp_id);
	}

	if (pipe_ctx->update_flags.bits.enable ||
			pipe_ctx->update_flags.bits.plane_changed ||
			pipe_ctx->update_flags.bits.opp_changed ||
			plane_state->update_flags.bits.pixel_format_change ||
			plane_state->update_flags.bits.horizontal_mirror_change ||
			plane_state->update_flags.bits.rotation_change ||
			plane_state->update_flags.bits.swizzle_change ||
			plane_state->update_flags.bits.dcc_change ||
			plane_state->update_flags.bits.bpp_change ||
			plane_state->update_flags.bits.scaling_change ||
			plane_state->update_flags.bits.plane_size_change) {
		struct plane_size size = plane_state->plane_size;

		size.surface_size = pipe_ctx->plane_res.scl_data.viewport;
		hubp->funcs->hubp_program_surface_config(
			hubp,
			plane_state->format,
			&plane_state->tiling_info,
			&size,
			plane_state->rotation,
			&plane_state->dcc,
			plane_state->horizontal_mirror,
			0);
		hubp->power_gated = false;
	}

	if (pipe_ctx->update_flags.bits.enable ||
		pipe_ctx->update_flags.bits.plane_changed ||
		plane_state->update_flags.bits.addr_update)
		hws->funcs.update_plane_addr(dc, pipe_ctx);

	if (pipe_ctx->update_flags.bits.enable)
		hubp->funcs->set_blank(hubp, false);
	/* If the stream paired with this plane is phantom, the plane is also phantom */
	if (pipe_ctx->stream && pipe_ctx->stream->mall_stream_config.type == SUBVP_PHANTOM
			&& hubp->funcs->phantom_hubp_post_enable)
		hubp->funcs->phantom_hubp_post_enable(hubp);
}


static void dcn20_program_pipe(
		struct dc *dc,
		struct pipe_ctx *pipe_ctx,
		struct dc_state *context)
{
	struct dce_hwseq *hws = dc->hwseq;
	/* Only need to unblank on top pipe */

	if ((pipe_ctx->update_flags.bits.enable || pipe_ctx->stream->update_flags.bits.abm_level)
			&& !pipe_ctx->top_pipe && !pipe_ctx->prev_odm_pipe)
		hws->funcs.blank_pixel_data(dc, pipe_ctx, !pipe_ctx->plane_state->visible);

	/* Only update TG on top pipe */
	if (pipe_ctx->update_flags.bits.global_sync && !pipe_ctx->top_pipe
			&& !pipe_ctx->prev_odm_pipe) {
		pipe_ctx->stream_res.tg->funcs->program_global_sync(
				pipe_ctx->stream_res.tg,
				pipe_ctx->pipe_dlg_param.vready_offset,
				pipe_ctx->pipe_dlg_param.vstartup_start,
				pipe_ctx->pipe_dlg_param.vupdate_offset,
				pipe_ctx->pipe_dlg_param.vupdate_width);

		if (pipe_ctx->stream->mall_stream_config.type != SUBVP_PHANTOM) {
			pipe_ctx->stream_res.tg->funcs->wait_for_state(
				pipe_ctx->stream_res.tg, CRTC_STATE_VBLANK);
			pipe_ctx->stream_res.tg->funcs->wait_for_state(
				pipe_ctx->stream_res.tg, CRTC_STATE_VACTIVE);
		}

		pipe_ctx->stream_res.tg->funcs->set_vtg_params(
				pipe_ctx->stream_res.tg, &pipe_ctx->stream->timing, true);

		if (hws->funcs.setup_vupdate_interrupt)
			hws->funcs.setup_vupdate_interrupt(dc, pipe_ctx);
	}

	if (pipe_ctx->update_flags.bits.odm)
		hws->funcs.update_odm(dc, context, pipe_ctx);

	if (pipe_ctx->update_flags.bits.enable) {
		dcn20_enable_plane(dc, pipe_ctx, context);
		if (dc->res_pool->hubbub->funcs->force_wm_propagate_to_pipes)
			dc->res_pool->hubbub->funcs->force_wm_propagate_to_pipes(dc->res_pool->hubbub);
	}

	if (dc->res_pool->hubbub->funcs->program_det_size && pipe_ctx->update_flags.bits.det_size)
		dc->res_pool->hubbub->funcs->program_det_size(
			dc->res_pool->hubbub, pipe_ctx->plane_res.hubp->inst, pipe_ctx->det_buffer_size_kb);

	if (pipe_ctx->update_flags.raw || pipe_ctx->plane_state->update_flags.raw || pipe_ctx->stream->update_flags.raw)
		dcn20_update_dchubp_dpp(dc, pipe_ctx, context);

	if (pipe_ctx->update_flags.bits.enable
			|| pipe_ctx->plane_state->update_flags.bits.hdr_mult)
		hws->funcs.set_hdr_multiplier(pipe_ctx);

	if (pipe_ctx->update_flags.bits.enable ||
			pipe_ctx->plane_state->update_flags.bits.in_transfer_func_change ||
			pipe_ctx->plane_state->update_flags.bits.gamma_change)
		hws->funcs.set_input_transfer_func(dc, pipe_ctx, pipe_ctx->plane_state);

	/* dcn10_translate_regamma_to_hw_format takes 750us to finish
	 * only do gamma programming for powering on, internal memcmp to avoid
	 * updating on slave planes
	 */
	if (pipe_ctx->update_flags.bits.enable || pipe_ctx->stream->update_flags.bits.out_tf)
		hws->funcs.set_output_transfer_func(dc, pipe_ctx, pipe_ctx->stream);

	/* If the pipe has been enabled or has a different opp, we
	 * should reprogram the fmt. This deals with cases where
	 * interation between mpc and odm combine on different streams
	 * causes a different pipe to be chosen to odm combine with.
	 */
	if (pipe_ctx->update_flags.bits.enable
	    || pipe_ctx->update_flags.bits.opp_changed) {

		pipe_ctx->stream_res.opp->funcs->opp_set_dyn_expansion(
			pipe_ctx->stream_res.opp,
			COLOR_SPACE_YCBCR601,
			pipe_ctx->stream->timing.display_color_depth,
			pipe_ctx->stream->signal);

		pipe_ctx->stream_res.opp->funcs->opp_program_fmt(
			pipe_ctx->stream_res.opp,
			&pipe_ctx->stream->bit_depth_params,
			&pipe_ctx->stream->clamping);
	}
}

void dcn20_program_front_end_for_ctx(
		struct dc *dc,
		struct dc_state *context)
{
	int i;
	struct dce_hwseq *hws = dc->hwseq;
	DC_LOGGER_INIT(dc->ctx->logger);

	/* Carry over GSL groups in case the context is changing. */
	for (i = 0; i < dc->res_pool->pipe_count; i++) {
		struct pipe_ctx *pipe_ctx = &context->res_ctx.pipe_ctx[i];
		struct pipe_ctx *old_pipe_ctx = &dc->current_state->res_ctx.pipe_ctx[i];

		if (pipe_ctx->stream == old_pipe_ctx->stream)
			pipe_ctx->stream_res.gsl_group = old_pipe_ctx->stream_res.gsl_group;
	}

	if (dc->hwss.program_triplebuffer != NULL && dc->debug.enable_tri_buf) {
		for (i = 0; i < dc->res_pool->pipe_count; i++) {
			struct pipe_ctx *pipe_ctx = &context->res_ctx.pipe_ctx[i];

			if (!pipe_ctx->top_pipe && !pipe_ctx->prev_odm_pipe && pipe_ctx->plane_state) {
				ASSERT(!pipe_ctx->plane_state->triplebuffer_flips);
				/*turn off triple buffer for full update*/
				dc->hwss.program_triplebuffer(
						dc, pipe_ctx, pipe_ctx->plane_state->triplebuffer_flips);
			}
		}
	}

	/* Set pipe update flags and lock pipes */
	for (i = 0; i < dc->res_pool->pipe_count; i++)
		dcn20_detect_pipe_changes(&dc->current_state->res_ctx.pipe_ctx[i],
				&context->res_ctx.pipe_ctx[i]);

	/* OTG blank before disabling all front ends */
	for (i = 0; i < dc->res_pool->pipe_count; i++)
		if (context->res_ctx.pipe_ctx[i].update_flags.bits.disable
				&& !context->res_ctx.pipe_ctx[i].top_pipe
				&& !context->res_ctx.pipe_ctx[i].prev_odm_pipe
				&& context->res_ctx.pipe_ctx[i].stream)
			hws->funcs.blank_pixel_data(dc, &context->res_ctx.pipe_ctx[i], true);


	/* Disconnect mpcc */
	for (i = 0; i < dc->res_pool->pipe_count; i++)
		if (context->res_ctx.pipe_ctx[i].update_flags.bits.disable
				|| context->res_ctx.pipe_ctx[i].update_flags.bits.opp_changed) {
			struct hubbub *hubbub = dc->res_pool->hubbub;

			/* Phantom pipe DET should be 0, but if a pipe in use is being transitioned to phantom
			 * then we want to do the programming here (effectively it's being disabled). If we do
			 * the programming later the DET won't be updated until the OTG for the phantom pipe is
			 * turned on (i.e. in an MCLK switch) which can come in too late and cause issues with
			 * DET allocation.
			 */
			if (hubbub->funcs->program_det_size && (context->res_ctx.pipe_ctx[i].update_flags.bits.disable ||
					(context->res_ctx.pipe_ctx[i].plane_state && context->res_ctx.pipe_ctx[i].plane_state->is_phantom)))
				hubbub->funcs->program_det_size(hubbub, dc->current_state->res_ctx.pipe_ctx[i].plane_res.hubp->inst, 0);
			hws->funcs.plane_atomic_disconnect(dc, &dc->current_state->res_ctx.pipe_ctx[i]);
			DC_LOG_DC("Reset mpcc for pipe %d\n", dc->current_state->res_ctx.pipe_ctx[i].pipe_idx);
		}

	/*
	 * Program all updated pipes, order matters for mpcc setup. Start with
	 * top pipe and program all pipes that follow in order
	 */
	for (i = 0; i < dc->res_pool->pipe_count; i++) {
		struct pipe_ctx *pipe = &context->res_ctx.pipe_ctx[i];

		if (pipe->plane_state && !pipe->top_pipe) {
			while (pipe) {
				if (hws->funcs.program_pipe)
					hws->funcs.program_pipe(dc, pipe, context);
				else {
					/* Don't program phantom pipes in the regular front end programming sequence.
					 * There is an MPO transition case where a pipe being used by a video plane is
					 * transitioned directly to be a phantom pipe when closing the MPO video. However
					 * the phantom pipe will program a new HUBP_VTG_SEL (update takes place right away),
					 * but the MPO still exists until the double buffered update of the main pipe so we
					 * will get a frame of underflow if the phantom pipe is programmed here.
					 */
					if (pipe->stream && pipe->stream->mall_stream_config.type != SUBVP_PHANTOM)
						dcn20_program_pipe(dc, pipe, context);
				}

				pipe = pipe->bottom_pipe;
			}
		}
		/* Program secondary blending tree and writeback pipes */
		pipe = &context->res_ctx.pipe_ctx[i];
		if (!pipe->top_pipe && !pipe->prev_odm_pipe
				&& pipe->stream && pipe->stream->num_wb_info > 0
				&& (pipe->update_flags.raw || (pipe->plane_state && pipe->plane_state->update_flags.raw)
					|| pipe->stream->update_flags.raw)
				&& hws->funcs.program_all_writeback_pipes_in_tree)
			hws->funcs.program_all_writeback_pipes_in_tree(dc, pipe->stream, context);

		/* Avoid underflow by check of pipe line read when adding 2nd plane. */
		if (hws->wa.wait_hubpret_read_start_during_mpo_transition &&
			!pipe->top_pipe &&
			pipe->stream &&
			pipe->plane_res.hubp->funcs->hubp_wait_pipe_read_start &&
			dc->current_state->stream_status[0].plane_count == 1 &&
			context->stream_status[0].plane_count > 1) {
			pipe->plane_res.hubp->funcs->hubp_wait_pipe_read_start(pipe->plane_res.hubp);
		}
	}
}

void dcn20_post_unlock_program_front_end(
		struct dc *dc,
		struct dc_state *context)
{
	int i;
	const unsigned int TIMEOUT_FOR_PIPE_ENABLE_MS = 100;
	struct dce_hwseq *hwseq = dc->hwseq;

	DC_LOGGER_INIT(dc->ctx->logger);

	for (i = 0; i < dc->res_pool->pipe_count; i++)
		if (context->res_ctx.pipe_ctx[i].update_flags.bits.disable)
			dc->hwss.disable_plane(dc, &dc->current_state->res_ctx.pipe_ctx[i]);

	/*
	 * If we are enabling a pipe, we need to wait for pending clear as this is a critical
	 * part of the enable operation otherwise, DM may request an immediate flip which
	 * will cause HW to perform an "immediate enable" (as opposed to "vsync enable") which
	 * is unsupported on DCN.
	 */
	for (i = 0; i < dc->res_pool->pipe_count; i++) {
		struct pipe_ctx *pipe = &context->res_ctx.pipe_ctx[i];
		// Don't check flip pending on phantom pipes
		if (pipe->plane_state && !pipe->top_pipe && pipe->update_flags.bits.enable &&
				pipe->stream->mall_stream_config.type != SUBVP_PHANTOM) {
			struct hubp *hubp = pipe->plane_res.hubp;
			int j = 0;

			for (j = 0; j < TIMEOUT_FOR_PIPE_ENABLE_MS*1000
					&& hubp->funcs->hubp_is_flip_pending(hubp); j++)
				mdelay(1);
		}
	}

	for (i = 0; i < dc->res_pool->pipe_count; i++) {
		struct pipe_ctx *pipe = &context->res_ctx.pipe_ctx[i];
		struct pipe_ctx *mpcc_pipe;

		if (pipe->vtp_locked) {
			dc->hwseq->funcs.wait_for_blank_complete(pipe->stream_res.opp);
			pipe->plane_res.hubp->funcs->set_blank(pipe->plane_res.hubp, true);
			pipe->vtp_locked = false;

			for (mpcc_pipe = pipe->bottom_pipe; mpcc_pipe; mpcc_pipe = mpcc_pipe->bottom_pipe)
				mpcc_pipe->plane_res.hubp->funcs->set_blank(mpcc_pipe->plane_res.hubp, true);

			for (i = 0; i < dc->res_pool->pipe_count; i++)
				if (context->res_ctx.pipe_ctx[i].update_flags.bits.disable)
					dc->hwss.disable_plane(dc, &dc->current_state->res_ctx.pipe_ctx[i]);
		}
	}

	for (i = 0; i < dc->res_pool->pipe_count; i++) {
		struct pipe_ctx *pipe = &context->res_ctx.pipe_ctx[i];
		struct pipe_ctx *old_pipe = &dc->current_state->res_ctx.pipe_ctx[i];

		/* If an active, non-phantom pipe is being transitioned into a phantom
		 * pipe, wait for the double buffer update to complete first before we do
		 * phantom pipe programming (HUBP_VTG_SEL updates right away so that can
		 * cause issues).
		 */
		if (pipe->stream && pipe->stream->mall_stream_config.type == SUBVP_PHANTOM &&
				old_pipe->stream && old_pipe->stream->mall_stream_config.type != SUBVP_PHANTOM) {
			old_pipe->stream_res.tg->funcs->wait_for_state(
					old_pipe->stream_res.tg,
					CRTC_STATE_VBLANK);
			old_pipe->stream_res.tg->funcs->wait_for_state(
					old_pipe->stream_res.tg,
					CRTC_STATE_VACTIVE);
		}
	}

	for (i = 0; i < dc->res_pool->pipe_count; i++) {
		struct pipe_ctx *pipe = &context->res_ctx.pipe_ctx[i];

		if (pipe->plane_state && !pipe->top_pipe) {
			/* Program phantom pipe here to prevent a frame of underflow in the MPO transition
			 * case (if a pipe being used for a video plane transitions to a phantom pipe, it
			 * can underflow due to HUBP_VTG_SEL programming if done in the regular front end
			 * programming sequence).
			 */
<<<<<<< HEAD
			if (pipe->stream && pipe->stream->mall_stream_config.type == SUBVP_PHANTOM)
					dcn20_program_pipe(dc, pipe, context);
=======
			while (pipe) {
				if (pipe->stream && pipe->stream->mall_stream_config.type == SUBVP_PHANTOM) {
					if (dc->hwss.update_phantom_vp_position)
						dc->hwss.update_phantom_vp_position(dc, context, pipe);
					dcn20_program_pipe(dc, pipe, context);
				}
				pipe = pipe->bottom_pipe;
			}
>>>>>>> 7365df19
		}
	}

	/* Only program the MALL registers after all the main and phantom pipes
	 * are done programming.
	 */
	if (hwseq->funcs.program_mall_pipe_config)
		hwseq->funcs.program_mall_pipe_config(dc, context);

	/* WA to apply WM setting*/
	if (hwseq->wa.DEGVIDCN21)
		dc->res_pool->hubbub->funcs->apply_DEDCN21_147_wa(dc->res_pool->hubbub);


	/* WA for stutter underflow during MPO transitions when adding 2nd plane */
	if (hwseq->wa.disallow_self_refresh_during_multi_plane_transition) {

		if (dc->current_state->stream_status[0].plane_count == 1 &&
				context->stream_status[0].plane_count > 1) {

			struct timing_generator *tg = dc->res_pool->timing_generators[0];

			dc->res_pool->hubbub->funcs->allow_self_refresh_control(dc->res_pool->hubbub, false);

			hwseq->wa_state.disallow_self_refresh_during_multi_plane_transition_applied = true;
			hwseq->wa_state.disallow_self_refresh_during_multi_plane_transition_applied_on_frame = tg->funcs->get_frame_count(tg);
		}
	}
}

void dcn20_prepare_bandwidth(
		struct dc *dc,
		struct dc_state *context)
{
	struct hubbub *hubbub = dc->res_pool->hubbub;
	unsigned int compbuf_size_kb = 0;
	unsigned int cache_wm_a = context->bw_ctx.bw.dcn.watermarks.a.cstate_pstate.pstate_change_ns;
	unsigned int i;

	dc->clk_mgr->funcs->update_clocks(
			dc->clk_mgr,
			context,
			false);

	for (i = 0; i < dc->res_pool->pipe_count; i++) {
		struct pipe_ctx *pipe = &context->res_ctx.pipe_ctx[i];

		// At optimize don't restore the original watermark value
		if (pipe->stream && pipe->stream->mall_stream_config.type != SUBVP_NONE) {
			context->bw_ctx.bw.dcn.watermarks.a.cstate_pstate.pstate_change_ns = 4U * 1000U * 1000U * 1000U;
			break;
		}
	}

	/* program dchubbub watermarks */
	dc->wm_optimized_required = hubbub->funcs->program_watermarks(hubbub,
					&context->bw_ctx.bw.dcn.watermarks,
					dc->res_pool->ref_clocks.dchub_ref_clock_inKhz / 1000,
					false);

	// Restore the real watermark so we can commit the value to DMCUB
	// DMCUB uses the "original" watermark value in SubVP MCLK switch
	context->bw_ctx.bw.dcn.watermarks.a.cstate_pstate.pstate_change_ns = cache_wm_a;

	/* decrease compbuf size */
	if (hubbub->funcs->program_compbuf_size) {
		if (context->bw_ctx.dml.ip.min_comp_buffer_size_kbytes)
			compbuf_size_kb = context->bw_ctx.dml.ip.min_comp_buffer_size_kbytes;
		else
			compbuf_size_kb = context->bw_ctx.bw.dcn.compbuf_size_kb;

		hubbub->funcs->program_compbuf_size(hubbub, compbuf_size_kb, false);
	}
}

void dcn20_optimize_bandwidth(
		struct dc *dc,
		struct dc_state *context)
{
	struct hubbub *hubbub = dc->res_pool->hubbub;
	int i;

	for (i = 0; i < dc->res_pool->pipe_count; i++) {
		struct pipe_ctx *pipe = &context->res_ctx.pipe_ctx[i];

		// At optimize don't need  to restore the original watermark value
		if (pipe->stream && pipe->stream->mall_stream_config.type != SUBVP_NONE) {
			context->bw_ctx.bw.dcn.watermarks.a.cstate_pstate.pstate_change_ns = 4U * 1000U * 1000U * 1000U;
			break;
		}
	}

	/* program dchubbub watermarks */
	hubbub->funcs->program_watermarks(hubbub,
					&context->bw_ctx.bw.dcn.watermarks,
					dc->res_pool->ref_clocks.dchub_ref_clock_inKhz / 1000,
					true);

	if (dc->clk_mgr->dc_mode_softmax_enabled)
		if (dc->clk_mgr->clks.dramclk_khz > dc->clk_mgr->bw_params->dc_mode_softmax_memclk * 1000 &&
				context->bw_ctx.bw.dcn.clk.dramclk_khz <= dc->clk_mgr->bw_params->dc_mode_softmax_memclk * 1000)
			dc->clk_mgr->funcs->set_max_memclk(dc->clk_mgr, dc->clk_mgr->bw_params->dc_mode_softmax_memclk);

	dc->clk_mgr->funcs->update_clocks(
			dc->clk_mgr,
			context,
			true);
	if (dc_extended_blank_supported(dc) && context->bw_ctx.bw.dcn.clk.zstate_support == DCN_ZSTATE_SUPPORT_ALLOW) {
		for (i = 0; i < dc->res_pool->pipe_count; ++i) {
			struct pipe_ctx *pipe_ctx = &context->res_ctx.pipe_ctx[i];

			if (pipe_ctx->stream && pipe_ctx->plane_res.hubp->funcs->program_extended_blank
				&& pipe_ctx->stream->adjust.v_total_min == pipe_ctx->stream->adjust.v_total_max
				&& pipe_ctx->stream->adjust.v_total_max > pipe_ctx->stream->timing.v_total)
					pipe_ctx->plane_res.hubp->funcs->program_extended_blank(pipe_ctx->plane_res.hubp,
						pipe_ctx->dlg_regs.optimized_min_dst_y_next_start);
		}
	}
	/* increase compbuf size */
	if (hubbub->funcs->program_compbuf_size)
		hubbub->funcs->program_compbuf_size(hubbub, context->bw_ctx.bw.dcn.compbuf_size_kb, true);
}

bool dcn20_update_bandwidth(
		struct dc *dc,
		struct dc_state *context)
{
	int i;
	struct dce_hwseq *hws = dc->hwseq;

	/* recalculate DML parameters */
	if (!dc->res_pool->funcs->validate_bandwidth(dc, context, false))
		return false;

	/* apply updated bandwidth parameters */
	dc->hwss.prepare_bandwidth(dc, context);

	/* update hubp configs for all pipes */
	for (i = 0; i < dc->res_pool->pipe_count; i++) {
		struct pipe_ctx *pipe_ctx = &context->res_ctx.pipe_ctx[i];

		if (pipe_ctx->plane_state == NULL)
			continue;

		if (pipe_ctx->top_pipe == NULL) {
			bool blank = !is_pipe_tree_visible(pipe_ctx);

			pipe_ctx->stream_res.tg->funcs->program_global_sync(
					pipe_ctx->stream_res.tg,
					pipe_ctx->pipe_dlg_param.vready_offset,
					pipe_ctx->pipe_dlg_param.vstartup_start,
					pipe_ctx->pipe_dlg_param.vupdate_offset,
					pipe_ctx->pipe_dlg_param.vupdate_width);

			pipe_ctx->stream_res.tg->funcs->set_vtg_params(
					pipe_ctx->stream_res.tg, &pipe_ctx->stream->timing, false);

			if (pipe_ctx->prev_odm_pipe == NULL)
				hws->funcs.blank_pixel_data(dc, pipe_ctx, blank);

			if (hws->funcs.setup_vupdate_interrupt)
				hws->funcs.setup_vupdate_interrupt(dc, pipe_ctx);
		}

		pipe_ctx->plane_res.hubp->funcs->hubp_setup(
				pipe_ctx->plane_res.hubp,
					&pipe_ctx->dlg_regs,
					&pipe_ctx->ttu_regs,
					&pipe_ctx->rq_regs,
					&pipe_ctx->pipe_dlg_param);
	}

	return true;
}

void dcn20_enable_writeback(
		struct dc *dc,
		struct dc_writeback_info *wb_info,
		struct dc_state *context)
{
	struct dwbc *dwb;
	struct mcif_wb *mcif_wb;
	struct timing_generator *optc;

	ASSERT(wb_info->dwb_pipe_inst < MAX_DWB_PIPES);
	ASSERT(wb_info->wb_enabled);
	dwb = dc->res_pool->dwbc[wb_info->dwb_pipe_inst];
	mcif_wb = dc->res_pool->mcif_wb[wb_info->dwb_pipe_inst];

	/* set the OPTC source mux */
	optc = dc->res_pool->timing_generators[dwb->otg_inst];
	optc->funcs->set_dwb_source(optc, wb_info->dwb_pipe_inst);
	/* set MCIF_WB buffer and arbitration configuration */
	mcif_wb->funcs->config_mcif_buf(mcif_wb, &wb_info->mcif_buf_params, wb_info->dwb_params.dest_height);
	mcif_wb->funcs->config_mcif_arb(mcif_wb, &context->bw_ctx.bw.dcn.bw_writeback.mcif_wb_arb[wb_info->dwb_pipe_inst]);
	/* Enable MCIF_WB */
	mcif_wb->funcs->enable_mcif(mcif_wb);
	/* Enable DWB */
	dwb->funcs->enable(dwb, &wb_info->dwb_params);
	/* TODO: add sequence to enable/disable warmup */
}

void dcn20_disable_writeback(
		struct dc *dc,
		unsigned int dwb_pipe_inst)
{
	struct dwbc *dwb;
	struct mcif_wb *mcif_wb;

	ASSERT(dwb_pipe_inst < MAX_DWB_PIPES);
	dwb = dc->res_pool->dwbc[dwb_pipe_inst];
	mcif_wb = dc->res_pool->mcif_wb[dwb_pipe_inst];

	dwb->funcs->disable(dwb);
	mcif_wb->funcs->disable_mcif(mcif_wb);
}

bool dcn20_wait_for_blank_complete(
		struct output_pixel_processor *opp)
{
	int counter;

	for (counter = 0; counter < 1000; counter++) {
		if (opp->funcs->dpg_is_blanked(opp))
			break;

		udelay(100);
	}

	if (counter == 1000) {
		dm_error("DC: failed to blank crtc!\n");
		return false;
	}

	return true;
}

bool dcn20_dmdata_status_done(struct pipe_ctx *pipe_ctx)
{
	struct hubp *hubp = pipe_ctx->plane_res.hubp;

	if (!hubp)
		return false;
	return hubp->funcs->dmdata_status_done(hubp);
}

void dcn20_disable_stream_gating(struct dc *dc, struct pipe_ctx *pipe_ctx)
{
	struct dce_hwseq *hws = dc->hwseq;

	if (pipe_ctx->stream_res.dsc) {
		struct pipe_ctx *odm_pipe = pipe_ctx->next_odm_pipe;

		hws->funcs.dsc_pg_control(hws, pipe_ctx->stream_res.dsc->inst, true);
		while (odm_pipe) {
			hws->funcs.dsc_pg_control(hws, odm_pipe->stream_res.dsc->inst, true);
			odm_pipe = odm_pipe->next_odm_pipe;
		}
	}
}

void dcn20_enable_stream_gating(struct dc *dc, struct pipe_ctx *pipe_ctx)
{
	struct dce_hwseq *hws = dc->hwseq;

	if (pipe_ctx->stream_res.dsc) {
		struct pipe_ctx *odm_pipe = pipe_ctx->next_odm_pipe;

		hws->funcs.dsc_pg_control(hws, pipe_ctx->stream_res.dsc->inst, false);
		while (odm_pipe) {
			hws->funcs.dsc_pg_control(hws, odm_pipe->stream_res.dsc->inst, false);
			odm_pipe = odm_pipe->next_odm_pipe;
		}
	}
}

void dcn20_set_dmdata_attributes(struct pipe_ctx *pipe_ctx)
{
	struct dc_dmdata_attributes attr = { 0 };
	struct hubp *hubp = pipe_ctx->plane_res.hubp;

	attr.dmdata_mode = DMDATA_HW_MODE;
	attr.dmdata_size =
		dc_is_hdmi_signal(pipe_ctx->stream->signal) ? 32 : 36;
	attr.address.quad_part =
			pipe_ctx->stream->dmdata_address.quad_part;
	attr.dmdata_dl_delta = 0;
	attr.dmdata_qos_mode = 0;
	attr.dmdata_qos_level = 0;
	attr.dmdata_repeat = 1; /* always repeat */
	attr.dmdata_updated = 1;
	attr.dmdata_sw_data = NULL;

	hubp->funcs->dmdata_set_attributes(hubp, &attr);
}

void dcn20_init_vm_ctx(
		struct dce_hwseq *hws,
		struct dc *dc,
		struct dc_virtual_addr_space_config *va_config,
		int vmid)
{
	struct dcn_hubbub_virt_addr_config config;

	if (vmid == 0) {
		ASSERT(0); /* VMID cannot be 0 for vm context */
		return;
	}

	config.page_table_start_addr = va_config->page_table_start_addr;
	config.page_table_end_addr = va_config->page_table_end_addr;
	config.page_table_block_size = va_config->page_table_block_size_in_bytes;
	config.page_table_depth = va_config->page_table_depth;
	config.page_table_base_addr = va_config->page_table_base_addr;

	dc->res_pool->hubbub->funcs->init_vm_ctx(dc->res_pool->hubbub, &config, vmid);
}

int dcn20_init_sys_ctx(struct dce_hwseq *hws, struct dc *dc, struct dc_phy_addr_space_config *pa_config)
{
	struct dcn_hubbub_phys_addr_config config;

	config.system_aperture.fb_top = pa_config->system_aperture.fb_top;
	config.system_aperture.fb_offset = pa_config->system_aperture.fb_offset;
	config.system_aperture.fb_base = pa_config->system_aperture.fb_base;
	config.system_aperture.agp_top = pa_config->system_aperture.agp_top;
	config.system_aperture.agp_bot = pa_config->system_aperture.agp_bot;
	config.system_aperture.agp_base = pa_config->system_aperture.agp_base;
	config.gart_config.page_table_start_addr = pa_config->gart_config.page_table_start_addr;
	config.gart_config.page_table_end_addr = pa_config->gart_config.page_table_end_addr;
	config.gart_config.page_table_base_addr = pa_config->gart_config.page_table_base_addr;
	config.page_table_default_page_addr = pa_config->page_table_default_page_addr;

	return dc->res_pool->hubbub->funcs->init_dchub_sys_ctx(dc->res_pool->hubbub, &config);
}

static bool patch_address_for_sbs_tb_stereo(
		struct pipe_ctx *pipe_ctx, PHYSICAL_ADDRESS_LOC *addr)
{
	struct dc_plane_state *plane_state = pipe_ctx->plane_state;
	bool sec_split = pipe_ctx->top_pipe &&
			pipe_ctx->top_pipe->plane_state == pipe_ctx->plane_state;
	if (sec_split && plane_state->address.type == PLN_ADDR_TYPE_GRPH_STEREO &&
			(pipe_ctx->stream->timing.timing_3d_format ==
			TIMING_3D_FORMAT_SIDE_BY_SIDE ||
			pipe_ctx->stream->timing.timing_3d_format ==
			TIMING_3D_FORMAT_TOP_AND_BOTTOM)) {
		*addr = plane_state->address.grph_stereo.left_addr;
		plane_state->address.grph_stereo.left_addr =
				plane_state->address.grph_stereo.right_addr;
		return true;
	}

	if (pipe_ctx->stream->view_format != VIEW_3D_FORMAT_NONE &&
			plane_state->address.type != PLN_ADDR_TYPE_GRPH_STEREO) {
		plane_state->address.type = PLN_ADDR_TYPE_GRPH_STEREO;
		plane_state->address.grph_stereo.right_addr =
				plane_state->address.grph_stereo.left_addr;
		plane_state->address.grph_stereo.right_meta_addr =
				plane_state->address.grph_stereo.left_meta_addr;
	}
	return false;
}

void dcn20_update_plane_addr(const struct dc *dc, struct pipe_ctx *pipe_ctx)
{
	bool addr_patched = false;
	PHYSICAL_ADDRESS_LOC addr;
	struct dc_plane_state *plane_state = pipe_ctx->plane_state;

	if (plane_state == NULL)
		return;

	addr_patched = patch_address_for_sbs_tb_stereo(pipe_ctx, &addr);

	// Call Helper to track VMID use
	vm_helper_mark_vmid_used(dc->vm_helper, plane_state->address.vmid, pipe_ctx->plane_res.hubp->inst);

	pipe_ctx->plane_res.hubp->funcs->hubp_program_surface_flip_and_addr(
			pipe_ctx->plane_res.hubp,
			&plane_state->address,
			plane_state->flip_immediate);

	plane_state->status.requested_address = plane_state->address;

	if (plane_state->flip_immediate)
		plane_state->status.current_address = plane_state->address;

	if (addr_patched)
		pipe_ctx->plane_state->address.grph_stereo.left_addr = addr;
}

void dcn20_unblank_stream(struct pipe_ctx *pipe_ctx,
		struct dc_link_settings *link_settings)
{
	struct encoder_unblank_param params = {0};
	struct dc_stream_state *stream = pipe_ctx->stream;
	struct dc_link *link = stream->link;
	struct dce_hwseq *hws = link->dc->hwseq;
	struct pipe_ctx *odm_pipe;

	params.opp_cnt = 1;
	for (odm_pipe = pipe_ctx->next_odm_pipe; odm_pipe; odm_pipe = odm_pipe->next_odm_pipe) {
		params.opp_cnt++;
	}
	/* only 3 items below are used by unblank */
	params.timing = pipe_ctx->stream->timing;

	params.link_settings.link_rate = link_settings->link_rate;

	if (is_dp_128b_132b_signal(pipe_ctx)) {
		/* TODO - DP2.0 HW: Set ODM mode in dp hpo encoder here */
		pipe_ctx->stream_res.hpo_dp_stream_enc->funcs->dp_unblank(
				pipe_ctx->stream_res.hpo_dp_stream_enc,
				pipe_ctx->stream_res.tg->inst);
	} else if (dc_is_dp_signal(pipe_ctx->stream->signal)) {
		if (optc2_is_two_pixels_per_containter(&stream->timing) || params.opp_cnt > 1)
			params.timing.pix_clk_100hz /= 2;
		pipe_ctx->stream_res.stream_enc->funcs->dp_set_odm_combine(
				pipe_ctx->stream_res.stream_enc, params.opp_cnt > 1);
		pipe_ctx->stream_res.stream_enc->funcs->dp_unblank(link, pipe_ctx->stream_res.stream_enc, &params);
	}

	if (link->local_sink && link->local_sink->sink_signal == SIGNAL_TYPE_EDP) {
		hws->funcs.edp_backlight_control(link, true);
	}
}

void dcn20_setup_vupdate_interrupt(struct dc *dc, struct pipe_ctx *pipe_ctx)
{
	struct timing_generator *tg = pipe_ctx->stream_res.tg;
	int start_line = dc->hwss.get_vupdate_offset_from_vsync(pipe_ctx);

	if (start_line < 0)
		start_line = 0;

	if (tg->funcs->setup_vertical_interrupt2)
		tg->funcs->setup_vertical_interrupt2(tg, start_line);
}

static void dcn20_reset_back_end_for_pipe(
		struct dc *dc,
		struct pipe_ctx *pipe_ctx,
		struct dc_state *context)
{
	int i;
	struct dc_link *link = pipe_ctx->stream->link;
	const struct link_hwss *link_hwss = get_link_hwss(link, &pipe_ctx->link_res);

	DC_LOGGER_INIT(dc->ctx->logger);
	if (pipe_ctx->stream_res.stream_enc == NULL) {
		pipe_ctx->stream = NULL;
		return;
	}

	if (!IS_FPGA_MAXIMUS_DC(dc->ctx->dce_environment)) {
		/* DPMS may already disable or */
		/* dpms_off status is incorrect due to fastboot
		 * feature. When system resume from S4 with second
		 * screen only, the dpms_off would be true but
		 * VBIOS lit up eDP, so check link status too.
		 */
		if (!pipe_ctx->stream->dpms_off || link->link_status.link_active)
			core_link_disable_stream(pipe_ctx);
		else if (pipe_ctx->stream_res.audio)
			dc->hwss.disable_audio_stream(pipe_ctx);

		/* free acquired resources */
		if (pipe_ctx->stream_res.audio) {
			/*disable az_endpoint*/
			pipe_ctx->stream_res.audio->funcs->az_disable(pipe_ctx->stream_res.audio);

			/*free audio*/
			if (dc->caps.dynamic_audio == true) {
				/*we have to dynamic arbitrate the audio endpoints*/
				/*we free the resource, need reset is_audio_acquired*/
				update_audio_usage(&dc->current_state->res_ctx, dc->res_pool,
						pipe_ctx->stream_res.audio, false);
				pipe_ctx->stream_res.audio = NULL;
			}
		}
	}
	else if (pipe_ctx->stream_res.dsc) {
		dp_set_dsc_enable(pipe_ctx, false);
	}

	/* by upper caller loop, parent pipe: pipe0, will be reset last.
	 * back end share by all pipes and will be disable only when disable
	 * parent pipe.
	 */
	if (pipe_ctx->top_pipe == NULL) {

		dc->hwss.set_abm_immediate_disable(pipe_ctx);

		pipe_ctx->stream_res.tg->funcs->disable_crtc(pipe_ctx->stream_res.tg);

		pipe_ctx->stream_res.tg->funcs->enable_optc_clock(pipe_ctx->stream_res.tg, false);
		if (pipe_ctx->stream_res.tg->funcs->set_odm_bypass)
			pipe_ctx->stream_res.tg->funcs->set_odm_bypass(
					pipe_ctx->stream_res.tg, &pipe_ctx->stream->timing);

		if (pipe_ctx->stream_res.tg->funcs->set_drr)
			pipe_ctx->stream_res.tg->funcs->set_drr(
					pipe_ctx->stream_res.tg, NULL);
		/* TODO - convert symclk_ref_cnts for otg to a bit map to solve
		 * the case where the same symclk is shared across multiple otg
		 * instances
		 */
		link->phy_state.symclk_ref_cnts.otg = 0;
		if (link->phy_state.symclk_state == SYMCLK_ON_TX_OFF) {
			link_hwss->disable_link_output(link,
					&pipe_ctx->link_res, pipe_ctx->stream->signal);
			link->phy_state.symclk_state = SYMCLK_OFF_TX_OFF;
		}
	}

	for (i = 0; i < dc->res_pool->pipe_count; i++)
		if (&dc->current_state->res_ctx.pipe_ctx[i] == pipe_ctx)
			break;

	if (i == dc->res_pool->pipe_count)
		return;

	pipe_ctx->stream = NULL;
	DC_LOG_DEBUG("Reset back end for pipe %d, tg:%d\n",
					pipe_ctx->pipe_idx, pipe_ctx->stream_res.tg->inst);
}

void dcn20_reset_hw_ctx_wrap(
		struct dc *dc,
		struct dc_state *context)
{
	int i;
	struct dce_hwseq *hws = dc->hwseq;

	/* Reset Back End*/
	for (i = dc->res_pool->pipe_count - 1; i >= 0 ; i--) {
		struct pipe_ctx *pipe_ctx_old =
			&dc->current_state->res_ctx.pipe_ctx[i];
		struct pipe_ctx *pipe_ctx = &context->res_ctx.pipe_ctx[i];

		if (!pipe_ctx_old->stream)
			continue;

		if (pipe_ctx_old->top_pipe || pipe_ctx_old->prev_odm_pipe)
			continue;

		if (!pipe_ctx->stream ||
				pipe_need_reprogram(pipe_ctx_old, pipe_ctx)) {
			struct clock_source *old_clk = pipe_ctx_old->clock_source;

			dcn20_reset_back_end_for_pipe(dc, pipe_ctx_old, dc->current_state);
			if (hws->funcs.enable_stream_gating)
				hws->funcs.enable_stream_gating(dc, pipe_ctx_old);
			if (old_clk)
				old_clk->funcs->cs_power_down(old_clk);
		}
	}
}

void dcn20_update_visual_confirm_color(struct dc *dc, struct pipe_ctx *pipe_ctx, struct tg_color *color, int mpcc_id)
{
	struct mpc *mpc = dc->res_pool->mpc;

	// input to MPCC is always RGB, by default leave black_color at 0
	if (dc->debug.visual_confirm == VISUAL_CONFIRM_HDR)
		get_hdr_visual_confirm_color(pipe_ctx, color);
	else if (dc->debug.visual_confirm == VISUAL_CONFIRM_SURFACE)
		get_surface_visual_confirm_color(pipe_ctx, color);
	else if (dc->debug.visual_confirm == VISUAL_CONFIRM_MPCTREE)
		get_mpctree_visual_confirm_color(pipe_ctx, color);
	else if (dc->debug.visual_confirm == VISUAL_CONFIRM_SWIZZLE)
		get_surface_tile_visual_confirm_color(pipe_ctx, color);
	else if (dc->debug.visual_confirm == VISUAL_CONFIRM_SUBVP)
		get_subvp_visual_confirm_color(dc, pipe_ctx, color);

	if (mpc->funcs->set_bg_color) {
		memcpy(&pipe_ctx->plane_state->visual_confirm_color, color, sizeof(struct tg_color));
		mpc->funcs->set_bg_color(mpc, color, mpcc_id);
	}
}

void dcn20_update_mpcc(struct dc *dc, struct pipe_ctx *pipe_ctx)
{
	struct hubp *hubp = pipe_ctx->plane_res.hubp;
	struct mpcc_blnd_cfg blnd_cfg = {0};
	bool per_pixel_alpha = pipe_ctx->plane_state->per_pixel_alpha;
	int mpcc_id;
	struct mpcc *new_mpcc;
	struct mpc *mpc = dc->res_pool->mpc;
	struct mpc_tree *mpc_tree_params = &(pipe_ctx->stream_res.opp->mpc_tree_params);

	blnd_cfg.overlap_only = false;
	blnd_cfg.global_gain = 0xff;

	if (per_pixel_alpha) {
		blnd_cfg.pre_multiplied_alpha = pipe_ctx->plane_state->pre_multiplied_alpha;
		if (pipe_ctx->plane_state->global_alpha) {
			blnd_cfg.alpha_mode = MPCC_ALPHA_BLEND_MODE_PER_PIXEL_ALPHA_COMBINED_GLOBAL_GAIN;
			blnd_cfg.global_gain = pipe_ctx->plane_state->global_alpha_value;
		} else {
			blnd_cfg.alpha_mode = MPCC_ALPHA_BLEND_MODE_PER_PIXEL_ALPHA;
		}
	} else {
		blnd_cfg.pre_multiplied_alpha = false;
		blnd_cfg.alpha_mode = MPCC_ALPHA_BLEND_MODE_GLOBAL_ALPHA;
	}

	if (pipe_ctx->plane_state->global_alpha)
		blnd_cfg.global_alpha = pipe_ctx->plane_state->global_alpha_value;
	else
		blnd_cfg.global_alpha = 0xff;

	blnd_cfg.background_color_bpc = 4;
	blnd_cfg.bottom_gain_mode = 0;
	blnd_cfg.top_gain = 0x1f000;
	blnd_cfg.bottom_inside_gain = 0x1f000;
	blnd_cfg.bottom_outside_gain = 0x1f000;

	if (pipe_ctx->plane_state->format
			== SURFACE_PIXEL_FORMAT_GRPH_RGBE_ALPHA)
		blnd_cfg.pre_multiplied_alpha = false;

	/*
	 * TODO: remove hack
	 * Note: currently there is a bug in init_hw such that
	 * on resume from hibernate, BIOS sets up MPCC0, and
	 * we do mpcc_remove but the mpcc cannot go to idle
	 * after remove. This cause us to pick mpcc1 here,
	 * which causes a pstate hang for yet unknown reason.
	 */
	mpcc_id = hubp->inst;

	/* If there is no full update, don't need to touch MPC tree*/
	if (!pipe_ctx->plane_state->update_flags.bits.full_update &&
		!pipe_ctx->update_flags.bits.mpcc) {
		mpc->funcs->update_blending(mpc, &blnd_cfg, mpcc_id);
		dc->hwss.update_visual_confirm_color(dc, pipe_ctx, &blnd_cfg.black_color, mpcc_id);
		return;
	}

	/* check if this MPCC is already being used */
	new_mpcc = mpc->funcs->get_mpcc_for_dpp(mpc_tree_params, mpcc_id);
	/* remove MPCC if being used */
	if (new_mpcc != NULL)
		mpc->funcs->remove_mpcc(mpc, mpc_tree_params, new_mpcc);
	else
		if (dc->debug.sanity_checks)
			mpc->funcs->assert_mpcc_idle_before_connect(
					dc->res_pool->mpc, mpcc_id);

	/* Call MPC to insert new plane */
	new_mpcc = mpc->funcs->insert_plane(dc->res_pool->mpc,
			mpc_tree_params,
			&blnd_cfg,
			NULL,
			NULL,
			hubp->inst,
			mpcc_id);
	dc->hwss.update_visual_confirm_color(dc, pipe_ctx, &blnd_cfg.black_color, mpcc_id);

	ASSERT(new_mpcc != NULL);
	hubp->opp_id = pipe_ctx->stream_res.opp->inst;
	hubp->mpcc_id = mpcc_id;
}

void dcn20_enable_stream(struct pipe_ctx *pipe_ctx)
{
	enum dc_lane_count lane_count =
		pipe_ctx->stream->link->cur_link_settings.lane_count;

	struct dc_crtc_timing *timing = &pipe_ctx->stream->timing;
	struct dc_link *link = pipe_ctx->stream->link;

	uint32_t active_total_with_borders;
	uint32_t early_control = 0;
	struct timing_generator *tg = pipe_ctx->stream_res.tg;
	const struct link_hwss *link_hwss = get_link_hwss(link, &pipe_ctx->link_res);
	struct dc *dc = pipe_ctx->stream->ctx->dc;

	if (is_dp_128b_132b_signal(pipe_ctx)) {
		if (dc->hwseq->funcs.setup_hpo_hw_control)
			dc->hwseq->funcs.setup_hpo_hw_control(dc->hwseq, true);
	}

	link_hwss->setup_stream_encoder(pipe_ctx);

	if (pipe_ctx->plane_state && pipe_ctx->plane_state->flip_immediate != 1) {
		if (dc->hwss.program_dmdata_engine)
			dc->hwss.program_dmdata_engine(pipe_ctx);
	}

	dc->hwss.update_info_frame(pipe_ctx);

	if (dc_is_dp_signal(pipe_ctx->stream->signal))
		dp_source_sequence_trace(link, DPCD_SOURCE_SEQ_AFTER_UPDATE_INFO_FRAME);

	/* enable early control to avoid corruption on DP monitor*/
	active_total_with_borders =
			timing->h_addressable
				+ timing->h_border_left
				+ timing->h_border_right;

	if (lane_count != 0)
		early_control = active_total_with_borders % lane_count;

	if (early_control == 0)
		early_control = lane_count;

	tg->funcs->set_early_control(tg, early_control);

	if (dc->hwseq->funcs.set_pixels_per_cycle)
		dc->hwseq->funcs.set_pixels_per_cycle(pipe_ctx);

	/* enable audio only within mode set */
	if (pipe_ctx->stream_res.audio != NULL) {
		if (is_dp_128b_132b_signal(pipe_ctx))
			pipe_ctx->stream_res.hpo_dp_stream_enc->funcs->dp_audio_enable(pipe_ctx->stream_res.hpo_dp_stream_enc);
		else if (dc_is_dp_signal(pipe_ctx->stream->signal))
			pipe_ctx->stream_res.stream_enc->funcs->dp_audio_enable(pipe_ctx->stream_res.stream_enc);
	}
}

void dcn20_program_dmdata_engine(struct pipe_ctx *pipe_ctx)
{
	struct dc_stream_state    *stream     = pipe_ctx->stream;
	struct hubp               *hubp       = pipe_ctx->plane_res.hubp;
	bool                       enable     = false;
	struct stream_encoder     *stream_enc = pipe_ctx->stream_res.stream_enc;
	enum dynamic_metadata_mode mode       = dc_is_dp_signal(stream->signal)
							? dmdata_dp
							: dmdata_hdmi;

	/* if using dynamic meta, don't set up generic infopackets */
	if (pipe_ctx->stream->dmdata_address.quad_part != 0) {
		pipe_ctx->stream_res.encoder_info_frame.hdrsmd.valid = false;
		enable = true;
	}

	if (!hubp)
		return;

	if (!stream_enc || !stream_enc->funcs->set_dynamic_metadata)
		return;

	stream_enc->funcs->set_dynamic_metadata(stream_enc, enable,
						hubp->inst, mode);
}

void dcn20_fpga_init_hw(struct dc *dc)
{
	int i, j;
	struct dce_hwseq *hws = dc->hwseq;
	struct resource_pool *res_pool = dc->res_pool;
	struct dc_state  *context = dc->current_state;

	if (dc->clk_mgr && dc->clk_mgr->funcs->init_clocks)
		dc->clk_mgr->funcs->init_clocks(dc->clk_mgr);

	// Initialize the dccg
	if (res_pool->dccg->funcs->dccg_init)
		res_pool->dccg->funcs->dccg_init(res_pool->dccg);

	//Enable ability to power gate / don't force power on permanently
	hws->funcs.enable_power_gating_plane(hws, true);

	// Specific to FPGA dccg and registers
	REG_WRITE(RBBMIF_TIMEOUT_DIS, 0xFFFFFFFF);
	REG_WRITE(RBBMIF_TIMEOUT_DIS_2, 0xFFFFFFFF);

	hws->funcs.dccg_init(hws);

	REG_UPDATE(DCHUBBUB_GLOBAL_TIMER_CNTL, DCHUBBUB_GLOBAL_TIMER_REFDIV, 2);
	REG_UPDATE(DCHUBBUB_GLOBAL_TIMER_CNTL, DCHUBBUB_GLOBAL_TIMER_ENABLE, 1);
	if (REG(REFCLK_CNTL))
		REG_WRITE(REFCLK_CNTL, 0);
	//


	/* Blank pixel data with OPP DPG */
	for (i = 0; i < dc->res_pool->timing_generator_count; i++) {
		struct timing_generator *tg = dc->res_pool->timing_generators[i];

		if (tg->funcs->is_tg_enabled(tg))
			dcn20_init_blank(dc, tg);
	}

	for (i = 0; i < res_pool->timing_generator_count; i++) {
		struct timing_generator *tg = dc->res_pool->timing_generators[i];

		if (tg->funcs->is_tg_enabled(tg))
			tg->funcs->lock(tg);
	}

	for (i = 0; i < dc->res_pool->pipe_count; i++) {
		struct dpp *dpp = res_pool->dpps[i];

		dpp->funcs->dpp_reset(dpp);
	}

	/* Reset all MPCC muxes */
	res_pool->mpc->funcs->mpc_init(res_pool->mpc);

	/* initialize OPP mpc_tree parameter */
	for (i = 0; i < dc->res_pool->res_cap->num_opp; i++) {
		res_pool->opps[i]->mpc_tree_params.opp_id = res_pool->opps[i]->inst;
		res_pool->opps[i]->mpc_tree_params.opp_list = NULL;
		for (j = 0; j < MAX_PIPES; j++)
			res_pool->opps[i]->mpcc_disconnect_pending[j] = false;
	}

	for (i = 0; i < dc->res_pool->pipe_count; i++) {
		struct timing_generator *tg = dc->res_pool->timing_generators[i];
		struct pipe_ctx *pipe_ctx = &context->res_ctx.pipe_ctx[i];
		struct hubp *hubp = dc->res_pool->hubps[i];
		struct dpp *dpp = dc->res_pool->dpps[i];

		pipe_ctx->stream_res.tg = tg;
		pipe_ctx->pipe_idx = i;

		pipe_ctx->plane_res.hubp = hubp;
		pipe_ctx->plane_res.dpp = dpp;
		pipe_ctx->plane_res.mpcc_inst = dpp->inst;
		hubp->mpcc_id = dpp->inst;
		hubp->opp_id = OPP_ID_INVALID;
		hubp->power_gated = false;
		pipe_ctx->stream_res.opp = NULL;

		hubp->funcs->hubp_init(hubp);

		//dc->res_pool->opps[i]->mpc_tree_params.opp_id = dc->res_pool->opps[i]->inst;
		//dc->res_pool->opps[i]->mpc_tree_params.opp_list = NULL;
		dc->res_pool->opps[i]->mpcc_disconnect_pending[pipe_ctx->plane_res.mpcc_inst] = true;
		pipe_ctx->stream_res.opp = dc->res_pool->opps[i];
		/*to do*/
		hws->funcs.plane_atomic_disconnect(dc, pipe_ctx);
	}

	/* initialize DWB pointer to MCIF_WB */
	for (i = 0; i < res_pool->res_cap->num_dwb; i++)
		res_pool->dwbc[i]->mcif = res_pool->mcif_wb[i];

	for (i = 0; i < dc->res_pool->timing_generator_count; i++) {
		struct timing_generator *tg = dc->res_pool->timing_generators[i];

		if (tg->funcs->is_tg_enabled(tg))
			tg->funcs->unlock(tg);
	}

	for (i = 0; i < dc->res_pool->pipe_count; i++) {
		struct pipe_ctx *pipe_ctx = &context->res_ctx.pipe_ctx[i];

		dc->hwss.disable_plane(dc, pipe_ctx);

		pipe_ctx->stream_res.tg = NULL;
		pipe_ctx->plane_res.hubp = NULL;
	}

	for (i = 0; i < dc->res_pool->timing_generator_count; i++) {
		struct timing_generator *tg = dc->res_pool->timing_generators[i];

		tg->funcs->tg_init(tg);
	}

	if (dc->res_pool->hubbub->funcs->init_crb)
		dc->res_pool->hubbub->funcs->init_crb(dc->res_pool->hubbub);
}
#ifndef TRIM_FSFT
bool dcn20_optimize_timing_for_fsft(struct dc *dc,
		struct dc_crtc_timing *timing,
		unsigned int max_input_rate_in_khz)
{
	unsigned int old_v_front_porch;
	unsigned int old_v_total;
	unsigned int max_input_rate_in_100hz;
	unsigned long long new_v_total;

	max_input_rate_in_100hz = max_input_rate_in_khz * 10;
	if (max_input_rate_in_100hz < timing->pix_clk_100hz)
		return false;

	old_v_total = timing->v_total;
	old_v_front_porch = timing->v_front_porch;

	timing->fast_transport_output_rate_100hz = timing->pix_clk_100hz;
	timing->pix_clk_100hz = max_input_rate_in_100hz;

	new_v_total = div_u64((unsigned long long)old_v_total * max_input_rate_in_100hz, timing->pix_clk_100hz);

	timing->v_total = new_v_total;
	timing->v_front_porch = old_v_front_porch + (timing->v_total - old_v_total);
	return true;
}
#endif

void dcn20_set_disp_pattern_generator(const struct dc *dc,
		struct pipe_ctx *pipe_ctx,
		enum controller_dp_test_pattern test_pattern,
		enum controller_dp_color_space color_space,
		enum dc_color_depth color_depth,
		const struct tg_color *solid_color,
		int width, int height, int offset)
{
	pipe_ctx->stream_res.opp->funcs->opp_set_disp_pattern_generator(pipe_ctx->stream_res.opp, test_pattern,
			color_space, color_depth, solid_color, width, height, offset);
}<|MERGE_RESOLUTION|>--- conflicted
+++ resolved
@@ -1907,10 +1907,6 @@
 			 * can underflow due to HUBP_VTG_SEL programming if done in the regular front end
 			 * programming sequence).
 			 */
-<<<<<<< HEAD
-			if (pipe->stream && pipe->stream->mall_stream_config.type == SUBVP_PHANTOM)
-					dcn20_program_pipe(dc, pipe, context);
-=======
 			while (pipe) {
 				if (pipe->stream && pipe->stream->mall_stream_config.type == SUBVP_PHANTOM) {
 					if (dc->hwss.update_phantom_vp_position)
@@ -1919,7 +1915,6 @@
 				}
 				pipe = pipe->bottom_pipe;
 			}
->>>>>>> 7365df19
 		}
 	}
 
