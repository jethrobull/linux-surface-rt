/*
 * Copyright 2017 Advanced Micro Devices, Inc.
 *
 * Permission is hereby granted, free of charge, to any person obtaining a
 * copy of this software and associated documentation files (the "Software"),
 * to deal in the Software without restriction, including without limitation
 * the rights to use, copy, modify, merge, publish, distribute, sublicense,
 * and/or sell copies of the Software, and to permit persons to whom the
 * Software is furnished to do so, subject to the following conditions:
 *
 * The above copyright notice and this permission notice shall be included in
 * all copies or substantial portions of the Software.
 *
 * THE SOFTWARE IS PROVIDED "AS IS", WITHOUT WARRANTY OF ANY KIND, EXPRESS OR
 * IMPLIED, INCLUDING BUT NOT LIMITED TO THE WARRANTIES OF MERCHANTABILITY,
 * FITNESS FOR A PARTICULAR PURPOSE AND NONINFRINGEMENT.  IN NO EVENT SHALL
 * THE COPYRIGHT HOLDER(S) OR AUTHOR(S) BE LIABLE FOR ANY CLAIM, DAMAGES OR
 * OTHER LIABILITY, WHETHER IN AN ACTION OF CONTRACT, TORT OR OTHERWISE,
 * ARISING FROM, OUT OF OR IN CONNECTION WITH THE SOFTWARE OR THE USE OR
 * OTHER DEALINGS IN THE SOFTWARE.
 *
 * Authors: AMD
 *
 */
#ifndef __DISPLAY_MODE_LIB_H__
#define __DISPLAY_MODE_LIB_H__

#include "dm_services.h"
#include "dc_features.h"
#include "display_mode_structs.h"
#include "display_mode_enums.h"
#include "display_mode_vba.h"

enum dml_project {
	DML_PROJECT_UNDEFINED,
	DML_PROJECT_RAVEN1,
	DML_PROJECT_NAVI10,
	DML_PROJECT_NAVI10v2,
	DML_PROJECT_DCN201,
	DML_PROJECT_DCN21,
	DML_PROJECT_DCN30,
	DML_PROJECT_DCN31,
	DML_PROJECT_DCN31_FPGA,
<<<<<<< HEAD
=======
	DML_PROJECT_DCN314,
>>>>>>> 7365df19
	DML_PROJECT_DCN32,
};

struct display_mode_lib;

struct dml_funcs {
	void (*rq_dlg_get_dlg_reg)(
			struct display_mode_lib *mode_lib,
			display_dlg_regs_st *dlg_regs,
			display_ttu_regs_st *ttu_regs,
			const display_e2e_pipe_params_st *e2e_pipe_param,
			const unsigned int num_pipes,
			const unsigned int pipe_idx,
			const bool cstate_en,
			const bool pstate_en,
			const bool vm_en,
			const bool ignore_viewport_pos,
			const bool immediate_flip_support);
	void (*rq_dlg_get_rq_reg)(
		struct display_mode_lib *mode_lib,
		display_rq_regs_st *rq_regs,
		const display_pipe_params_st *pipe_param);
	// DLG interfaces have different function parameters in DCN32.
	// Create new function pointers to address the changes
	void (*rq_dlg_get_dlg_reg_v2)(
			struct display_mode_lib *mode_lib,
			display_dlg_regs_st *dlg_regs,
			display_ttu_regs_st *ttu_regs,
			display_e2e_pipe_params_st *e2e_pipe_param,
			const unsigned int num_pipes,
			const unsigned int pipe_idx);
	void (*rq_dlg_get_rq_reg_v2)(display_rq_regs_st *rq_regs,
			struct display_mode_lib *mode_lib,
			const display_e2e_pipe_params_st *e2e_pipe_param,
			const unsigned int num_pipes,
			const unsigned int pipe_idx);
	void (*recalculate)(struct display_mode_lib *mode_lib);
	void (*validate)(struct display_mode_lib *mode_lib);
};

struct display_mode_lib {
	struct _vcs_dpi_ip_params_st ip;
	struct _vcs_dpi_soc_bounding_box_st soc;
	enum dml_project project;
	struct vba_vars_st vba;
	struct dal_logger *logger;
	struct dml_funcs funcs;
	struct _vcs_dpi_display_e2e_pipe_params_st dml_pipe_state[6];
};

void dml_init_instance(struct display_mode_lib *lib,
		const struct _vcs_dpi_soc_bounding_box_st *soc_bb,
		const struct _vcs_dpi_ip_params_st *ip_params,
		enum dml_project project);

const char *dml_get_status_message(enum dm_validation_status status);

void dml_log_pipe_params(
		struct display_mode_lib *mode_lib,
		display_e2e_pipe_params_st *pipes,
		int pipe_cnt);

void dml_log_mode_support_params(struct display_mode_lib *mode_lib);
#endif<|MERGE_RESOLUTION|>--- conflicted
+++ resolved
@@ -41,10 +41,7 @@
 	DML_PROJECT_DCN30,
 	DML_PROJECT_DCN31,
 	DML_PROJECT_DCN31_FPGA,
-<<<<<<< HEAD
-=======
 	DML_PROJECT_DCN314,
->>>>>>> 7365df19
 	DML_PROJECT_DCN32,
 };
 
