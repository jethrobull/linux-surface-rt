--- conflicted
+++ resolved
@@ -469,49 +469,8 @@
 	DRM_FORMAT_MOD_INVALID
 };
 
-<<<<<<< HEAD
-static int simpledrm_connector_helper_get_modes(struct drm_connector *connector)
-{
-	struct simpledrm_device *sdev = simpledrm_device_of_dev(connector->dev);
-	struct drm_display_mode *mode;
-
-	mode = drm_mode_duplicate(connector->dev, &sdev->mode);
-	if (!mode)
-		return 0;
-
-	if (mode->name[0] == '\0')
-		drm_mode_set_name(mode);
-
-	mode->type |= DRM_MODE_TYPE_PREFERRED;
-	drm_mode_probed_add(connector, mode);
-
-	if (mode->width_mm)
-		connector->display_info.width_mm = mode->width_mm;
-	if (mode->height_mm)
-		connector->display_info.height_mm = mode->height_mm;
-
-	return 1;
-}
-
-static const struct drm_connector_helper_funcs simpledrm_connector_helper_funcs = {
-	.get_modes = simpledrm_connector_helper_get_modes,
-};
-
-static const struct drm_connector_funcs simpledrm_connector_funcs = {
-	.reset = drm_atomic_helper_connector_reset,
-	.fill_modes = drm_helper_probe_single_connector_modes,
-	.destroy = drm_connector_cleanup,
-	.atomic_duplicate_state = drm_atomic_helper_connector_duplicate_state,
-	.atomic_destroy_state = drm_atomic_helper_connector_destroy_state,
-};
-
-static enum drm_mode_status
-simpledrm_simple_display_pipe_mode_valid(struct drm_simple_display_pipe *pipe,
-				    const struct drm_display_mode *mode)
-=======
 static void simpledrm_primary_plane_helper_atomic_update(struct drm_plane *plane,
 							 struct drm_atomic_state *state)
->>>>>>> 7365df19
 {
 	struct drm_plane_state *plane_state = drm_atomic_get_new_plane_state(state, plane);
 	struct drm_plane_state *old_plane_state = drm_atomic_get_old_plane_state(state, plane);
@@ -739,18 +698,9 @@
 			return ERR_PTR(-EINVAL);
 	}
 
-<<<<<<< HEAD
-	dev->mode_config.min_width = mode->hdisplay;
-	dev->mode_config.max_width = max_width;
-	dev->mode_config.min_height = mode->vdisplay;
-	dev->mode_config.max_height = max_height;
-	dev->mode_config.preferred_depth = sdev->format->cpp[0] * 8;
-	dev->mode_config.funcs = &simpledrm_mode_config_funcs;
-=======
 	sdev->mode = simpledrm_mode(width, height);
 	sdev->format = format;
 	sdev->pitch = stride;
->>>>>>> 7365df19
 
 	drm_dbg(dev, "display mode={" DRM_MODE_FMT "}\n", DRM_MODE_ARG(&sdev->mode));
 	drm_dbg(dev, "framebuffer format=%p4cc, size=%dx%d, stride=%d byte\n",
