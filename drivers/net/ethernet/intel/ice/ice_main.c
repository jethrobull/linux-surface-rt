--- conflicted
+++ resolved
@@ -3439,58 +3439,6 @@
 }
 
 /**
-<<<<<<< HEAD
-=======
- * ice_cfg_netdev - Allocate, configure and register a netdev
- * @vsi: the VSI associated with the new netdev
- *
- * Returns 0 on success, negative value on failure
- */
-static int ice_cfg_netdev(struct ice_vsi *vsi)
-{
-	struct ice_netdev_priv *np;
-	struct net_device *netdev;
-	u8 mac_addr[ETH_ALEN];
-
-	netdev = alloc_etherdev_mqs(sizeof(*np), vsi->alloc_txq,
-				    vsi->alloc_rxq);
-	if (!netdev)
-		return -ENOMEM;
-
-	set_bit(ICE_VSI_NETDEV_ALLOCD, vsi->state);
-	vsi->netdev = netdev;
-	np = netdev_priv(netdev);
-	np->vsi = vsi;
-
-	ice_set_netdev_features(netdev);
-	netdev->xdp_features = NETDEV_XDP_ACT_BASIC | NETDEV_XDP_ACT_REDIRECT |
-			       NETDEV_XDP_ACT_XSK_ZEROCOPY;
-
-	ice_set_ops(netdev);
-
-	if (vsi->type == ICE_VSI_PF) {
-		SET_NETDEV_DEV(netdev, ice_pf_to_dev(vsi->back));
-		ether_addr_copy(mac_addr, vsi->port_info->mac.perm_addr);
-		eth_hw_addr_set(netdev, mac_addr);
-		ether_addr_copy(netdev->perm_addr, mac_addr);
-	}
-
-	netdev->priv_flags |= IFF_UNICAST_FLT;
-
-	/* Setup netdev TC information */
-	ice_vsi_cfg_netdev_tc(vsi, vsi->tc_cfg.ena_tc);
-
-	/* setup watchdog timeout value to be 5 second */
-	netdev->watchdog_timeo = 5 * HZ;
-
-	netdev->min_mtu = ETH_MIN_MTU;
-	netdev->max_mtu = ICE_MAX_MTU;
-
-	return 0;
-}
-
-/**
->>>>>>> 17bcd27a
  * ice_fill_rss_lut - Fill the RSS lookup table with default values
  * @lut: Lookup table
  * @rss_table_size: Lookup table size
@@ -4620,6 +4568,8 @@
 	np->vsi = vsi;
 
 	ice_set_netdev_features(netdev);
+	netdev->xdp_features = NETDEV_XDP_ACT_BASIC | NETDEV_XDP_ACT_REDIRECT |
+			       NETDEV_XDP_ACT_XSK_ZEROCOPY;
 	ice_set_ops(netdev);
 
 	if (vsi->type == ICE_VSI_PF) {
