--- conflicted
+++ resolved
@@ -720,17 +720,10 @@
 	if (lan966x->fdma)
 		devm_free_irq(lan966x->dev, lan966x->fdma_irq, lan966x);
 
-<<<<<<< HEAD
-	if (lan966x->ptp_irq)
-		devm_free_irq(lan966x->dev, lan966x->ptp_irq, lan966x);
-
-	if (lan966x->ptp_ext_irq)
-=======
 	if (lan966x->ptp_irq > 0)
 		devm_free_irq(lan966x->dev, lan966x->ptp_irq, lan966x);
 
 	if (lan966x->ptp_ext_irq > 0)
->>>>>>> 7365df19
 		devm_free_irq(lan966x->dev, lan966x->ptp_ext_irq, lan966x);
 }
 
@@ -1182,10 +1175,7 @@
 {
 	struct lan966x *lan966x = platform_get_drvdata(pdev);
 
-<<<<<<< HEAD
-=======
 	lan966x_taprio_deinit(lan966x);
->>>>>>> 7365df19
 	lan966x_fdma_deinit(lan966x);
 	lan966x_cleanup_ports(lan966x);
 
