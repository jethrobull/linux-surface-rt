--- conflicted
+++ resolved
@@ -17,13 +17,8 @@
 void ksz8_cfg_port_member(struct ksz_device *dev, int port, u8 member);
 void ksz8_flush_dyn_mac_table(struct ksz_device *dev, int port);
 void ksz8_port_setup(struct ksz_device *dev, int port, bool cpu_port);
-<<<<<<< HEAD
-void ksz8_r_phy(struct ksz_device *dev, u16 phy, u16 reg, u16 *val);
-void ksz8_w_phy(struct ksz_device *dev, u16 phy, u16 reg, u16 val);
-=======
 int ksz8_r_phy(struct ksz_device *dev, u16 phy, u16 reg, u16 *val);
 int ksz8_w_phy(struct ksz_device *dev, u16 phy, u16 reg, u16 val);
->>>>>>> 7365df19
 int ksz8_r_dyn_mac_table(struct ksz_device *dev, u16 addr, u8 *mac_addr,
 			 u8 *fid, u8 *src_port, u8 *timestamp, u16 *entries);
 int ksz8_r_sta_mac_table(struct ksz_device *dev, u16 addr,
