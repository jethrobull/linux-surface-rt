// SPDX-License-Identifier: ISC
/* Copyright (C) 2020 MediaTek Inc. */

#include <linux/firmware.h>
#include <linux/fs.h>
#include "mt7921.h"
#include "mt7921_trace.h"
#include "mcu.h"
#include "mac.h"

struct mt7921_patch_hdr {
	char build_date[16];
	char platform[4];
	__be32 hw_sw_ver;
	__be32 patch_ver;
	__be16 checksum;
	u16 reserved;
	struct {
		__be32 patch_ver;
		__be32 subsys;
		__be32 feature;
		__be32 n_region;
		__be32 crc;
		u32 reserved[11];
	} desc;
} __packed;

struct mt7921_patch_sec {
	__be32 type;
	__be32 offs;
	__be32 size;
	union {
		__be32 spec[13];
		struct {
			__be32 addr;
			__be32 len;
			__be32 sec_key_idx;
			__be32 align_len;
			u32 reserved[9];
		} info;
	};
} __packed;

struct mt7921_fw_trailer {
	u8 chip_id;
	u8 eco_code;
	u8 n_region;
	u8 format_ver;
	u8 format_flag;
	u8 reserved[2];
	char fw_ver[10];
	char build_date[15];
	u32 crc;
} __packed;

struct mt7921_fw_region {
	__le32 decomp_crc;
	__le32 decomp_len;
	__le32 decomp_blk_sz;
	u8 reserved[4];
	__le32 addr;
	__le32 len;
	u8 feature_set;
	u8 reserved1[15];
} __packed;

#define MT_STA_BFER			BIT(0)
#define MT_STA_BFEE			BIT(1)

#define FW_FEATURE_SET_ENCRYPT		BIT(0)
#define FW_FEATURE_SET_KEY_IDX		GENMASK(2, 1)
#define FW_FEATURE_ENCRY_MODE		BIT(4)
#define FW_FEATURE_OVERRIDE_ADDR	BIT(5)

#define DL_MODE_ENCRYPT			BIT(0)
#define DL_MODE_KEY_IDX			GENMASK(2, 1)
#define DL_MODE_RESET_SEC_IV		BIT(3)
#define DL_MODE_WORKING_PDA_CR4		BIT(4)
#define DL_CONFIG_ENCRY_MODE_SEL	BIT(6)
#define DL_MODE_NEED_RSP		BIT(31)

#define FW_START_OVERRIDE		BIT(0)
#define FW_START_WORKING_PDA_CR4	BIT(2)

#define PATCH_SEC_NOT_SUPPORT		GENMASK(31, 0)
#define PATCH_SEC_TYPE_MASK		GENMASK(15, 0)
#define PATCH_SEC_TYPE_INFO		0x2

#define PATCH_SEC_ENC_TYPE_MASK		GENMASK(31, 24)
#define PATCH_SEC_ENC_TYPE_PLAIN		0x00
#define PATCH_SEC_ENC_TYPE_AES			0x01
#define PATCH_SEC_ENC_TYPE_SCRAMBLE		0x02
#define PATCH_SEC_ENC_SCRAMBLE_INFO_MASK	GENMASK(15, 0)
#define PATCH_SEC_ENC_AES_KEY_MASK		GENMASK(7, 0)
<<<<<<< HEAD

#define to_wcid_lo(id)			FIELD_GET(GENMASK(7, 0), (u16)id)
#define to_wcid_hi(id)			FIELD_GET(GENMASK(9, 8), (u16)id)
=======
>>>>>>> 754e0b0e

static enum mcu_cipher_type
mt7921_mcu_get_cipher(int cipher)
{
	switch (cipher) {
	case WLAN_CIPHER_SUITE_WEP40:
		return MCU_CIPHER_WEP40;
	case WLAN_CIPHER_SUITE_WEP104:
		return MCU_CIPHER_WEP104;
	case WLAN_CIPHER_SUITE_TKIP:
		return MCU_CIPHER_TKIP;
	case WLAN_CIPHER_SUITE_AES_CMAC:
		return MCU_CIPHER_BIP_CMAC_128;
	case WLAN_CIPHER_SUITE_CCMP:
		return MCU_CIPHER_AES_CCMP;
	case WLAN_CIPHER_SUITE_CCMP_256:
		return MCU_CIPHER_CCMP_256;
	case WLAN_CIPHER_SUITE_GCMP:
		return MCU_CIPHER_GCMP;
	case WLAN_CIPHER_SUITE_GCMP_256:
		return MCU_CIPHER_GCMP_256;
	case WLAN_CIPHER_SUITE_SMS4:
		return MCU_CIPHER_WAPI;
	default:
		return MCU_CIPHER_NONE;
	}
}

static u8 mt7921_mcu_chan_bw(struct cfg80211_chan_def *chandef)
{
	static const u8 width_to_bw[] = {
		[NL80211_CHAN_WIDTH_40] = CMD_CBW_40MHZ,
		[NL80211_CHAN_WIDTH_80] = CMD_CBW_80MHZ,
		[NL80211_CHAN_WIDTH_80P80] = CMD_CBW_8080MHZ,
		[NL80211_CHAN_WIDTH_160] = CMD_CBW_160MHZ,
		[NL80211_CHAN_WIDTH_5] = CMD_CBW_5MHZ,
		[NL80211_CHAN_WIDTH_10] = CMD_CBW_10MHZ,
		[NL80211_CHAN_WIDTH_20] = CMD_CBW_20MHZ,
		[NL80211_CHAN_WIDTH_20_NOHT] = CMD_CBW_20MHZ,
	};

	if (chandef->width >= ARRAY_SIZE(width_to_bw))
		return 0;

	return width_to_bw[chandef->width];
}

static int
mt7921_mcu_parse_eeprom(struct mt76_dev *dev, struct sk_buff *skb)
{
	struct mt7921_mcu_eeprom_info *res;
	u8 *buf;

	if (!skb)
		return -EINVAL;

	skb_pull(skb, sizeof(struct mt7921_mcu_rxd));

	res = (struct mt7921_mcu_eeprom_info *)skb->data;
	buf = dev->eeprom.data + le32_to_cpu(res->addr);
	memcpy(buf, res->data, 16);

	return 0;
}

int mt7921_mcu_parse_response(struct mt76_dev *mdev, int cmd,
			      struct sk_buff *skb, int seq)
{
	int mcu_cmd = FIELD_GET(__MCU_CMD_FIELD_ID, cmd);
	struct mt7921_mcu_rxd *rxd;
	int mcu_cmd = cmd & MCU_CMD_MASK;
	int ret = 0;

	if (!skb) {
		dev_err(mdev->dev, "Message %08x (seq %d) timeout\n",
			cmd, seq);
		mt7921_reset(mdev);

		return -ETIMEDOUT;
	}

	rxd = (struct mt7921_mcu_rxd *)skb->data;
	if (seq != rxd->seq)
		return -EAGAIN;

	if (cmd == MCU_CMD(PATCH_SEM_CONTROL)) {
		skb_pull(skb, sizeof(*rxd) - 4);
		ret = *skb->data;
	} else if (cmd == MCU_EXT_CMD(THERMAL_CTRL)) {
		skb_pull(skb, sizeof(*rxd) + 4);
		ret = le32_to_cpu(*(__le32 *)skb->data);
	} else if (cmd == MCU_EXT_CMD(EFUSE_ACCESS)) {
		ret = mt7921_mcu_parse_eeprom(mdev, skb);
	} else if (cmd == MCU_UNI_CMD(DEV_INFO_UPDATE) ||
		   cmd == MCU_UNI_CMD(BSS_INFO_UPDATE) ||
		   cmd == MCU_UNI_CMD(STA_REC_UPDATE) ||
		   cmd == MCU_UNI_CMD(HIF_CTRL) ||
		   cmd == MCU_UNI_CMD(OFFLOAD) ||
		   cmd == MCU_UNI_CMD(SUSPEND)) {
		struct mt7921_mcu_uni_event *event;

		skb_pull(skb, sizeof(*rxd));
		event = (struct mt7921_mcu_uni_event *)skb->data;
		ret = le32_to_cpu(event->status);
		/* skip invalid event */
		if (mcu_cmd != event->cid)
			ret = -EAGAIN;
<<<<<<< HEAD
		break;
	}
	case MCU_CMD_REG_READ: {
=======
	} else if (cmd == MCU_CE_QUERY(REG_READ)) {
>>>>>>> 754e0b0e
		struct mt7921_mcu_reg_event *event;

		skb_pull(skb, sizeof(*rxd));
		event = (struct mt7921_mcu_reg_event *)skb->data;
		ret = (int)le32_to_cpu(event->val);
	} else {
		skb_pull(skb, sizeof(struct mt7921_mcu_rxd));
	}

	return ret;
}
EXPORT_SYMBOL_GPL(mt7921_mcu_parse_response);

int mt7921_mcu_fill_message(struct mt76_dev *mdev, struct sk_buff *skb,
			    int cmd, int *wait_seq)
{
	struct mt7921_dev *dev = container_of(mdev, struct mt7921_dev, mt76);
<<<<<<< HEAD
	int txd_len, mcu_cmd = cmd & MCU_CMD_MASK;
=======
	int txd_len, mcu_cmd = FIELD_GET(__MCU_CMD_FIELD_ID, cmd);
>>>>>>> 754e0b0e
	struct mt7921_uni_txd *uni_txd;
	struct mt7921_mcu_txd *mcu_txd;
	__le32 *txd;
	u32 val;
	u8 seq;

	if (cmd == MCU_UNI_CMD(HIF_CTRL) ||
	    cmd == MCU_UNI_CMD(SUSPEND) ||
	    cmd == MCU_UNI_CMD(OFFLOAD))
		mdev->mcu.timeout = HZ;
	else
		mdev->mcu.timeout = 3 * HZ;

	seq = ++dev->mt76.mcu.msg_seq & 0xf;
	if (!seq)
		seq = ++dev->mt76.mcu.msg_seq & 0xf;

<<<<<<< HEAD
	if (cmd == MCU_CMD_FW_SCATTER)
=======
	if (cmd == MCU_CMD(FW_SCATTER))
>>>>>>> 754e0b0e
		goto exit;

	txd_len = cmd & __MCU_CMD_FIELD_UNI ? sizeof(*uni_txd) : sizeof(*mcu_txd);
	txd = (__le32 *)skb_push(skb, txd_len);

	val = FIELD_PREP(MT_TXD0_TX_BYTES, skb->len) |
	      FIELD_PREP(MT_TXD0_PKT_FMT, MT_TX_TYPE_CMD) |
	      FIELD_PREP(MT_TXD0_Q_IDX, MT_TX_MCU_PORT_RX_Q0);
	txd[0] = cpu_to_le32(val);

	val = MT_TXD1_LONG_FORMAT |
	      FIELD_PREP(MT_TXD1_HDR_FORMAT, MT_HDR_FORMAT_CMD);
	txd[1] = cpu_to_le32(val);

	if (cmd & __MCU_CMD_FIELD_UNI) {
		uni_txd = (struct mt7921_uni_txd *)txd;
		uni_txd->len = cpu_to_le16(skb->len - sizeof(uni_txd->txd));
		uni_txd->option = MCU_CMD_UNI_EXT_ACK;
		uni_txd->cid = cpu_to_le16(mcu_cmd);
		uni_txd->s2d_index = MCU_S2D_H2N;
		uni_txd->pkt_type = MCU_PKT_ID;
		uni_txd->seq = seq;

		goto exit;
	}

	mcu_txd = (struct mt7921_mcu_txd *)txd;
	mcu_txd->len = cpu_to_le16(skb->len - sizeof(mcu_txd->txd));
	mcu_txd->pq_id = cpu_to_le16(MCU_PQ_ID(MT_TX_PORT_IDX_MCU,
					       MT_TX_MCU_PORT_RX_Q0));
	mcu_txd->pkt_type = MCU_PKT_ID;
	mcu_txd->seq = seq;
	mcu_txd->cid = mcu_cmd;
	mcu_txd->s2d_index = MCU_S2D_H2N;
	mcu_txd->ext_cid = FIELD_GET(__MCU_CMD_FIELD_EXT_ID, cmd);

	if (mcu_txd->ext_cid || (cmd & __MCU_CMD_FIELD_CE)) {
		if (cmd & __MCU_CMD_FIELD_QUERY)
			mcu_txd->set_query = MCU_Q_QUERY;
		else
			mcu_txd->set_query = MCU_Q_SET;
		mcu_txd->ext_cid_ack = !!mcu_txd->ext_cid;
	} else {
		mcu_txd->set_query = MCU_Q_NA;
	}

exit:
	if (wait_seq)
		*wait_seq = seq;

	return 0;
}
EXPORT_SYMBOL_GPL(mt7921_mcu_fill_message);

static void
mt7921_mcu_scan_event(struct mt7921_dev *dev, struct sk_buff *skb)
{
	struct mt76_phy *mphy = &dev->mt76.phy;
	struct mt7921_phy *phy = (struct mt7921_phy *)mphy->priv;

	spin_lock_bh(&dev->mt76.lock);
	__skb_queue_tail(&phy->scan_event_list, skb);
	spin_unlock_bh(&dev->mt76.lock);

	ieee80211_queue_delayed_work(mphy->hw, &phy->scan_work,
				     MT7921_HW_SCAN_TIMEOUT);
}

static void
mt7921_mcu_connection_loss_iter(void *priv, u8 *mac,
				struct ieee80211_vif *vif)
{
	struct mt76_vif *mvif = (struct mt76_vif *)vif->drv_priv;
	struct mt76_connac_beacon_loss_event *event = priv;

	if (mvif->idx != event->bss_idx)
		return;

	if (!(vif->driver_flags & IEEE80211_VIF_BEACON_FILTER))
		return;

	ieee80211_connection_loss(vif);
}

static void
mt7921_mcu_connection_loss_event(struct mt7921_dev *dev, struct sk_buff *skb)
{
	struct mt76_connac_beacon_loss_event *event;
	struct mt76_phy *mphy = &dev->mt76.phy;

	skb_pull(skb, sizeof(struct mt7921_mcu_rxd));
	event = (struct mt76_connac_beacon_loss_event *)skb->data;

	ieee80211_iterate_active_interfaces_atomic(mphy->hw,
					IEEE80211_IFACE_ITER_RESUME_ALL,
					mt7921_mcu_connection_loss_iter, event);
}

static void
mt7921_mcu_bss_event(struct mt7921_dev *dev, struct sk_buff *skb)
{
	struct mt76_phy *mphy = &dev->mt76.phy;
	struct mt76_connac_mcu_bss_event *event;

	skb_pull(skb, sizeof(struct mt7921_mcu_rxd));
	event = (struct mt76_connac_mcu_bss_event *)skb->data;
	if (event->is_absent)
		ieee80211_stop_queues(mphy->hw);
	else
		ieee80211_wake_queues(mphy->hw);
}

static void
mt7921_mcu_debug_msg_event(struct mt7921_dev *dev, struct sk_buff *skb)
{
	struct mt7921_debug_msg {
		__le16 id;
		u8 type;
		u8 flag;
		__le32 value;
		__le16 len;
		u8 content[512];
	} __packed * msg;

	skb_pull(skb, sizeof(struct mt7921_mcu_rxd));
	msg = (struct mt7921_debug_msg *)skb->data;

	if (msg->type == 3) { /* fw log */
		u16 len = min_t(u16, le16_to_cpu(msg->len), 512);
		int i;

		for (i = 0 ; i < len; i++) {
			if (!msg->content[i])
				msg->content[i] = ' ';
		}
		wiphy_info(mt76_hw(dev)->wiphy, "%.*s", len, msg->content);
	}
}

static void
mt7921_mcu_low_power_event(struct mt7921_dev *dev, struct sk_buff *skb)
{
	struct mt7921_mcu_lp_event {
		u8 state;
		u8 reserved[3];
	} __packed * event;

	skb_pull(skb, sizeof(struct mt7921_mcu_rxd));
	event = (struct mt7921_mcu_lp_event *)skb->data;

	trace_lp_event(dev, event->state);
}

static void
<<<<<<< HEAD
=======
mt7921_mcu_tx_done_event(struct mt7921_dev *dev, struct sk_buff *skb)
{
	struct mt7921_mcu_tx_done_event *event;

	skb_pull(skb, sizeof(struct mt7921_mcu_rxd));
	event = (struct mt7921_mcu_tx_done_event *)skb->data;

	mt7921_mac_add_txs(dev, event->txs);
}

static void
>>>>>>> 754e0b0e
mt7921_mcu_rx_unsolicited_event(struct mt7921_dev *dev, struct sk_buff *skb)
{
	struct mt7921_mcu_rxd *rxd = (struct mt7921_mcu_rxd *)skb->data;

	switch (rxd->eid) {
	case MCU_EVENT_BSS_BEACON_LOSS:
		mt7921_mcu_connection_loss_event(dev, skb);
		break;
	case MCU_EVENT_SCHED_SCAN_DONE:
	case MCU_EVENT_SCAN_DONE:
		mt7921_mcu_scan_event(dev, skb);
		return;
	case MCU_EVENT_BSS_ABSENCE:
		mt7921_mcu_bss_event(dev, skb);
		break;
	case MCU_EVENT_DBG_MSG:
		mt7921_mcu_debug_msg_event(dev, skb);
		break;
	case MCU_EVENT_COREDUMP:
		dev->fw_assert = true;
		mt76_connac_mcu_coredump_event(&dev->mt76, skb,
					       &dev->coredump);
		return;
	case MCU_EVENT_LP_INFO:
		mt7921_mcu_low_power_event(dev, skb);
		break;
	default:
		break;
	}
	dev_kfree_skb(skb);
}

void mt7921_mcu_rx_event(struct mt7921_dev *dev, struct sk_buff *skb)
{
	struct mt7921_mcu_rxd *rxd;

	if (skb_linearize(skb))
		return;

	rxd = (struct mt7921_mcu_rxd *)skb->data;

	if (rxd->eid == 0x6) {
		mt76_mcu_rx_event(&dev->mt76, skb);
		return;
	}

	if (rxd->ext_eid == MCU_EXT_EVENT_RATE_REPORT ||
	    rxd->eid == MCU_EVENT_BSS_BEACON_LOSS ||
	    rxd->eid == MCU_EVENT_SCHED_SCAN_DONE ||
	    rxd->eid == MCU_EVENT_BSS_ABSENCE ||
	    rxd->eid == MCU_EVENT_SCAN_DONE ||
	    rxd->eid == MCU_EVENT_TX_DONE ||
	    rxd->eid == MCU_EVENT_DBG_MSG ||
	    rxd->eid == MCU_EVENT_COREDUMP ||
	    rxd->eid == MCU_EVENT_LP_INFO ||
	    !rxd->seq)
		mt7921_mcu_rx_unsolicited_event(dev, skb);
	else
		mt76_mcu_rx_event(&dev->mt76, skb);
}

/** starec & wtbl **/
static int
mt7921_mcu_sta_key_tlv(struct mt7921_sta *msta, struct sk_buff *skb,
		       struct ieee80211_key_conf *key, enum set_key_cmd cmd)
{
	struct mt7921_sta_key_conf *bip = &msta->bip;
	struct sta_rec_sec *sec;
	struct tlv *tlv;
	u32 len = sizeof(*sec);

	tlv = mt76_connac_mcu_add_tlv(skb, STA_REC_KEY_V2, sizeof(*sec));

	sec = (struct sta_rec_sec *)tlv;
	sec->add = cmd;

	if (cmd == SET_KEY) {
		struct sec_key *sec_key;
		u8 cipher;

		cipher = mt7921_mcu_get_cipher(key->cipher);
		if (cipher == MCU_CIPHER_NONE)
			return -EOPNOTSUPP;

		sec_key = &sec->key[0];
		sec_key->cipher_len = sizeof(*sec_key);

		if (cipher == MCU_CIPHER_BIP_CMAC_128) {
			sec_key->cipher_id = MCU_CIPHER_AES_CCMP;
			sec_key->key_id = bip->keyidx;
			sec_key->key_len = 16;
			memcpy(sec_key->key, bip->key, 16);

			sec_key = &sec->key[1];
			sec_key->cipher_id = MCU_CIPHER_BIP_CMAC_128;
			sec_key->cipher_len = sizeof(*sec_key);
			sec_key->key_len = 16;
			memcpy(sec_key->key, key->key, 16);

			sec->n_cipher = 2;
		} else {
			sec_key->cipher_id = cipher;
			sec_key->key_id = key->keyidx;
			sec_key->key_len = key->keylen;
			memcpy(sec_key->key, key->key, key->keylen);

			if (cipher == MCU_CIPHER_TKIP) {
				/* Rx/Tx MIC keys are swapped */
				memcpy(sec_key->key + 16, key->key + 24, 8);
				memcpy(sec_key->key + 24, key->key + 16, 8);
			}

			/* store key_conf for BIP batch update */
			if (cipher == MCU_CIPHER_AES_CCMP) {
				memcpy(bip->key, key->key, key->keylen);
				bip->keyidx = key->keyidx;
			}

			len -= sizeof(*sec_key);
			sec->n_cipher = 1;
		}
	} else {
		len -= sizeof(sec->key);
		sec->n_cipher = 0;
	}
	sec->len = cpu_to_le16(len);

	return 0;
}

int mt7921_mcu_add_key(struct mt7921_dev *dev, struct ieee80211_vif *vif,
		       struct mt7921_sta *msta, struct ieee80211_key_conf *key,
		       enum set_key_cmd cmd)
{
	struct mt7921_vif *mvif = (struct mt7921_vif *)vif->drv_priv;
	struct sk_buff *skb;
	int ret;

	skb = mt76_connac_mcu_alloc_sta_req(&dev->mt76, &mvif->mt76,
					    &msta->wcid);
	if (IS_ERR(skb))
		return PTR_ERR(skb);

	ret = mt7921_mcu_sta_key_tlv(msta, skb, key, cmd);
	if (ret)
		return ret;

	return mt76_mcu_skb_send_msg(&dev->mt76, skb,
				     MCU_UNI_CMD(STA_REC_UPDATE), true);
}

int mt7921_mcu_uni_tx_ba(struct mt7921_dev *dev,
			 struct ieee80211_ampdu_params *params,
			 bool enable)
{
	struct mt7921_sta *msta = (struct mt7921_sta *)params->sta->drv_priv;

	if (enable && !params->amsdu)
		msta->wcid.amsdu = false;

	return mt76_connac_mcu_sta_ba(&dev->mt76, &msta->vif->mt76, params,
				      enable, true);
}

int mt7921_mcu_uni_rx_ba(struct mt7921_dev *dev,
			 struct ieee80211_ampdu_params *params,
			 bool enable)
{
	struct mt7921_sta *msta = (struct mt7921_sta *)params->sta->drv_priv;

	return mt76_connac_mcu_sta_ba(&dev->mt76, &msta->vif->mt76, params,
				      enable, false);
}

int mt7921_mcu_restart(struct mt76_dev *dev)
{
	struct {
		u8 power_mode;
		u8 rsv[3];
	} req = {
		.power_mode = 1,
	};

	return mt76_mcu_send_msg(dev, MCU_CMD(NIC_POWER_CTRL), &req,
				 sizeof(req), false);
}
EXPORT_SYMBOL_GPL(mt7921_mcu_restart);

static u32 mt7921_get_data_mode(struct mt7921_dev *dev, u32 info)
{
	u32 mode = DL_MODE_NEED_RSP;

	if (info == PATCH_SEC_NOT_SUPPORT)
		return mode;

	switch (FIELD_GET(PATCH_SEC_ENC_TYPE_MASK, info)) {
	case PATCH_SEC_ENC_TYPE_PLAIN:
		break;
	case PATCH_SEC_ENC_TYPE_AES:
		mode |= DL_MODE_ENCRYPT;
		mode |= FIELD_PREP(DL_MODE_KEY_IDX,
				(info & PATCH_SEC_ENC_AES_KEY_MASK)) & DL_MODE_KEY_IDX;
		mode |= DL_MODE_RESET_SEC_IV;
		break;
	case PATCH_SEC_ENC_TYPE_SCRAMBLE:
		mode |= DL_MODE_ENCRYPT;
		mode |= DL_CONFIG_ENCRY_MODE_SEL;
		mode |= DL_MODE_RESET_SEC_IV;
		break;
	default:
		dev_err(dev->mt76.dev, "Encryption type not support!\n");
	}

	return mode;
}

static char *mt7921_patch_name(struct mt7921_dev *dev)
{
	char *ret;

	if (is_mt7922(&dev->mt76))
		ret = MT7922_ROM_PATCH;
	else
		ret = MT7921_ROM_PATCH;

	return ret;
}

static int mt7921_load_patch(struct mt7921_dev *dev)
{
	const struct mt7921_patch_hdr *hdr;
	const struct firmware *fw = NULL;
	int i, ret, sem, max_len;

	max_len = mt76_is_sdio(&dev->mt76) ? 2048 : 4096;

	sem = mt76_connac_mcu_patch_sem_ctrl(&dev->mt76, true);
	switch (sem) {
	case PATCH_IS_DL:
		return 0;
	case PATCH_NOT_DL_SEM_SUCCESS:
		break;
	default:
		dev_err(dev->mt76.dev, "Failed to get patch semaphore\n");
		return -EAGAIN;
	}

	ret = request_firmware(&fw, mt7921_patch_name(dev), dev->mt76.dev);
	if (ret)
		goto out;

	if (!fw || !fw->data || fw->size < sizeof(*hdr)) {
		dev_err(dev->mt76.dev, "Invalid firmware\n");
		ret = -EINVAL;
		goto out;
	}

	hdr = (const struct mt7921_patch_hdr *)(fw->data);

	dev_info(dev->mt76.dev, "HW/SW Version: 0x%x, Build Time: %.16s\n",
		 be32_to_cpu(hdr->hw_sw_ver), hdr->build_date);

	for (i = 0; i < be32_to_cpu(hdr->desc.n_region); i++) {
		struct mt7921_patch_sec *sec;
		const u8 *dl;
		u32 len, addr, mode;
		u32 sec_info = 0;

		sec = (struct mt7921_patch_sec *)(fw->data + sizeof(*hdr) +
						  i * sizeof(*sec));
		if ((be32_to_cpu(sec->type) & PATCH_SEC_TYPE_MASK) !=
		    PATCH_SEC_TYPE_INFO) {
			ret = -EINVAL;
			goto out;
		}

		addr = be32_to_cpu(sec->info.addr);
		len = be32_to_cpu(sec->info.len);
		dl = fw->data + be32_to_cpu(sec->offs);
		sec_info = be32_to_cpu(sec->info.sec_key_idx);
		mode = mt7921_get_data_mode(dev, sec_info);

		ret = mt76_connac_mcu_init_download(&dev->mt76, addr, len,
						    mode);
		if (ret) {
			dev_err(dev->mt76.dev, "Download request failed\n");
			goto out;
		}

<<<<<<< HEAD
		ret = __mt76_mcu_send_firmware(&dev->mt76, MCU_CMD_FW_SCATTER,
=======
		ret = __mt76_mcu_send_firmware(&dev->mt76, MCU_CMD(FW_SCATTER),
>>>>>>> 754e0b0e
					       dl, len, max_len);
		if (ret) {
			dev_err(dev->mt76.dev, "Failed to send patch\n");
			goto out;
		}
	}

	ret = mt76_connac_mcu_start_patch(&dev->mt76);
	if (ret)
		dev_err(dev->mt76.dev, "Failed to start patch\n");

	if (mt76_is_sdio(&dev->mt76)) {
		/* activate again */
		ret = __mt7921_mcu_fw_pmctrl(dev);
		if (ret)
			return ret;

		ret = __mt7921_mcu_drv_pmctrl(dev);
		if (ret)
			return ret;
	}

out:
	sem = mt76_connac_mcu_patch_sem_ctrl(&dev->mt76, false);
	switch (sem) {
	case PATCH_REL_SEM_SUCCESS:
		break;
	default:
		ret = -EAGAIN;
		dev_err(dev->mt76.dev, "Failed to release patch semaphore\n");
		break;
	}
	release_firmware(fw);

	return ret;
}

static u32 mt7921_mcu_gen_dl_mode(u8 feature_set, bool is_wa)
{
	u32 ret = 0;

	ret |= (feature_set & FW_FEATURE_SET_ENCRYPT) ?
	       (DL_MODE_ENCRYPT | DL_MODE_RESET_SEC_IV) : 0;
	ret |= (feature_set & FW_FEATURE_ENCRY_MODE) ?
	       DL_CONFIG_ENCRY_MODE_SEL : 0;
	ret |= FIELD_PREP(DL_MODE_KEY_IDX,
			  FIELD_GET(FW_FEATURE_SET_KEY_IDX, feature_set));
	ret |= DL_MODE_NEED_RSP;
	ret |= is_wa ? DL_MODE_WORKING_PDA_CR4 : 0;

	return ret;
}

static int
mt7921_mcu_send_ram_firmware(struct mt7921_dev *dev,
			     const struct mt7921_fw_trailer *hdr,
			     const u8 *data, bool is_wa)
{
	int i, offset = 0, max_len;
	u32 override = 0, option = 0;

	max_len = mt76_is_sdio(&dev->mt76) ? 2048 : 4096;

	for (i = 0; i < hdr->n_region; i++) {
		const struct mt7921_fw_region *region;
		int err;
		u32 len, addr, mode;

		region = (const struct mt7921_fw_region *)((const u8 *)hdr -
			 (hdr->n_region - i) * sizeof(*region));
		mode = mt7921_mcu_gen_dl_mode(region->feature_set, is_wa);
		len = le32_to_cpu(region->len);
		addr = le32_to_cpu(region->addr);

		if (region->feature_set & FW_FEATURE_OVERRIDE_ADDR)
			override = addr;

		err = mt76_connac_mcu_init_download(&dev->mt76, addr, len,
						    mode);
		if (err) {
			dev_err(dev->mt76.dev, "Download request failed\n");
			return err;
		}

<<<<<<< HEAD
		err = __mt76_mcu_send_firmware(&dev->mt76, MCU_CMD_FW_SCATTER,
=======
		err = __mt76_mcu_send_firmware(&dev->mt76, MCU_CMD(FW_SCATTER),
>>>>>>> 754e0b0e
					       data + offset, len, max_len);
		if (err) {
			dev_err(dev->mt76.dev, "Failed to send firmware.\n");
			return err;
		}

		offset += len;
	}

	if (override)
		option |= FW_START_OVERRIDE;

	if (is_wa)
		option |= FW_START_WORKING_PDA_CR4;

	return mt76_connac_mcu_start_firmware(&dev->mt76, override, option);
}

static char *mt7921_ram_name(struct mt7921_dev *dev)
{
	char *ret;

	if (is_mt7922(&dev->mt76))
		ret = MT7922_FIRMWARE_WM;
	else
		ret = MT7921_FIRMWARE_WM;

	return ret;
}

static int mt7921_load_ram(struct mt7921_dev *dev)
{
	const struct mt7921_fw_trailer *hdr;
	const struct firmware *fw;
	int ret;

	ret = request_firmware(&fw, mt7921_ram_name(dev), dev->mt76.dev);
	if (ret)
		return ret;

	if (!fw || !fw->data || fw->size < sizeof(*hdr)) {
		dev_err(dev->mt76.dev, "Invalid firmware\n");
		ret = -EINVAL;
		goto out;
	}

	hdr = (const struct mt7921_fw_trailer *)(fw->data + fw->size -
					sizeof(*hdr));

	dev_info(dev->mt76.dev, "WM Firmware Version: %.10s, Build Time: %.15s\n",
		 hdr->fw_ver, hdr->build_date);

	ret = mt7921_mcu_send_ram_firmware(dev, hdr, fw->data, false);
	if (ret) {
		dev_err(dev->mt76.dev, "Failed to start WM firmware\n");
		goto out;
	}

	snprintf(dev->mt76.hw->wiphy->fw_version,
		 sizeof(dev->mt76.hw->wiphy->fw_version),
		 "%.10s-%.15s", hdr->fw_ver, hdr->build_date);

out:
	release_firmware(fw);

	return ret;
}

static int mt7921_load_firmware(struct mt7921_dev *dev)
{
	int ret;

	ret = mt76_get_field(dev, MT_CONN_ON_MISC, MT_TOP_MISC2_FW_N9_RDY);
	if (ret && mt76_is_mmio(&dev->mt76)) {
		dev_dbg(dev->mt76.dev, "Firmware is already download\n");
		goto fw_loaded;
	}

	ret = mt7921_load_patch(dev);
	if (ret)
		return ret;

	ret = mt7921_load_ram(dev);
	if (ret)
		return ret;

	if (!mt76_poll_msec(dev, MT_CONN_ON_MISC, MT_TOP_MISC2_FW_N9_RDY,
			    MT_TOP_MISC2_FW_N9_RDY, 1500)) {
		dev_err(dev->mt76.dev, "Timeout for initializing firmware\n");

		return -EIO;
	}

fw_loaded:

#ifdef CONFIG_PM
	dev->mt76.hw->wiphy->wowlan = &mt76_connac_wowlan_support;
#endif /* CONFIG_PM */

	dev_dbg(dev->mt76.dev, "Firmware init done\n");

	return 0;
}

int mt7921_mcu_fw_log_2_host(struct mt7921_dev *dev, u8 ctrl)
{
	struct {
		u8 ctrl_val;
		u8 pad[3];
	} data = {
		.ctrl_val = ctrl
	};

	return mt76_mcu_send_msg(&dev->mt76, MCU_CE_CMD(FWLOG_2_HOST),
				 &data, sizeof(data), false);
}

int mt7921_run_firmware(struct mt7921_dev *dev)
{
	int err;

	err = mt7921_load_firmware(dev);
	if (err)
		return err;

	err = mt76_connac_mcu_get_nic_capability(&dev->mphy);
	if (err)
		return err;

	set_bit(MT76_STATE_MCU_RUNNING, &dev->mphy.state);
	return mt7921_mcu_fw_log_2_host(dev, 1);
}
EXPORT_SYMBOL_GPL(mt7921_run_firmware);

void mt7921_mcu_exit(struct mt7921_dev *dev)
{
	skb_queue_purge(&dev->mt76.mcu.res_q);
}
EXPORT_SYMBOL_GPL(mt7921_mcu_exit);

int mt7921_mcu_set_tx(struct mt7921_dev *dev, struct ieee80211_vif *vif)
{
#define WMM_AIFS_SET		BIT(0)
#define WMM_CW_MIN_SET		BIT(1)
#define WMM_CW_MAX_SET		BIT(2)
#define WMM_TXOP_SET		BIT(3)
#define WMM_PARAM_SET		GENMASK(3, 0)
#define TX_CMD_MODE		1
	struct edca {
		u8 queue;
		u8 set;
		u8 aifs;
		u8 cw_min;
		__le16 cw_max;
		__le16 txop;
	};
	struct mt7921_mcu_tx {
		u8 total;
		u8 action;
		u8 valid;
		u8 mode;

		struct edca edca[IEEE80211_NUM_ACS];
	} __packed req = {
		.valid = true,
		.mode = TX_CMD_MODE,
		.total = IEEE80211_NUM_ACS,
	};
	struct mt7921_vif *mvif = (struct mt7921_vif *)vif->drv_priv;
	struct mu_edca {
		u8 cw_min;
		u8 cw_max;
		u8 aifsn;
		u8 acm;
		u8 timer;
		u8 padding[3];
	};
	struct mt7921_mcu_mu_tx {
		u8 ver;
		u8 pad0;
		__le16 len;
		u8 bss_idx;
		u8 qos;
		u8 wmm_idx;
		u8 pad1;
		struct mu_edca edca[IEEE80211_NUM_ACS];
		u8 pad3[32];
	} __packed req_mu = {
		.bss_idx = mvif->mt76.idx,
		.qos = vif->bss_conf.qos,
		.wmm_idx = mvif->mt76.wmm_idx,
	};
	int ac, ret;

	for (ac = 0; ac < IEEE80211_NUM_ACS; ac++) {
		struct ieee80211_tx_queue_params *q = &mvif->queue_params[ac];
		struct edca *e = &req.edca[ac];

		e->set = WMM_PARAM_SET;
		e->queue = ac + mvif->mt76.wmm_idx * MT7921_MAX_WMM_SETS;
		e->aifs = q->aifs;
		e->txop = cpu_to_le16(q->txop);

		if (q->cw_min)
			e->cw_min = fls(q->cw_min);
		else
			e->cw_min = 5;

		if (q->cw_max)
			e->cw_max = cpu_to_le16(fls(q->cw_max));
		else
			e->cw_max = cpu_to_le16(10);
	}

<<<<<<< HEAD
	ret = mt76_mcu_send_msg(&dev->mt76, MCU_EXT_CMD_EDCA_UPDATE, &req,
				sizeof(req), true);
=======
	ret = mt76_mcu_send_msg(&dev->mt76, MCU_EXT_CMD(EDCA_UPDATE),
				&req, sizeof(req), true);
>>>>>>> 754e0b0e
	if (ret)
		return ret;

	if (!vif->bss_conf.he_support)
		return 0;

	for (ac = 0; ac < IEEE80211_NUM_ACS; ac++) {
		struct ieee80211_he_mu_edca_param_ac_rec *q;
		struct mu_edca *e;
		int to_aci[] = {1, 0, 2, 3};

		if (!mvif->queue_params[ac].mu_edca)
			break;

		q = &mvif->queue_params[ac].mu_edca_param_rec;
		e = &(req_mu.edca[to_aci[ac]]);

		e->cw_min = q->ecw_min_max & 0xf;
		e->cw_max = (q->ecw_min_max & 0xf0) >> 4;
		e->aifsn = q->aifsn;
		e->timer = q->mu_edca_timer;
	}

<<<<<<< HEAD
	return mt76_mcu_send_msg(&dev->mt76, MCU_CMD_SET_MU_EDCA_PARMS, &req_mu,
				 sizeof(req_mu), false);
=======
	return mt76_mcu_send_msg(&dev->mt76, MCU_CE_CMD(SET_MU_EDCA_PARMS),
				 &req_mu, sizeof(req_mu), false);
>>>>>>> 754e0b0e
}

int mt7921_mcu_set_chan_info(struct mt7921_phy *phy, int cmd)
{
	struct mt7921_dev *dev = phy->dev;
	struct cfg80211_chan_def *chandef = &phy->mt76->chandef;
	int freq1 = chandef->center_freq1;
	struct {
		u8 control_ch;
		u8 center_ch;
		u8 bw;
		u8 tx_streams_num;
		u8 rx_streams;	/* mask or num */
		u8 switch_reason;
		u8 band_idx;
		u8 center_ch2;	/* for 80+80 only */
		__le16 cac_case;
		u8 channel_band;
		u8 rsv0;
		__le32 outband_freq;
		u8 txpower_drop;
		u8 ap_bw;
		u8 ap_center_ch;
		u8 rsv1[57];
	} __packed req = {
		.control_ch = chandef->chan->hw_value,
		.center_ch = ieee80211_frequency_to_channel(freq1),
		.bw = mt7921_mcu_chan_bw(chandef),
		.tx_streams_num = hweight8(phy->mt76->antenna_mask),
		.rx_streams = phy->mt76->antenna_mask,
		.band_idx = phy != &dev->phy,
	};

	if (chandef->chan->band == NL80211_BAND_6GHZ)
		req.channel_band = 2;
	else
		req.channel_band = chandef->chan->band;

	if (dev->mt76.hw->conf.flags & IEEE80211_CONF_OFFCHANNEL)
		req.switch_reason = CH_SWITCH_SCAN_BYPASS_DPD;
	else if ((chandef->chan->flags & IEEE80211_CHAN_RADAR) &&
		 chandef->chan->dfs_state != NL80211_DFS_AVAILABLE)
		req.switch_reason = CH_SWITCH_DFS;
	else
		req.switch_reason = CH_SWITCH_NORMAL;

	if (cmd == MCU_EXT_CMD(CHANNEL_SWITCH))
		req.rx_streams = hweight8(req.rx_streams);

	if (chandef->width == NL80211_CHAN_WIDTH_80P80) {
		int freq2 = chandef->center_freq2;

		req.center_ch2 = ieee80211_frequency_to_channel(freq2);
	}

	return mt76_mcu_send_msg(&dev->mt76, cmd, &req, sizeof(req), true);
}

int mt7921_mcu_set_eeprom(struct mt7921_dev *dev)
{
	struct req_hdr {
		u8 buffer_mode;
		u8 format;
		__le16 len;
	} __packed req = {
		.buffer_mode = EE_MODE_EFUSE,
		.format = EE_FORMAT_WHOLE,
	};

	return mt76_mcu_send_msg(&dev->mt76, MCU_EXT_CMD(EFUSE_BUFFER_MODE),
				 &req, sizeof(req), true);
}
EXPORT_SYMBOL_GPL(mt7921_mcu_set_eeprom);

int mt7921_mcu_get_eeprom(struct mt7921_dev *dev, u32 offset)
{
	struct mt7921_mcu_eeprom_info req = {
		.addr = cpu_to_le32(round_down(offset, 16)),
	};
	struct mt7921_mcu_eeprom_info *res;
	struct sk_buff *skb;
	int ret;
	u8 *buf;

	ret = mt76_mcu_send_and_get_msg(&dev->mt76,
					MCU_EXT_QUERY(EFUSE_ACCESS),
					&req, sizeof(req), true, &skb);
	if (ret)
		return ret;

	res = (struct mt7921_mcu_eeprom_info *)skb->data;
	buf = dev->mt76.eeprom.data + le32_to_cpu(res->addr);
	memcpy(buf, res->data, 16);
	dev_kfree_skb(skb);

	return 0;
}

int mt7921_mcu_uni_bss_ps(struct mt7921_dev *dev, struct ieee80211_vif *vif)
{
	struct mt7921_vif *mvif = (struct mt7921_vif *)vif->drv_priv;
	struct {
		struct {
			u8 bss_idx;
			u8 pad[3];
		} __packed hdr;
		struct ps_tlv {
			__le16 tag;
			__le16 len;
			u8 ps_state; /* 0: device awake
				      * 1: static power save
				      * 2: dynamic power saving
				      * 3: enter TWT power saving
				      * 4: leave TWT power saving
				      */
			u8 pad[3];
		} __packed ps;
	} __packed ps_req = {
		.hdr = {
			.bss_idx = mvif->mt76.idx,
		},
		.ps = {
			.tag = cpu_to_le16(UNI_BSS_INFO_PS),
			.len = cpu_to_le16(sizeof(struct ps_tlv)),
			.ps_state = vif->bss_conf.ps ? 2 : 0,
		},
	};

	if (vif->type != NL80211_IFTYPE_STATION)
		return -EOPNOTSUPP;

	return mt76_mcu_send_msg(&dev->mt76, MCU_UNI_CMD(BSS_INFO_UPDATE),
				 &ps_req, sizeof(ps_req), true);
}

static int
mt7921_mcu_uni_bss_bcnft(struct mt7921_dev *dev, struct ieee80211_vif *vif,
			 bool enable)
{
	struct mt7921_vif *mvif = (struct mt7921_vif *)vif->drv_priv;
	struct {
		struct {
			u8 bss_idx;
			u8 pad[3];
		} __packed hdr;
		struct bcnft_tlv {
			__le16 tag;
			__le16 len;
			__le16 bcn_interval;
			u8 dtim_period;
			u8 pad;
		} __packed bcnft;
	} __packed bcnft_req = {
		.hdr = {
			.bss_idx = mvif->mt76.idx,
		},
		.bcnft = {
			.tag = cpu_to_le16(UNI_BSS_INFO_BCNFT),
			.len = cpu_to_le16(sizeof(struct bcnft_tlv)),
			.bcn_interval = cpu_to_le16(vif->bss_conf.beacon_int),
			.dtim_period = vif->bss_conf.dtim_period,
		},
	};

	if (vif->type != NL80211_IFTYPE_STATION)
		return 0;

	return mt76_mcu_send_msg(&dev->mt76, MCU_UNI_CMD(BSS_INFO_UPDATE),
				 &bcnft_req, sizeof(bcnft_req), true);
}

static int
mt7921_mcu_set_bss_pm(struct mt7921_dev *dev, struct ieee80211_vif *vif,
		      bool enable)
{
	struct mt7921_vif *mvif = (struct mt7921_vif *)vif->drv_priv;
	struct {
		u8 bss_idx;
		u8 dtim_period;
		__le16 aid;
		__le16 bcn_interval;
		__le16 atim_window;
		u8 uapsd;
		u8 bmc_delivered_ac;
		u8 bmc_triggered_ac;
		u8 pad;
	} req = {
		.bss_idx = mvif->mt76.idx,
		.aid = cpu_to_le16(vif->bss_conf.aid),
		.dtim_period = vif->bss_conf.dtim_period,
		.bcn_interval = cpu_to_le16(vif->bss_conf.beacon_int),
	};
	struct {
		u8 bss_idx;
		u8 pad[3];
	} req_hdr = {
		.bss_idx = mvif->mt76.idx,
	};
	int err;

	if (vif->type != NL80211_IFTYPE_STATION)
		return 0;

	err = mt76_mcu_send_msg(&dev->mt76, MCU_CE_CMD(SET_BSS_ABORT),
				&req_hdr, sizeof(req_hdr), false);
	if (err < 0 || !enable)
		return err;

	return mt76_mcu_send_msg(&dev->mt76, MCU_CE_CMD(SET_BSS_CONNECTED),
				 &req, sizeof(req), false);
}

int mt7921_mcu_sta_update(struct mt7921_dev *dev, struct ieee80211_sta *sta,
			  struct ieee80211_vif *vif, bool enable,
			  enum mt76_sta_info_state state)
{
	struct mt7921_vif *mvif = (struct mt7921_vif *)vif->drv_priv;
	int rssi = -ewma_rssi_read(&mvif->rssi);
	struct mt76_sta_cmd_info info = {
		.sta = sta,
		.vif = vif,
		.enable = enable,
		.cmd = MCU_UNI_CMD(STA_REC_UPDATE),
		.state = state,
		.offload_fw = true,
		.rcpi = to_rcpi(rssi),
	};
	struct mt7921_sta *msta;

	msta = sta ? (struct mt7921_sta *)sta->drv_priv : NULL;
	info.wcid = msta ? &msta->wcid : &mvif->sta.wcid;
	info.newly = msta ? state != MT76_STA_INFO_STATE_ASSOC : true;

	return mt76_connac_mcu_sta_cmd(&dev->mphy, &info);
}

int mt7921_mcu_drv_pmctrl(struct mt7921_dev *dev)
{
	struct mt76_phy *mphy = &dev->mt76.phy;
	struct mt76_connac_pm *pm = &dev->pm;
	int err = 0;

	mutex_lock(&pm->mutex);

	if (!test_bit(MT76_STATE_PM, &mphy->state))
		goto out;

	err = __mt7921_mcu_drv_pmctrl(dev);
out:
	mutex_unlock(&pm->mutex);

	if (err)
		mt7921_reset(&dev->mt76);

	return err;
}
EXPORT_SYMBOL_GPL(mt7921_mcu_drv_pmctrl);

int mt7921_mcu_fw_pmctrl(struct mt7921_dev *dev)
{
	struct mt76_phy *mphy = &dev->mt76.phy;
	struct mt76_connac_pm *pm = &dev->pm;
	int err = 0;

	mutex_lock(&pm->mutex);

	if (mt76_connac_skip_fw_pmctrl(mphy, pm))
		goto out;

	err = __mt7921_mcu_fw_pmctrl(dev);
out:
	mutex_unlock(&pm->mutex);

	if (err)
		mt7921_reset(&dev->mt76);

	return err;
}
EXPORT_SYMBOL_GPL(mt7921_mcu_fw_pmctrl);

int mt7921_mcu_set_beacon_filter(struct mt7921_dev *dev,
				 struct ieee80211_vif *vif,
				 bool enable)
{
	struct ieee80211_hw *hw = mt76_hw(dev);
	int err;

	if (enable) {
		err = mt7921_mcu_uni_bss_bcnft(dev, vif, true);
		if (err)
			return err;

		vif->driver_flags |= IEEE80211_VIF_BEACON_FILTER;
		ieee80211_hw_set(hw, CONNECTION_MONITOR);
		mt76_set(dev, MT_WF_RFCR(0), MT_WF_RFCR_DROP_OTHER_BEACON);

		return 0;
	}

	err = mt7921_mcu_set_bss_pm(dev, vif, false);
	if (err)
		return err;

	vif->driver_flags &= ~IEEE80211_VIF_BEACON_FILTER;
	__clear_bit(IEEE80211_HW_CONNECTION_MONITOR, hw->flags);
	mt76_clear(dev, MT_WF_RFCR(0), MT_WF_RFCR_DROP_OTHER_BEACON);

	return 0;
}

int mt7921_get_txpwr_info(struct mt7921_dev *dev, struct mt7921_txpwr *txpwr)
{
	struct mt7921_txpwr_event *event;
	struct mt7921_txpwr_req req = {
		.dbdc_idx = 0,
	};
	struct sk_buff *skb;
	int ret;

	ret = mt76_mcu_send_and_get_msg(&dev->mt76, MCU_CE_CMD(GET_TXPWR),
					&req, sizeof(req), true, &skb);
	if (ret)
		return ret;

	event = (struct mt7921_txpwr_event *)skb->data;
	WARN_ON(skb->len != le16_to_cpu(event->len));
	memcpy(txpwr, &event->txpwr, sizeof(event->txpwr));

	dev_kfree_skb(skb);

	return 0;
}<|MERGE_RESOLUTION|>--- conflicted
+++ resolved
@@ -92,12 +92,6 @@
 #define PATCH_SEC_ENC_TYPE_SCRAMBLE		0x02
 #define PATCH_SEC_ENC_SCRAMBLE_INFO_MASK	GENMASK(15, 0)
 #define PATCH_SEC_ENC_AES_KEY_MASK		GENMASK(7, 0)
-<<<<<<< HEAD
-
-#define to_wcid_lo(id)			FIELD_GET(GENMASK(7, 0), (u16)id)
-#define to_wcid_hi(id)			FIELD_GET(GENMASK(9, 8), (u16)id)
-=======
->>>>>>> 754e0b0e
 
 static enum mcu_cipher_type
 mt7921_mcu_get_cipher(int cipher)
@@ -168,7 +162,6 @@
 {
 	int mcu_cmd = FIELD_GET(__MCU_CMD_FIELD_ID, cmd);
 	struct mt7921_mcu_rxd *rxd;
-	int mcu_cmd = cmd & MCU_CMD_MASK;
 	int ret = 0;
 
 	if (!skb) {
@@ -205,13 +198,7 @@
 		/* skip invalid event */
 		if (mcu_cmd != event->cid)
 			ret = -EAGAIN;
-<<<<<<< HEAD
-		break;
-	}
-	case MCU_CMD_REG_READ: {
-=======
 	} else if (cmd == MCU_CE_QUERY(REG_READ)) {
->>>>>>> 754e0b0e
 		struct mt7921_mcu_reg_event *event;
 
 		skb_pull(skb, sizeof(*rxd));
@@ -229,11 +216,7 @@
 			    int cmd, int *wait_seq)
 {
 	struct mt7921_dev *dev = container_of(mdev, struct mt7921_dev, mt76);
-<<<<<<< HEAD
-	int txd_len, mcu_cmd = cmd & MCU_CMD_MASK;
-=======
 	int txd_len, mcu_cmd = FIELD_GET(__MCU_CMD_FIELD_ID, cmd);
->>>>>>> 754e0b0e
 	struct mt7921_uni_txd *uni_txd;
 	struct mt7921_mcu_txd *mcu_txd;
 	__le32 *txd;
@@ -251,11 +234,7 @@
 	if (!seq)
 		seq = ++dev->mt76.mcu.msg_seq & 0xf;
 
-<<<<<<< HEAD
-	if (cmd == MCU_CMD_FW_SCATTER)
-=======
 	if (cmd == MCU_CMD(FW_SCATTER))
->>>>>>> 754e0b0e
 		goto exit;
 
 	txd_len = cmd & __MCU_CMD_FIELD_UNI ? sizeof(*uni_txd) : sizeof(*mcu_txd);
@@ -410,8 +389,6 @@
 }
 
 static void
-<<<<<<< HEAD
-=======
 mt7921_mcu_tx_done_event(struct mt7921_dev *dev, struct sk_buff *skb)
 {
 	struct mt7921_mcu_tx_done_event *event;
@@ -423,7 +400,6 @@
 }
 
 static void
->>>>>>> 754e0b0e
 mt7921_mcu_rx_unsolicited_event(struct mt7921_dev *dev, struct sk_buff *skb)
 {
 	struct mt7921_mcu_rxd *rxd = (struct mt7921_mcu_rxd *)skb->data;
@@ -450,6 +426,9 @@
 	case MCU_EVENT_LP_INFO:
 		mt7921_mcu_low_power_event(dev, skb);
 		break;
+	case MCU_EVENT_TX_DONE:
+		mt7921_mcu_tx_done_event(dev, skb);
+		break;
 	default:
 		break;
 	}
@@ -713,11 +692,7 @@
 			goto out;
 		}
 
-<<<<<<< HEAD
-		ret = __mt76_mcu_send_firmware(&dev->mt76, MCU_CMD_FW_SCATTER,
-=======
 		ret = __mt76_mcu_send_firmware(&dev->mt76, MCU_CMD(FW_SCATTER),
->>>>>>> 754e0b0e
 					       dl, len, max_len);
 		if (ret) {
 			dev_err(dev->mt76.dev, "Failed to send patch\n");
@@ -802,11 +777,7 @@
 			return err;
 		}
 
-<<<<<<< HEAD
-		err = __mt76_mcu_send_firmware(&dev->mt76, MCU_CMD_FW_SCATTER,
-=======
 		err = __mt76_mcu_send_firmware(&dev->mt76, MCU_CMD(FW_SCATTER),
->>>>>>> 754e0b0e
 					       data + offset, len, max_len);
 		if (err) {
 			dev_err(dev->mt76.dev, "Failed to send firmware.\n");
@@ -1021,13 +992,8 @@
 			e->cw_max = cpu_to_le16(10);
 	}
 
-<<<<<<< HEAD
-	ret = mt76_mcu_send_msg(&dev->mt76, MCU_EXT_CMD_EDCA_UPDATE, &req,
-				sizeof(req), true);
-=======
 	ret = mt76_mcu_send_msg(&dev->mt76, MCU_EXT_CMD(EDCA_UPDATE),
 				&req, sizeof(req), true);
->>>>>>> 754e0b0e
 	if (ret)
 		return ret;
 
@@ -1051,13 +1017,8 @@
 		e->timer = q->mu_edca_timer;
 	}
 
-<<<<<<< HEAD
-	return mt76_mcu_send_msg(&dev->mt76, MCU_CMD_SET_MU_EDCA_PARMS, &req_mu,
-				 sizeof(req_mu), false);
-=======
 	return mt76_mcu_send_msg(&dev->mt76, MCU_CE_CMD(SET_MU_EDCA_PARMS),
 				 &req_mu, sizeof(req_mu), false);
->>>>>>> 754e0b0e
 }
 
 int mt7921_mcu_set_chan_info(struct mt7921_phy *phy, int cmd)
