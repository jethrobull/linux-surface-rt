--- conflicted
+++ resolved
@@ -515,11 +515,8 @@
 #define has_six_temp(data)	((data)->features & FEAT_SIX_TEMP)
 #define has_vin3_5v(data)	((data)->features & FEAT_VIN3_5V)
 #define has_conf_noexit(data)	((data)->features & FEAT_CONF_NOEXIT)
-<<<<<<< HEAD
-=======
 #define has_scaling(data)	((data)->features & (FEAT_12MV_ADC | \
 						     FEAT_10_9MV_ADC))
->>>>>>> 8455cbb2
 
 struct it87_sio_data {
 	int sioaddr;
