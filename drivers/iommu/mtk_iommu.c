--- conflicted
+++ resolved
@@ -137,10 +137,7 @@
 /* PM and clock always on. e.g. infra iommu */
 #define PM_CLK_AO			BIT(15)
 #define IFA_IOMMU_PCIE_SUPPORT		BIT(16)
-<<<<<<< HEAD
-=======
 #define PGTABLE_PA_35_EN		BIT(17)
->>>>>>> 7365df19
 
 #define MTK_IOMMU_HAS_FLAG_MASK(pdata, _x, mask)	\
 				((((pdata)->flags) & (mask)) == (_x))
@@ -371,21 +368,12 @@
 		 * the PM status check.
 		 */
 		check_pm_status = !MTK_IOMMU_HAS_FLAG(data->plat_data, PM_CLK_AO);
-<<<<<<< HEAD
 
 		if (check_pm_status) {
 			if (pm_runtime_get_if_in_use(data->dev) <= 0)
 				continue;
 		}
 
-=======
-
-		if (check_pm_status) {
-			if (pm_runtime_get_if_in_use(data->dev) <= 0)
-				continue;
-		}
-
->>>>>>> 7365df19
 		curbank = &data->bank[bank->id];
 		base = curbank->base;
 
@@ -664,7 +652,6 @@
 	struct mtk_iommu_bank_data *bank;
 	unsigned int bankid;
 	int ret, region_id;
-<<<<<<< HEAD
 
 	region_id = mtk_iommu_get_iova_region_id(dev, data->plat_data);
 	if (region_id < 0)
@@ -676,19 +663,6 @@
 		/* Data is in the frstdata in sharing pgtable case. */
 		frstdata = mtk_iommu_get_frst_data(hw_list);
 
-=======
-
-	region_id = mtk_iommu_get_iova_region_id(dev, data->plat_data);
-	if (region_id < 0)
-		return region_id;
-
-	bankid = mtk_iommu_get_bank_id(dev, data->plat_data);
-	mutex_lock(&dom->mutex);
-	if (!dom->bank) {
-		/* Data is in the frstdata in sharing pgtable case. */
-		frstdata = mtk_iommu_get_frst_data(hw_list);
-
->>>>>>> 7365df19
 		ret = mtk_iommu_domain_finalise(dom, frstdata, region_id);
 		if (ret) {
 			mutex_unlock(&dom->mutex);
@@ -713,12 +687,7 @@
 			goto err_unlock;
 		}
 		bank->m4u_dom = dom;
-<<<<<<< HEAD
-		writel(dom->cfg.arm_v7s_cfg.ttbr & MMU_PT_ADDR_MASK,
-		       bank->base + REG_MMU_PT_BASE_ADDR);
-=======
 		writel(dom->cfg.arm_v7s_cfg.ttbr, bank->base + REG_MMU_PT_BASE_ADDR);
->>>>>>> 7365df19
 
 		pm_runtime_put(m4udev);
 	}
@@ -858,24 +827,6 @@
 		larbdev = data->larb_imu[larbid].dev;
 		device_link_remove(dev, larbdev);
 	}
-<<<<<<< HEAD
-=======
-}
->>>>>>> 7365df19
-
-static int mtk_iommu_get_group_id(struct device *dev, const struct mtk_iommu_plat_data *plat_data)
-{
-	unsigned int bankid;
-
-	/*
-	 * If the bank function is enabled, each bank is a iommu group/domain.
-	 * Otherwise, each iova region is a iommu group/domain.
-	 */
-	bankid = mtk_iommu_get_bank_id(dev, plat_data);
-	if (bankid)
-		return bankid;
-
-	return mtk_iommu_get_iova_region_id(dev, plat_data);
 }
 
 static int mtk_iommu_get_group_id(struct device *dev, const struct mtk_iommu_plat_data *plat_data)
@@ -1259,20 +1210,6 @@
 	if (MTK_IOMMU_IS_TYPE(data->plat_data, MTK_IOMMU_TYPE_MM)) {
 		ret = mtk_iommu_mm_dts_parse(dev, &match, data);
 		if (ret) {
-<<<<<<< HEAD
-			dev_err(dev, "mm dts parse fail(%d).", ret);
-			goto out_runtime_disable;
-		}
-	} else if (MTK_IOMMU_IS_TYPE(data->plat_data, MTK_IOMMU_TYPE_INFRA) &&
-		   data->plat_data->pericfg_comp_str) {
-		infracfg = syscon_regmap_lookup_by_compatible(data->plat_data->pericfg_comp_str);
-		if (IS_ERR(infracfg)) {
-			ret = PTR_ERR(infracfg);
-			goto out_runtime_disable;
-		}
-
-		data->pericfg = infracfg;
-=======
 			dev_err_probe(dev, ret, "mm dts parse fail\n");
 			goto out_runtime_disable;
 		}
@@ -1283,7 +1220,6 @@
 			ret = PTR_ERR(data->pericfg);
 			goto out_runtime_disable;
 		}
->>>>>>> 7365df19
 	}
 
 	platform_set_drvdata(pdev, data);
@@ -1434,12 +1370,7 @@
 		writel_relaxed(reg->int_control[i], base + REG_MMU_INT_CONTROL0);
 		writel_relaxed(reg->int_main_control[i], base + REG_MMU_INT_MAIN_CONTROL);
 		writel_relaxed(reg->ivrp_paddr[i], base + REG_MMU_IVRP_PADDR);
-<<<<<<< HEAD
-		writel(m4u_dom->cfg.arm_v7s_cfg.ttbr & MMU_PT_ADDR_MASK,
-		       base + REG_MMU_PT_BASE_ADDR);
-=======
 		writel(m4u_dom->cfg.arm_v7s_cfg.ttbr, base + REG_MMU_PT_BASE_ADDR);
->>>>>>> 7365df19
 	} while (++i < data->plat_data->banks_num);
 
 	/*
@@ -1473,11 +1404,7 @@
 static const struct mtk_iommu_plat_data mt6779_data = {
 	.m4u_plat      = M4U_MT6779,
 	.flags         = HAS_SUB_COMM_2BITS | OUT_ORDER_WR_EN | WR_THROT_EN |
-<<<<<<< HEAD
-			 MTK_IOMMU_TYPE_MM,
-=======
 			 MTK_IOMMU_TYPE_MM | PGTABLE_PA_35_EN,
->>>>>>> 7365df19
 	.inv_sel_reg   = REG_MMU_INV_SEL_GEN2,
 	.banks_num    = 1,
 	.banks_enable = {true},
