--- conflicted
+++ resolved
@@ -266,10 +266,7 @@
 	raw_spin_lock_irqsave(&ws16c48gpio->lock, flags);
 
 	ws16c48gpio->irq_mask &= ~mask;
-<<<<<<< HEAD
-=======
 	gpiochip_disable_irq(chip, offset);
->>>>>>> 7365df19
 	port_state = ws16c48gpio->irq_mask >> (8 * port);
 
 	/* Select Register Page 2; Unlock all I/O ports */
