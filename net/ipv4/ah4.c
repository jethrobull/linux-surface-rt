--- conflicted
+++ resolved
@@ -515,14 +515,7 @@
 
 	if (aalg_desc->uinfo.auth.icv_fullbits/8 !=
 	    crypto_ahash_digestsize(ahash)) {
-<<<<<<< HEAD
-		pr_info("%s: %s digestsize %u != %u\n",
-			__func__, x->aalg->alg_name,
-			crypto_ahash_digestsize(ahash),
-			aalg_desc->uinfo.auth.icv_fullbits / 8);
-=======
 		NL_SET_ERR_MSG(extack, "Kernel was unable to initialize cryptographic operations");
->>>>>>> 7365df19
 		goto error;
 	}
 
