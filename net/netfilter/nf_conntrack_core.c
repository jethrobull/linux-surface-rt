// SPDX-License-Identifier: GPL-2.0-only
/* Connection state tracking for netfilter.  This is separated from,
   but required by, the NAT layer; it can also be used by an iptables
   extension. */

/* (C) 1999-2001 Paul `Rusty' Russell
 * (C) 2002-2006 Netfilter Core Team <coreteam@netfilter.org>
 * (C) 2003,2004 USAGI/WIDE Project <http://www.linux-ipv6.org>
 * (C) 2005-2012 Patrick McHardy <kaber@trash.net>
 */

#define pr_fmt(fmt) KBUILD_MODNAME ": " fmt

#include <linux/types.h>
#include <linux/netfilter.h>
#include <linux/module.h>
#include <linux/sched.h>
#include <linux/skbuff.h>
#include <linux/proc_fs.h>
#include <linux/vmalloc.h>
#include <linux/stddef.h>
#include <linux/slab.h>
#include <linux/random.h>
#include <linux/siphash.h>
#include <linux/err.h>
#include <linux/percpu.h>
#include <linux/moduleparam.h>
#include <linux/notifier.h>
#include <linux/kernel.h>
#include <linux/netdevice.h>
#include <linux/socket.h>
#include <linux/mm.h>
#include <linux/nsproxy.h>
#include <linux/rculist_nulls.h>

#include <net/netfilter/nf_conntrack.h>
#include <net/netfilter/nf_conntrack_bpf.h>
#include <net/netfilter/nf_conntrack_l4proto.h>
#include <net/netfilter/nf_conntrack_expect.h>
#include <net/netfilter/nf_conntrack_helper.h>
#include <net/netfilter/nf_conntrack_core.h>
#include <net/netfilter/nf_conntrack_extend.h>
#include <net/netfilter/nf_conntrack_acct.h>
#include <net/netfilter/nf_conntrack_ecache.h>
#include <net/netfilter/nf_conntrack_zones.h>
#include <net/netfilter/nf_conntrack_timestamp.h>
#include <net/netfilter/nf_conntrack_timeout.h>
#include <net/netfilter/nf_conntrack_labels.h>
#include <net/netfilter/nf_conntrack_synproxy.h>
#include <net/netfilter/nf_nat.h>
#include <net/netfilter/nf_nat_helper.h>
#include <net/netns/hash.h>
#include <net/ip.h>

#include "nf_internals.h"

__cacheline_aligned_in_smp spinlock_t nf_conntrack_locks[CONNTRACK_LOCKS];
EXPORT_SYMBOL_GPL(nf_conntrack_locks);

__cacheline_aligned_in_smp DEFINE_SPINLOCK(nf_conntrack_expect_lock);
EXPORT_SYMBOL_GPL(nf_conntrack_expect_lock);

struct hlist_nulls_head *nf_conntrack_hash __read_mostly;
EXPORT_SYMBOL_GPL(nf_conntrack_hash);

struct conntrack_gc_work {
	struct delayed_work	dwork;
	u32			next_bucket;
	u32			avg_timeout;
	u32			count;
	u32			start_time;
	bool			exiting;
	bool			early_drop;
};

static __read_mostly struct kmem_cache *nf_conntrack_cachep;
static DEFINE_SPINLOCK(nf_conntrack_locks_all_lock);
static __read_mostly bool nf_conntrack_locks_all;

/* serialize hash resizes and nf_ct_iterate_cleanup */
static DEFINE_MUTEX(nf_conntrack_mutex);

#define GC_SCAN_INTERVAL_MAX	(60ul * HZ)
#define GC_SCAN_INTERVAL_MIN	(1ul * HZ)

/* clamp timeouts to this value (TCP unacked) */
#define GC_SCAN_INTERVAL_CLAMP	(300ul * HZ)

/* Initial bias pretending we have 100 entries at the upper bound so we don't
 * wakeup often just because we have three entries with a 1s timeout while still
 * allowing non-idle machines to wakeup more often when needed.
 */
#define GC_SCAN_INITIAL_COUNT	100
#define GC_SCAN_INTERVAL_INIT	GC_SCAN_INTERVAL_MAX

#define GC_SCAN_MAX_DURATION	msecs_to_jiffies(10)
#define GC_SCAN_EXPIRED_MAX	(64000u / HZ)

#define MIN_CHAINLEN	8u
#define MAX_CHAINLEN	(32u - MIN_CHAINLEN)

static struct conntrack_gc_work conntrack_gc_work;

void nf_conntrack_lock(spinlock_t *lock) __acquires(lock)
{
	/* 1) Acquire the lock */
	spin_lock(lock);

	/* 2) read nf_conntrack_locks_all, with ACQUIRE semantics
	 * It pairs with the smp_store_release() in nf_conntrack_all_unlock()
	 */
	if (likely(smp_load_acquire(&nf_conntrack_locks_all) == false))
		return;

	/* fast path failed, unlock */
	spin_unlock(lock);

	/* Slow path 1) get global lock */
	spin_lock(&nf_conntrack_locks_all_lock);

	/* Slow path 2) get the lock we want */
	spin_lock(lock);

	/* Slow path 3) release the global lock */
	spin_unlock(&nf_conntrack_locks_all_lock);
}
EXPORT_SYMBOL_GPL(nf_conntrack_lock);

static void nf_conntrack_double_unlock(unsigned int h1, unsigned int h2)
{
	h1 %= CONNTRACK_LOCKS;
	h2 %= CONNTRACK_LOCKS;
	spin_unlock(&nf_conntrack_locks[h1]);
	if (h1 != h2)
		spin_unlock(&nf_conntrack_locks[h2]);
}

/* return true if we need to recompute hashes (in case hash table was resized) */
static bool nf_conntrack_double_lock(struct net *net, unsigned int h1,
				     unsigned int h2, unsigned int sequence)
{
	h1 %= CONNTRACK_LOCKS;
	h2 %= CONNTRACK_LOCKS;
	if (h1 <= h2) {
		nf_conntrack_lock(&nf_conntrack_locks[h1]);
		if (h1 != h2)
			spin_lock_nested(&nf_conntrack_locks[h2],
					 SINGLE_DEPTH_NESTING);
	} else {
		nf_conntrack_lock(&nf_conntrack_locks[h2]);
		spin_lock_nested(&nf_conntrack_locks[h1],
				 SINGLE_DEPTH_NESTING);
	}
	if (read_seqcount_retry(&nf_conntrack_generation, sequence)) {
		nf_conntrack_double_unlock(h1, h2);
		return true;
	}
	return false;
}

static void nf_conntrack_all_lock(void)
	__acquires(&nf_conntrack_locks_all_lock)
{
	int i;

	spin_lock(&nf_conntrack_locks_all_lock);

	/* For nf_contrack_locks_all, only the latest time when another
	 * CPU will see an update is controlled, by the "release" of the
	 * spin_lock below.
	 * The earliest time is not controlled, an thus KCSAN could detect
	 * a race when nf_conntract_lock() reads the variable.
	 * WRITE_ONCE() is used to ensure the compiler will not
	 * optimize the write.
	 */
	WRITE_ONCE(nf_conntrack_locks_all, true);

	for (i = 0; i < CONNTRACK_LOCKS; i++) {
		spin_lock(&nf_conntrack_locks[i]);

		/* This spin_unlock provides the "release" to ensure that
		 * nf_conntrack_locks_all==true is visible to everyone that
		 * acquired spin_lock(&nf_conntrack_locks[]).
		 */
		spin_unlock(&nf_conntrack_locks[i]);
	}
}

static void nf_conntrack_all_unlock(void)
	__releases(&nf_conntrack_locks_all_lock)
{
	/* All prior stores must be complete before we clear
	 * 'nf_conntrack_locks_all'. Otherwise nf_conntrack_lock()
	 * might observe the false value but not the entire
	 * critical section.
	 * It pairs with the smp_load_acquire() in nf_conntrack_lock()
	 */
	smp_store_release(&nf_conntrack_locks_all, false);
	spin_unlock(&nf_conntrack_locks_all_lock);
}

unsigned int nf_conntrack_htable_size __read_mostly;
EXPORT_SYMBOL_GPL(nf_conntrack_htable_size);

unsigned int nf_conntrack_max __read_mostly;
EXPORT_SYMBOL_GPL(nf_conntrack_max);
seqcount_spinlock_t nf_conntrack_generation __read_mostly;
static siphash_aligned_key_t nf_conntrack_hash_rnd;

static u32 hash_conntrack_raw(const struct nf_conntrack_tuple *tuple,
			      unsigned int zoneid,
			      const struct net *net)
{
	struct {
		struct nf_conntrack_man src;
		union nf_inet_addr dst_addr;
		unsigned int zone;
		u32 net_mix;
		u16 dport;
		u16 proto;
	} __aligned(SIPHASH_ALIGNMENT) combined;

	get_random_once(&nf_conntrack_hash_rnd, sizeof(nf_conntrack_hash_rnd));

	memset(&combined, 0, sizeof(combined));

	/* The direction must be ignored, so handle usable members manually. */
	combined.src = tuple->src;
	combined.dst_addr = tuple->dst.u3;
	combined.zone = zoneid;
	combined.net_mix = net_hash_mix(net);
	combined.dport = (__force __u16)tuple->dst.u.all;
	combined.proto = tuple->dst.protonum;

	return (u32)siphash(&combined, sizeof(combined), &nf_conntrack_hash_rnd);
}

static u32 scale_hash(u32 hash)
{
	return reciprocal_scale(hash, nf_conntrack_htable_size);
}

static u32 __hash_conntrack(const struct net *net,
			    const struct nf_conntrack_tuple *tuple,
			    unsigned int zoneid,
			    unsigned int size)
{
	return reciprocal_scale(hash_conntrack_raw(tuple, zoneid, net), size);
}

static u32 hash_conntrack(const struct net *net,
			  const struct nf_conntrack_tuple *tuple,
			  unsigned int zoneid)
{
	return scale_hash(hash_conntrack_raw(tuple, zoneid, net));
}

static bool nf_ct_get_tuple_ports(const struct sk_buff *skb,
				  unsigned int dataoff,
				  struct nf_conntrack_tuple *tuple)
{	struct {
		__be16 sport;
		__be16 dport;
	} _inet_hdr, *inet_hdr;

	/* Actually only need first 4 bytes to get ports. */
	inet_hdr = skb_header_pointer(skb, dataoff, sizeof(_inet_hdr), &_inet_hdr);
	if (!inet_hdr)
		return false;

	tuple->src.u.udp.port = inet_hdr->sport;
	tuple->dst.u.udp.port = inet_hdr->dport;
	return true;
}

static bool
nf_ct_get_tuple(const struct sk_buff *skb,
		unsigned int nhoff,
		unsigned int dataoff,
		u_int16_t l3num,
		u_int8_t protonum,
		struct net *net,
		struct nf_conntrack_tuple *tuple)
{
	unsigned int size;
	const __be32 *ap;
	__be32 _addrs[8];

	memset(tuple, 0, sizeof(*tuple));

	tuple->src.l3num = l3num;
	switch (l3num) {
	case NFPROTO_IPV4:
		nhoff += offsetof(struct iphdr, saddr);
		size = 2 * sizeof(__be32);
		break;
	case NFPROTO_IPV6:
		nhoff += offsetof(struct ipv6hdr, saddr);
		size = sizeof(_addrs);
		break;
	default:
		return true;
	}

	ap = skb_header_pointer(skb, nhoff, size, _addrs);
	if (!ap)
		return false;

	switch (l3num) {
	case NFPROTO_IPV4:
		tuple->src.u3.ip = ap[0];
		tuple->dst.u3.ip = ap[1];
		break;
	case NFPROTO_IPV6:
		memcpy(tuple->src.u3.ip6, ap, sizeof(tuple->src.u3.ip6));
		memcpy(tuple->dst.u3.ip6, ap + 4, sizeof(tuple->dst.u3.ip6));
		break;
	}

	tuple->dst.protonum = protonum;
	tuple->dst.dir = IP_CT_DIR_ORIGINAL;

	switch (protonum) {
#if IS_ENABLED(CONFIG_IPV6)
	case IPPROTO_ICMPV6:
		return icmpv6_pkt_to_tuple(skb, dataoff, net, tuple);
#endif
	case IPPROTO_ICMP:
		return icmp_pkt_to_tuple(skb, dataoff, net, tuple);
#ifdef CONFIG_NF_CT_PROTO_GRE
	case IPPROTO_GRE:
		return gre_pkt_to_tuple(skb, dataoff, net, tuple);
#endif
	case IPPROTO_TCP:
	case IPPROTO_UDP:
#ifdef CONFIG_NF_CT_PROTO_UDPLITE
	case IPPROTO_UDPLITE:
#endif
#ifdef CONFIG_NF_CT_PROTO_SCTP
	case IPPROTO_SCTP:
#endif
#ifdef CONFIG_NF_CT_PROTO_DCCP
	case IPPROTO_DCCP:
#endif
		/* fallthrough */
		return nf_ct_get_tuple_ports(skb, dataoff, tuple);
	default:
		break;
	}

	return true;
}

static int ipv4_get_l4proto(const struct sk_buff *skb, unsigned int nhoff,
			    u_int8_t *protonum)
{
	int dataoff = -1;
	const struct iphdr *iph;
	struct iphdr _iph;

	iph = skb_header_pointer(skb, nhoff, sizeof(_iph), &_iph);
	if (!iph)
		return -1;

	/* Conntrack defragments packets, we might still see fragments
	 * inside ICMP packets though.
	 */
	if (iph->frag_off & htons(IP_OFFSET))
		return -1;

	dataoff = nhoff + (iph->ihl << 2);
	*protonum = iph->protocol;

	/* Check bogus IP headers */
	if (dataoff > skb->len) {
		pr_debug("bogus IPv4 packet: nhoff %u, ihl %u, skblen %u\n",
			 nhoff, iph->ihl << 2, skb->len);
		return -1;
	}
	return dataoff;
}

#if IS_ENABLED(CONFIG_IPV6)
static int ipv6_get_l4proto(const struct sk_buff *skb, unsigned int nhoff,
			    u8 *protonum)
{
	int protoff = -1;
	unsigned int extoff = nhoff + sizeof(struct ipv6hdr);
	__be16 frag_off;
	u8 nexthdr;

	if (skb_copy_bits(skb, nhoff + offsetof(struct ipv6hdr, nexthdr),
			  &nexthdr, sizeof(nexthdr)) != 0) {
		pr_debug("can't get nexthdr\n");
		return -1;
	}
	protoff = ipv6_skip_exthdr(skb, extoff, &nexthdr, &frag_off);
	/*
	 * (protoff == skb->len) means the packet has not data, just
	 * IPv6 and possibly extensions headers, but it is tracked anyway
	 */
	if (protoff < 0 || (frag_off & htons(~0x7)) != 0) {
		pr_debug("can't find proto in pkt\n");
		return -1;
	}

	*protonum = nexthdr;
	return protoff;
}
#endif

static int get_l4proto(const struct sk_buff *skb,
		       unsigned int nhoff, u8 pf, u8 *l4num)
{
	switch (pf) {
	case NFPROTO_IPV4:
		return ipv4_get_l4proto(skb, nhoff, l4num);
#if IS_ENABLED(CONFIG_IPV6)
	case NFPROTO_IPV6:
		return ipv6_get_l4proto(skb, nhoff, l4num);
#endif
	default:
		*l4num = 0;
		break;
	}
	return -1;
}

bool nf_ct_get_tuplepr(const struct sk_buff *skb, unsigned int nhoff,
		       u_int16_t l3num,
		       struct net *net, struct nf_conntrack_tuple *tuple)
{
	u8 protonum;
	int protoff;

	protoff = get_l4proto(skb, nhoff, l3num, &protonum);
	if (protoff <= 0)
		return false;

	return nf_ct_get_tuple(skb, nhoff, protoff, l3num, protonum, net, tuple);
}
EXPORT_SYMBOL_GPL(nf_ct_get_tuplepr);

bool
nf_ct_invert_tuple(struct nf_conntrack_tuple *inverse,
		   const struct nf_conntrack_tuple *orig)
{
	memset(inverse, 0, sizeof(*inverse));

	inverse->src.l3num = orig->src.l3num;

	switch (orig->src.l3num) {
	case NFPROTO_IPV4:
		inverse->src.u3.ip = orig->dst.u3.ip;
		inverse->dst.u3.ip = orig->src.u3.ip;
		break;
	case NFPROTO_IPV6:
		inverse->src.u3.in6 = orig->dst.u3.in6;
		inverse->dst.u3.in6 = orig->src.u3.in6;
		break;
	default:
		break;
	}

	inverse->dst.dir = !orig->dst.dir;

	inverse->dst.protonum = orig->dst.protonum;

	switch (orig->dst.protonum) {
	case IPPROTO_ICMP:
		return nf_conntrack_invert_icmp_tuple(inverse, orig);
#if IS_ENABLED(CONFIG_IPV6)
	case IPPROTO_ICMPV6:
		return nf_conntrack_invert_icmpv6_tuple(inverse, orig);
#endif
	}

	inverse->src.u.all = orig->dst.u.all;
	inverse->dst.u.all = orig->src.u.all;
	return true;
}
EXPORT_SYMBOL_GPL(nf_ct_invert_tuple);

/* Generate a almost-unique pseudo-id for a given conntrack.
 *
 * intentionally doesn't re-use any of the seeds used for hash
 * table location, we assume id gets exposed to userspace.
 *
 * Following nf_conn items do not change throughout lifetime
 * of the nf_conn:
 *
 * 1. nf_conn address
 * 2. nf_conn->master address (normally NULL)
 * 3. the associated net namespace
 * 4. the original direction tuple
 */
u32 nf_ct_get_id(const struct nf_conn *ct)
{
	static siphash_aligned_key_t ct_id_seed;
	unsigned long a, b, c, d;

	net_get_random_once(&ct_id_seed, sizeof(ct_id_seed));

	a = (unsigned long)ct;
	b = (unsigned long)ct->master;
	c = (unsigned long)nf_ct_net(ct);
	d = (unsigned long)siphash(&ct->tuplehash[IP_CT_DIR_ORIGINAL].tuple,
				   sizeof(ct->tuplehash[IP_CT_DIR_ORIGINAL].tuple),
				   &ct_id_seed);
#ifdef CONFIG_64BIT
	return siphash_4u64((u64)a, (u64)b, (u64)c, (u64)d, &ct_id_seed);
#else
	return siphash_4u32((u32)a, (u32)b, (u32)c, (u32)d, &ct_id_seed);
#endif
}
EXPORT_SYMBOL_GPL(nf_ct_get_id);

static void
clean_from_lists(struct nf_conn *ct)
{
	pr_debug("clean_from_lists(%p)\n", ct);
	hlist_nulls_del_rcu(&ct->tuplehash[IP_CT_DIR_ORIGINAL].hnnode);
	hlist_nulls_del_rcu(&ct->tuplehash[IP_CT_DIR_REPLY].hnnode);

	/* Destroy all pending expectations */
	nf_ct_remove_expectations(ct);
}

#define NFCT_ALIGN(len)	(((len) + NFCT_INFOMASK) & ~NFCT_INFOMASK)

/* Released via nf_ct_destroy() */
struct nf_conn *nf_ct_tmpl_alloc(struct net *net,
				 const struct nf_conntrack_zone *zone,
				 gfp_t flags)
{
	struct nf_conn *tmpl, *p;

	if (ARCH_KMALLOC_MINALIGN <= NFCT_INFOMASK) {
		tmpl = kzalloc(sizeof(*tmpl) + NFCT_INFOMASK, flags);
		if (!tmpl)
			return NULL;

		p = tmpl;
		tmpl = (struct nf_conn *)NFCT_ALIGN((unsigned long)p);
		if (tmpl != p) {
			tmpl = (struct nf_conn *)NFCT_ALIGN((unsigned long)p);
			tmpl->proto.tmpl_padto = (char *)tmpl - (char *)p;
		}
	} else {
		tmpl = kzalloc(sizeof(*tmpl), flags);
		if (!tmpl)
			return NULL;
	}

	tmpl->status = IPS_TEMPLATE;
	write_pnet(&tmpl->ct_net, net);
	nf_ct_zone_add(tmpl, zone);
	refcount_set(&tmpl->ct_general.use, 1);

	return tmpl;
}
EXPORT_SYMBOL_GPL(nf_ct_tmpl_alloc);

void nf_ct_tmpl_free(struct nf_conn *tmpl)
{
	kfree(tmpl->ext);

	if (ARCH_KMALLOC_MINALIGN <= NFCT_INFOMASK)
		kfree((char *)tmpl - tmpl->proto.tmpl_padto);
	else
		kfree(tmpl);
}
EXPORT_SYMBOL_GPL(nf_ct_tmpl_free);

static void destroy_gre_conntrack(struct nf_conn *ct)
{
#ifdef CONFIG_NF_CT_PROTO_GRE
	struct nf_conn *master = ct->master;

	if (master)
		nf_ct_gre_keymap_destroy(master);
#endif
}

void nf_ct_destroy(struct nf_conntrack *nfct)
{
	struct nf_conn *ct = (struct nf_conn *)nfct;

	pr_debug("%s(%p)\n", __func__, ct);
	WARN_ON(refcount_read(&nfct->use) != 0);

	if (unlikely(nf_ct_is_template(ct))) {
		nf_ct_tmpl_free(ct);
		return;
	}

	if (unlikely(nf_ct_protonum(ct) == IPPROTO_GRE))
		destroy_gre_conntrack(ct);

	/* Expectations will have been removed in clean_from_lists,
	 * except TFTP can create an expectation on the first packet,
	 * before connection is in the list, so we need to clean here,
	 * too.
	 */
	nf_ct_remove_expectations(ct);

	if (ct->master)
		nf_ct_put(ct->master);

	pr_debug("%s: returning ct=%p to slab\n", __func__, ct);
	nf_conntrack_free(ct);
}
EXPORT_SYMBOL(nf_ct_destroy);

static void __nf_ct_delete_from_lists(struct nf_conn *ct)
{
	struct net *net = nf_ct_net(ct);
	unsigned int hash, reply_hash;
	unsigned int sequence;

	do {
		sequence = read_seqcount_begin(&nf_conntrack_generation);
		hash = hash_conntrack(net,
				      &ct->tuplehash[IP_CT_DIR_ORIGINAL].tuple,
				      nf_ct_zone_id(nf_ct_zone(ct), IP_CT_DIR_ORIGINAL));
		reply_hash = hash_conntrack(net,
					   &ct->tuplehash[IP_CT_DIR_REPLY].tuple,
					   nf_ct_zone_id(nf_ct_zone(ct), IP_CT_DIR_REPLY));
	} while (nf_conntrack_double_lock(net, hash, reply_hash, sequence));

	clean_from_lists(ct);
	nf_conntrack_double_unlock(hash, reply_hash);
}

static void nf_ct_delete_from_lists(struct nf_conn *ct)
{
	nf_ct_helper_destroy(ct);
	local_bh_disable();

	__nf_ct_delete_from_lists(ct);

	local_bh_enable();
}

static void nf_ct_add_to_ecache_list(struct nf_conn *ct)
{
#ifdef CONFIG_NF_CONNTRACK_EVENTS
	struct nf_conntrack_net *cnet = nf_ct_pernet(nf_ct_net(ct));

	spin_lock(&cnet->ecache.dying_lock);
	hlist_nulls_add_head_rcu(&ct->tuplehash[IP_CT_DIR_ORIGINAL].hnnode,
				 &cnet->ecache.dying_list);
	spin_unlock(&cnet->ecache.dying_lock);
#endif
}

bool nf_ct_delete(struct nf_conn *ct, u32 portid, int report)
{
	struct nf_conn_tstamp *tstamp;
	struct net *net;

	if (test_and_set_bit(IPS_DYING_BIT, &ct->status))
		return false;

	tstamp = nf_conn_tstamp_find(ct);
	if (tstamp) {
		s32 timeout = READ_ONCE(ct->timeout) - nfct_time_stamp;

		tstamp->stop = ktime_get_real_ns();
		if (timeout < 0)
			tstamp->stop -= jiffies_to_nsecs(-timeout);
	}

	if (nf_conntrack_event_report(IPCT_DESTROY, ct,
				    portid, report) < 0) {
		/* destroy event was not delivered. nf_ct_put will
		 * be done by event cache worker on redelivery.
		 */
		nf_ct_helper_destroy(ct);
		local_bh_disable();
		__nf_ct_delete_from_lists(ct);
		nf_ct_add_to_ecache_list(ct);
		local_bh_enable();

		nf_conntrack_ecache_work(nf_ct_net(ct), NFCT_ECACHE_DESTROY_FAIL);
		return false;
	}

	net = nf_ct_net(ct);
	if (nf_conntrack_ecache_dwork_pending(net))
		nf_conntrack_ecache_work(net, NFCT_ECACHE_DESTROY_SENT);
	nf_ct_delete_from_lists(ct);
	nf_ct_put(ct);
	return true;
}
EXPORT_SYMBOL_GPL(nf_ct_delete);

static inline bool
nf_ct_key_equal(struct nf_conntrack_tuple_hash *h,
		const struct nf_conntrack_tuple *tuple,
		const struct nf_conntrack_zone *zone,
		const struct net *net)
{
	struct nf_conn *ct = nf_ct_tuplehash_to_ctrack(h);

	/* A conntrack can be recreated with the equal tuple,
	 * so we need to check that the conntrack is confirmed
	 */
	return nf_ct_tuple_equal(tuple, &h->tuple) &&
	       nf_ct_zone_equal(ct, zone, NF_CT_DIRECTION(h)) &&
	       nf_ct_is_confirmed(ct) &&
	       net_eq(net, nf_ct_net(ct));
}

static inline bool
nf_ct_match(const struct nf_conn *ct1, const struct nf_conn *ct2)
{
	return nf_ct_tuple_equal(&ct1->tuplehash[IP_CT_DIR_ORIGINAL].tuple,
				 &ct2->tuplehash[IP_CT_DIR_ORIGINAL].tuple) &&
	       nf_ct_tuple_equal(&ct1->tuplehash[IP_CT_DIR_REPLY].tuple,
				 &ct2->tuplehash[IP_CT_DIR_REPLY].tuple) &&
	       nf_ct_zone_equal(ct1, nf_ct_zone(ct2), IP_CT_DIR_ORIGINAL) &&
	       nf_ct_zone_equal(ct1, nf_ct_zone(ct2), IP_CT_DIR_REPLY) &&
	       net_eq(nf_ct_net(ct1), nf_ct_net(ct2));
}

/* caller must hold rcu readlock and none of the nf_conntrack_locks */
static void nf_ct_gc_expired(struct nf_conn *ct)
{
	if (!refcount_inc_not_zero(&ct->ct_general.use))
		return;

	/* load ->status after refcount increase */
	smp_acquire__after_ctrl_dep();

	if (nf_ct_should_gc(ct))
		nf_ct_kill(ct);

	nf_ct_put(ct);
}

/*
 * Warning :
 * - Caller must take a reference on returned object
 *   and recheck nf_ct_tuple_equal(tuple, &h->tuple)
 */
static struct nf_conntrack_tuple_hash *
____nf_conntrack_find(struct net *net, const struct nf_conntrack_zone *zone,
		      const struct nf_conntrack_tuple *tuple, u32 hash)
{
	struct nf_conntrack_tuple_hash *h;
	struct hlist_nulls_head *ct_hash;
	struct hlist_nulls_node *n;
	unsigned int bucket, hsize;

begin:
	nf_conntrack_get_ht(&ct_hash, &hsize);
	bucket = reciprocal_scale(hash, hsize);

	hlist_nulls_for_each_entry_rcu(h, n, &ct_hash[bucket], hnnode) {
		struct nf_conn *ct;

		ct = nf_ct_tuplehash_to_ctrack(h);
		if (nf_ct_is_expired(ct)) {
			nf_ct_gc_expired(ct);
			continue;
		}

		if (nf_ct_key_equal(h, tuple, zone, net))
			return h;
	}
	/*
	 * if the nulls value we got at the end of this lookup is
	 * not the expected one, we must restart lookup.
	 * We probably met an item that was moved to another chain.
	 */
	if (get_nulls_value(n) != bucket) {
		NF_CT_STAT_INC_ATOMIC(net, search_restart);
		goto begin;
	}

	return NULL;
}

/* Find a connection corresponding to a tuple. */
static struct nf_conntrack_tuple_hash *
__nf_conntrack_find_get(struct net *net, const struct nf_conntrack_zone *zone,
			const struct nf_conntrack_tuple *tuple, u32 hash)
{
	struct nf_conntrack_tuple_hash *h;
	struct nf_conn *ct;

	rcu_read_lock();

	h = ____nf_conntrack_find(net, zone, tuple, hash);
	if (h) {
		/* We have a candidate that matches the tuple we're interested
		 * in, try to obtain a reference and re-check tuple
		 */
		ct = nf_ct_tuplehash_to_ctrack(h);
		if (likely(refcount_inc_not_zero(&ct->ct_general.use))) {
			/* re-check key after refcount */
			smp_acquire__after_ctrl_dep();

			if (likely(nf_ct_key_equal(h, tuple, zone, net)))
				goto found;

			/* TYPESAFE_BY_RCU recycled the candidate */
			nf_ct_put(ct);
		}

		h = NULL;
	}
found:
	rcu_read_unlock();

	return h;
}

struct nf_conntrack_tuple_hash *
nf_conntrack_find_get(struct net *net, const struct nf_conntrack_zone *zone,
		      const struct nf_conntrack_tuple *tuple)
{
	unsigned int rid, zone_id = nf_ct_zone_id(zone, IP_CT_DIR_ORIGINAL);
	struct nf_conntrack_tuple_hash *thash;

	thash = __nf_conntrack_find_get(net, zone, tuple,
					hash_conntrack_raw(tuple, zone_id, net));

	if (thash)
		return thash;

	rid = nf_ct_zone_id(zone, IP_CT_DIR_REPLY);
	if (rid != zone_id)
		return __nf_conntrack_find_get(net, zone, tuple,
					       hash_conntrack_raw(tuple, rid, net));
	return thash;
}
EXPORT_SYMBOL_GPL(nf_conntrack_find_get);

static void __nf_conntrack_hash_insert(struct nf_conn *ct,
				       unsigned int hash,
				       unsigned int reply_hash)
{
	hlist_nulls_add_head_rcu(&ct->tuplehash[IP_CT_DIR_ORIGINAL].hnnode,
			   &nf_conntrack_hash[hash]);
	hlist_nulls_add_head_rcu(&ct->tuplehash[IP_CT_DIR_REPLY].hnnode,
			   &nf_conntrack_hash[reply_hash]);
}

static bool nf_ct_ext_valid_pre(const struct nf_ct_ext *ext)
{
	/* if ext->gen_id is not equal to nf_conntrack_ext_genid, some extensions
	 * may contain stale pointers to e.g. helper that has been removed.
	 *
	 * The helper can't clear this because the nf_conn object isn't in
	 * any hash and synchronize_rcu() isn't enough because associated skb
	 * might sit in a queue.
	 */
	return !ext || ext->gen_id == atomic_read(&nf_conntrack_ext_genid);
}

static bool nf_ct_ext_valid_post(struct nf_ct_ext *ext)
{
	if (!ext)
		return true;

	if (ext->gen_id != atomic_read(&nf_conntrack_ext_genid))
		return false;

	/* inserted into conntrack table, nf_ct_iterate_cleanup()
	 * will find it.  Disable nf_ct_ext_find() id check.
	 */
	WRITE_ONCE(ext->gen_id, 0);
	return true;
}

int
nf_conntrack_hash_check_insert(struct nf_conn *ct)
{
	const struct nf_conntrack_zone *zone;
	struct net *net = nf_ct_net(ct);
	unsigned int hash, reply_hash;
	struct nf_conntrack_tuple_hash *h;
	struct hlist_nulls_node *n;
	unsigned int max_chainlen;
	unsigned int chainlen = 0;
	unsigned int sequence;
	int err = -EEXIST;

	zone = nf_ct_zone(ct);

	if (!nf_ct_ext_valid_pre(ct->ext)) {
		NF_CT_STAT_INC(net, insert_failed);
		return -ETIMEDOUT;
	}

	local_bh_disable();
	do {
		sequence = read_seqcount_begin(&nf_conntrack_generation);
		hash = hash_conntrack(net,
				      &ct->tuplehash[IP_CT_DIR_ORIGINAL].tuple,
				      nf_ct_zone_id(nf_ct_zone(ct), IP_CT_DIR_ORIGINAL));
		reply_hash = hash_conntrack(net,
					   &ct->tuplehash[IP_CT_DIR_REPLY].tuple,
					   nf_ct_zone_id(nf_ct_zone(ct), IP_CT_DIR_REPLY));
	} while (nf_conntrack_double_lock(net, hash, reply_hash, sequence));

	max_chainlen = MIN_CHAINLEN + prandom_u32_max(MAX_CHAINLEN);

	/* See if there's one in the list already, including reverse */
	hlist_nulls_for_each_entry(h, n, &nf_conntrack_hash[hash], hnnode) {
		if (nf_ct_key_equal(h, &ct->tuplehash[IP_CT_DIR_ORIGINAL].tuple,
				    zone, net))
			goto out;

		if (chainlen++ > max_chainlen)
			goto chaintoolong;
	}

	chainlen = 0;

	hlist_nulls_for_each_entry(h, n, &nf_conntrack_hash[reply_hash], hnnode) {
		if (nf_ct_key_equal(h, &ct->tuplehash[IP_CT_DIR_REPLY].tuple,
				    zone, net))
			goto out;
		if (chainlen++ > max_chainlen)
			goto chaintoolong;
	}

	smp_wmb();
	/* The caller holds a reference to this object */
	refcount_set(&ct->ct_general.use, 2);
	__nf_conntrack_hash_insert(ct, hash, reply_hash);
	nf_conntrack_double_unlock(hash, reply_hash);
	NF_CT_STAT_INC(net, insert);
	local_bh_enable();

	if (!nf_ct_ext_valid_post(ct->ext)) {
		nf_ct_kill(ct);
		NF_CT_STAT_INC(net, drop);
		return -ETIMEDOUT;
	}

	return 0;
chaintoolong:
	NF_CT_STAT_INC(net, chaintoolong);
	err = -ENOSPC;
out:
	nf_conntrack_double_unlock(hash, reply_hash);
	local_bh_enable();
	return err;
}
EXPORT_SYMBOL_GPL(nf_conntrack_hash_check_insert);

void nf_ct_acct_add(struct nf_conn *ct, u32 dir, unsigned int packets,
		    unsigned int bytes)
{
	struct nf_conn_acct *acct;

	acct = nf_conn_acct_find(ct);
	if (acct) {
		struct nf_conn_counter *counter = acct->counter;

		atomic64_add(packets, &counter[dir].packets);
		atomic64_add(bytes, &counter[dir].bytes);
	}
}
EXPORT_SYMBOL_GPL(nf_ct_acct_add);

static void nf_ct_acct_merge(struct nf_conn *ct, enum ip_conntrack_info ctinfo,
			     const struct nf_conn *loser_ct)
{
	struct nf_conn_acct *acct;

	acct = nf_conn_acct_find(loser_ct);
	if (acct) {
		struct nf_conn_counter *counter = acct->counter;
		unsigned int bytes;

		/* u32 should be fine since we must have seen one packet. */
		bytes = atomic64_read(&counter[CTINFO2DIR(ctinfo)].bytes);
		nf_ct_acct_update(ct, CTINFO2DIR(ctinfo), bytes);
	}
}

static void __nf_conntrack_insert_prepare(struct nf_conn *ct)
{
	struct nf_conn_tstamp *tstamp;

	refcount_inc(&ct->ct_general.use);

	/* set conntrack timestamp, if enabled. */
	tstamp = nf_conn_tstamp_find(ct);
	if (tstamp)
		tstamp->start = ktime_get_real_ns();
}

/* caller must hold locks to prevent concurrent changes */
static int __nf_ct_resolve_clash(struct sk_buff *skb,
				 struct nf_conntrack_tuple_hash *h)
{
	/* This is the conntrack entry already in hashes that won race. */
	struct nf_conn *ct = nf_ct_tuplehash_to_ctrack(h);
	enum ip_conntrack_info ctinfo;
	struct nf_conn *loser_ct;

	loser_ct = nf_ct_get(skb, &ctinfo);

	if (nf_ct_is_dying(ct))
		return NF_DROP;

	if (((ct->status & IPS_NAT_DONE_MASK) == 0) ||
	    nf_ct_match(ct, loser_ct)) {
		struct net *net = nf_ct_net(ct);

		nf_conntrack_get(&ct->ct_general);

		nf_ct_acct_merge(ct, ctinfo, loser_ct);
		nf_ct_put(loser_ct);
		nf_ct_set(skb, ct, ctinfo);

		NF_CT_STAT_INC(net, clash_resolve);
		return NF_ACCEPT;
	}

	return NF_DROP;
}

/**
 * nf_ct_resolve_clash_harder - attempt to insert clashing conntrack entry
 *
 * @skb: skb that causes the collision
 * @repl_idx: hash slot for reply direction
 *
 * Called when origin or reply direction had a clash.
 * The skb can be handled without packet drop provided the reply direction
 * is unique or there the existing entry has the identical tuple in both
 * directions.
 *
 * Caller must hold conntrack table locks to prevent concurrent updates.
 *
 * Returns NF_DROP if the clash could not be handled.
 */
static int nf_ct_resolve_clash_harder(struct sk_buff *skb, u32 repl_idx)
{
	struct nf_conn *loser_ct = (struct nf_conn *)skb_nfct(skb);
	const struct nf_conntrack_zone *zone;
	struct nf_conntrack_tuple_hash *h;
	struct hlist_nulls_node *n;
	struct net *net;

	zone = nf_ct_zone(loser_ct);
	net = nf_ct_net(loser_ct);

	/* Reply direction must never result in a clash, unless both origin
	 * and reply tuples are identical.
	 */
	hlist_nulls_for_each_entry(h, n, &nf_conntrack_hash[repl_idx], hnnode) {
		if (nf_ct_key_equal(h,
				    &loser_ct->tuplehash[IP_CT_DIR_REPLY].tuple,
				    zone, net))
			return __nf_ct_resolve_clash(skb, h);
	}

	/* We want the clashing entry to go away real soon: 1 second timeout. */
	WRITE_ONCE(loser_ct->timeout, nfct_time_stamp + HZ);

	/* IPS_NAT_CLASH removes the entry automatically on the first
	 * reply.  Also prevents UDP tracker from moving the entry to
	 * ASSURED state, i.e. the entry can always be evicted under
	 * pressure.
	 */
	loser_ct->status |= IPS_FIXED_TIMEOUT | IPS_NAT_CLASH;

	__nf_conntrack_insert_prepare(loser_ct);

	/* fake add for ORIGINAL dir: we want lookups to only find the entry
	 * already in the table.  This also hides the clashing entry from
	 * ctnetlink iteration, i.e. conntrack -L won't show them.
	 */
	hlist_nulls_add_fake(&loser_ct->tuplehash[IP_CT_DIR_ORIGINAL].hnnode);

	hlist_nulls_add_head_rcu(&loser_ct->tuplehash[IP_CT_DIR_REPLY].hnnode,
				 &nf_conntrack_hash[repl_idx]);

	NF_CT_STAT_INC(net, clash_resolve);
	return NF_ACCEPT;
}

/**
 * nf_ct_resolve_clash - attempt to handle clash without packet drop
 *
 * @skb: skb that causes the clash
 * @h: tuplehash of the clashing entry already in table
 * @reply_hash: hash slot for reply direction
 *
 * A conntrack entry can be inserted to the connection tracking table
 * if there is no existing entry with an identical tuple.
 *
 * If there is one, @skb (and the assocated, unconfirmed conntrack) has
 * to be dropped.  In case @skb is retransmitted, next conntrack lookup
 * will find the already-existing entry.
 *
 * The major problem with such packet drop is the extra delay added by
 * the packet loss -- it will take some time for a retransmit to occur
 * (or the sender to time out when waiting for a reply).
 *
 * This function attempts to handle the situation without packet drop.
 *
 * If @skb has no NAT transformation or if the colliding entries are
 * exactly the same, only the to-be-confirmed conntrack entry is discarded
 * and @skb is associated with the conntrack entry already in the table.
 *
 * Failing that, the new, unconfirmed conntrack is still added to the table
 * provided that the collision only occurs in the ORIGINAL direction.
 * The new entry will be added only in the non-clashing REPLY direction,
 * so packets in the ORIGINAL direction will continue to match the existing
 * entry.  The new entry will also have a fixed timeout so it expires --
 * due to the collision, it will only see reply traffic.
 *
 * Returns NF_DROP if the clash could not be resolved.
 */
static __cold noinline int
nf_ct_resolve_clash(struct sk_buff *skb, struct nf_conntrack_tuple_hash *h,
		    u32 reply_hash)
{
	/* This is the conntrack entry already in hashes that won race. */
	struct nf_conn *ct = nf_ct_tuplehash_to_ctrack(h);
	const struct nf_conntrack_l4proto *l4proto;
	enum ip_conntrack_info ctinfo;
	struct nf_conn *loser_ct;
	struct net *net;
	int ret;

	loser_ct = nf_ct_get(skb, &ctinfo);
	net = nf_ct_net(loser_ct);

	l4proto = nf_ct_l4proto_find(nf_ct_protonum(ct));
	if (!l4proto->allow_clash)
		goto drop;

	ret = __nf_ct_resolve_clash(skb, h);
	if (ret == NF_ACCEPT)
		return ret;

	ret = nf_ct_resolve_clash_harder(skb, reply_hash);
	if (ret == NF_ACCEPT)
		return ret;

drop:
	NF_CT_STAT_INC(net, drop);
	NF_CT_STAT_INC(net, insert_failed);
	return NF_DROP;
}

/* Confirm a connection given skb; places it in hash table */
int
__nf_conntrack_confirm(struct sk_buff *skb)
{
	unsigned int chainlen = 0, sequence, max_chainlen;
	const struct nf_conntrack_zone *zone;
	unsigned int hash, reply_hash;
	struct nf_conntrack_tuple_hash *h;
	struct nf_conn *ct;
	struct nf_conn_help *help;
	struct hlist_nulls_node *n;
	enum ip_conntrack_info ctinfo;
	struct net *net;
	int ret = NF_DROP;

	ct = nf_ct_get(skb, &ctinfo);
	net = nf_ct_net(ct);

	/* ipt_REJECT uses nf_conntrack_attach to attach related
	   ICMP/TCP RST packets in other direction.  Actual packet
	   which created connection will be IP_CT_NEW or for an
	   expected connection, IP_CT_RELATED. */
	if (CTINFO2DIR(ctinfo) != IP_CT_DIR_ORIGINAL)
		return NF_ACCEPT;

	zone = nf_ct_zone(ct);
	local_bh_disable();

	do {
		sequence = read_seqcount_begin(&nf_conntrack_generation);
		/* reuse the hash saved before */
		hash = *(unsigned long *)&ct->tuplehash[IP_CT_DIR_REPLY].hnnode.pprev;
		hash = scale_hash(hash);
		reply_hash = hash_conntrack(net,
					   &ct->tuplehash[IP_CT_DIR_REPLY].tuple,
					   nf_ct_zone_id(nf_ct_zone(ct), IP_CT_DIR_REPLY));
	} while (nf_conntrack_double_lock(net, hash, reply_hash, sequence));

	/* We're not in hash table, and we refuse to set up related
	 * connections for unconfirmed conns.  But packet copies and
	 * REJECT will give spurious warnings here.
	 */

	/* Another skb with the same unconfirmed conntrack may
	 * win the race. This may happen for bridge(br_flood)
	 * or broadcast/multicast packets do skb_clone with
	 * unconfirmed conntrack.
	 */
	if (unlikely(nf_ct_is_confirmed(ct))) {
		WARN_ON_ONCE(1);
		nf_conntrack_double_unlock(hash, reply_hash);
		local_bh_enable();
		return NF_DROP;
	}

	if (!nf_ct_ext_valid_pre(ct->ext)) {
		NF_CT_STAT_INC(net, insert_failed);
		goto dying;
	}

	pr_debug("Confirming conntrack %p\n", ct);
	/* We have to check the DYING flag after unlink to prevent
	 * a race against nf_ct_get_next_corpse() possibly called from
	 * user context, else we insert an already 'dead' hash, blocking
	 * further use of that particular connection -JM.
	 */
	ct->status |= IPS_CONFIRMED;

	if (unlikely(nf_ct_is_dying(ct))) {
		NF_CT_STAT_INC(net, insert_failed);
		goto dying;
	}

	max_chainlen = MIN_CHAINLEN + prandom_u32_max(MAX_CHAINLEN);
	/* See if there's one in the list already, including reverse:
	   NAT could have grabbed it without realizing, since we're
	   not in the hash.  If there is, we lost race. */
	hlist_nulls_for_each_entry(h, n, &nf_conntrack_hash[hash], hnnode) {
		if (nf_ct_key_equal(h, &ct->tuplehash[IP_CT_DIR_ORIGINAL].tuple,
				    zone, net))
			goto out;
		if (chainlen++ > max_chainlen)
			goto chaintoolong;
	}

	chainlen = 0;
	hlist_nulls_for_each_entry(h, n, &nf_conntrack_hash[reply_hash], hnnode) {
		if (nf_ct_key_equal(h, &ct->tuplehash[IP_CT_DIR_REPLY].tuple,
				    zone, net))
			goto out;
		if (chainlen++ > max_chainlen) {
chaintoolong:
			NF_CT_STAT_INC(net, chaintoolong);
			NF_CT_STAT_INC(net, insert_failed);
			ret = NF_DROP;
			goto dying;
		}
	}

	/* Timer relative to confirmation time, not original
	   setting time, otherwise we'd get timer wrap in
	   weird delay cases. */
	ct->timeout += nfct_time_stamp;

	__nf_conntrack_insert_prepare(ct);

	/* Since the lookup is lockless, hash insertion must be done after
	 * starting the timer and setting the CONFIRMED bit. The RCU barriers
	 * guarantee that no other CPU can find the conntrack before the above
	 * stores are visible.
	 */
	__nf_conntrack_hash_insert(ct, hash, reply_hash);
	nf_conntrack_double_unlock(hash, reply_hash);
	local_bh_enable();

	/* ext area is still valid (rcu read lock is held,
	 * but will go out of scope soon, we need to remove
	 * this conntrack again.
	 */
	if (!nf_ct_ext_valid_post(ct->ext)) {
		nf_ct_kill(ct);
		NF_CT_STAT_INC(net, drop);
		return NF_DROP;
	}

	help = nfct_help(ct);
	if (help && help->helper)
		nf_conntrack_event_cache(IPCT_HELPER, ct);

	nf_conntrack_event_cache(master_ct(ct) ?
				 IPCT_RELATED : IPCT_NEW, ct);
	return NF_ACCEPT;

out:
	ret = nf_ct_resolve_clash(skb, h, reply_hash);
dying:
	nf_conntrack_double_unlock(hash, reply_hash);
	local_bh_enable();
	return ret;
}
EXPORT_SYMBOL_GPL(__nf_conntrack_confirm);

/* Returns true if a connection correspondings to the tuple (required
   for NAT). */
int
nf_conntrack_tuple_taken(const struct nf_conntrack_tuple *tuple,
			 const struct nf_conn *ignored_conntrack)
{
	struct net *net = nf_ct_net(ignored_conntrack);
	const struct nf_conntrack_zone *zone;
	struct nf_conntrack_tuple_hash *h;
	struct hlist_nulls_head *ct_hash;
	unsigned int hash, hsize;
	struct hlist_nulls_node *n;
	struct nf_conn *ct;

	zone = nf_ct_zone(ignored_conntrack);

	rcu_read_lock();
 begin:
	nf_conntrack_get_ht(&ct_hash, &hsize);
	hash = __hash_conntrack(net, tuple, nf_ct_zone_id(zone, IP_CT_DIR_REPLY), hsize);

	hlist_nulls_for_each_entry_rcu(h, n, &ct_hash[hash], hnnode) {
		ct = nf_ct_tuplehash_to_ctrack(h);

		if (ct == ignored_conntrack)
			continue;

		if (nf_ct_is_expired(ct)) {
			nf_ct_gc_expired(ct);
			continue;
		}

		if (nf_ct_key_equal(h, tuple, zone, net)) {
			/* Tuple is taken already, so caller will need to find
			 * a new source port to use.
			 *
			 * Only exception:
			 * If the *original tuples* are identical, then both
			 * conntracks refer to the same flow.
			 * This is a rare situation, it can occur e.g. when
			 * more than one UDP packet is sent from same socket
			 * in different threads.
			 *
			 * Let nf_ct_resolve_clash() deal with this later.
			 */
			if (nf_ct_tuple_equal(&ignored_conntrack->tuplehash[IP_CT_DIR_ORIGINAL].tuple,
					      &ct->tuplehash[IP_CT_DIR_ORIGINAL].tuple) &&
					      nf_ct_zone_equal(ct, zone, IP_CT_DIR_ORIGINAL))
				continue;

			NF_CT_STAT_INC_ATOMIC(net, found);
			rcu_read_unlock();
			return 1;
		}
	}

	if (get_nulls_value(n) != hash) {
		NF_CT_STAT_INC_ATOMIC(net, search_restart);
		goto begin;
	}

	rcu_read_unlock();

	return 0;
}
EXPORT_SYMBOL_GPL(nf_conntrack_tuple_taken);

#define NF_CT_EVICTION_RANGE	8

/* There's a small race here where we may free a just-assured
   connection.  Too bad: we're in trouble anyway. */
static unsigned int early_drop_list(struct net *net,
				    struct hlist_nulls_head *head)
{
	struct nf_conntrack_tuple_hash *h;
	struct hlist_nulls_node *n;
	unsigned int drops = 0;
	struct nf_conn *tmp;

	hlist_nulls_for_each_entry_rcu(h, n, head, hnnode) {
		tmp = nf_ct_tuplehash_to_ctrack(h);

		if (test_bit(IPS_OFFLOAD_BIT, &tmp->status))
			continue;

		if (nf_ct_is_expired(tmp)) {
			nf_ct_gc_expired(tmp);
			continue;
		}

		if (test_bit(IPS_ASSURED_BIT, &tmp->status) ||
		    !net_eq(nf_ct_net(tmp), net) ||
		    nf_ct_is_dying(tmp))
			continue;

		if (!refcount_inc_not_zero(&tmp->ct_general.use))
			continue;

		/* load ->ct_net and ->status after refcount increase */
		smp_acquire__after_ctrl_dep();

		/* kill only if still in same netns -- might have moved due to
		 * SLAB_TYPESAFE_BY_RCU rules.
		 *
		 * We steal the timer reference.  If that fails timer has
		 * already fired or someone else deleted it. Just drop ref
		 * and move to next entry.
		 */
		if (net_eq(nf_ct_net(tmp), net) &&
		    nf_ct_is_confirmed(tmp) &&
		    nf_ct_delete(tmp, 0, 0))
			drops++;

		nf_ct_put(tmp);
	}

	return drops;
}

static noinline int early_drop(struct net *net, unsigned int hash)
{
	unsigned int i, bucket;

	for (i = 0; i < NF_CT_EVICTION_RANGE; i++) {
		struct hlist_nulls_head *ct_hash;
		unsigned int hsize, drops;

		rcu_read_lock();
		nf_conntrack_get_ht(&ct_hash, &hsize);
		if (!i)
			bucket = reciprocal_scale(hash, hsize);
		else
			bucket = (bucket + 1) % hsize;

		drops = early_drop_list(net, &ct_hash[bucket]);
		rcu_read_unlock();

		if (drops) {
			NF_CT_STAT_ADD_ATOMIC(net, early_drop, drops);
			return true;
		}
	}

	return false;
}

static bool gc_worker_skip_ct(const struct nf_conn *ct)
{
	return !nf_ct_is_confirmed(ct) || nf_ct_is_dying(ct);
}

static bool gc_worker_can_early_drop(const struct nf_conn *ct)
{
	const struct nf_conntrack_l4proto *l4proto;

	if (!test_bit(IPS_ASSURED_BIT, &ct->status))
		return true;

	l4proto = nf_ct_l4proto_find(nf_ct_protonum(ct));
	if (l4proto->can_early_drop && l4proto->can_early_drop(ct))
		return true;

	return false;
}

static void gc_worker(struct work_struct *work)
{
	unsigned int i, hashsz, nf_conntrack_max95 = 0;
	u32 end_time, start_time = nfct_time_stamp;
	struct conntrack_gc_work *gc_work;
	unsigned int expired_count = 0;
	unsigned long next_run;
	s32 delta_time;
	long count;

	gc_work = container_of(work, struct conntrack_gc_work, dwork.work);

	i = gc_work->next_bucket;
	if (gc_work->early_drop)
		nf_conntrack_max95 = nf_conntrack_max / 100u * 95u;

	if (i == 0) {
		gc_work->avg_timeout = GC_SCAN_INTERVAL_INIT;
		gc_work->count = GC_SCAN_INITIAL_COUNT;
		gc_work->start_time = start_time;
	}

	next_run = gc_work->avg_timeout;
	count = gc_work->count;

	end_time = start_time + GC_SCAN_MAX_DURATION;

	do {
		struct nf_conntrack_tuple_hash *h;
		struct hlist_nulls_head *ct_hash;
		struct hlist_nulls_node *n;
		struct nf_conn *tmp;

		rcu_read_lock();

		nf_conntrack_get_ht(&ct_hash, &hashsz);
		if (i >= hashsz) {
			rcu_read_unlock();
			break;
		}

		hlist_nulls_for_each_entry_rcu(h, n, &ct_hash[i], hnnode) {
			struct nf_conntrack_net *cnet;
			struct net *net;
			long expires;

			tmp = nf_ct_tuplehash_to_ctrack(h);

			if (test_bit(IPS_OFFLOAD_BIT, &tmp->status)) {
				nf_ct_offload_timeout(tmp);
				continue;
			}

			if (expired_count > GC_SCAN_EXPIRED_MAX) {
				rcu_read_unlock();

				gc_work->next_bucket = i;
				gc_work->avg_timeout = next_run;
				gc_work->count = count;

				delta_time = nfct_time_stamp - gc_work->start_time;

				/* re-sched immediately if total cycle time is exceeded */
				next_run = delta_time < (s32)GC_SCAN_INTERVAL_MAX;
				goto early_exit;
			}

			if (nf_ct_is_expired(tmp)) {
				nf_ct_gc_expired(tmp);
				expired_count++;
				continue;
			}

			expires = clamp(nf_ct_expires(tmp), GC_SCAN_INTERVAL_MIN, GC_SCAN_INTERVAL_CLAMP);
			expires = (expires - (long)next_run) / ++count;
			next_run += expires;

			if (nf_conntrack_max95 == 0 || gc_worker_skip_ct(tmp))
				continue;

			net = nf_ct_net(tmp);
			cnet = nf_ct_pernet(net);
			if (atomic_read(&cnet->count) < nf_conntrack_max95)
				continue;

			/* need to take reference to avoid possible races */
			if (!refcount_inc_not_zero(&tmp->ct_general.use))
				continue;

			/* load ->status after refcount increase */
			smp_acquire__after_ctrl_dep();

			if (gc_worker_skip_ct(tmp)) {
				nf_ct_put(tmp);
				continue;
			}

			if (gc_worker_can_early_drop(tmp)) {
				nf_ct_kill(tmp);
				expired_count++;
			}

			nf_ct_put(tmp);
		}

		/* could check get_nulls_value() here and restart if ct
		 * was moved to another chain.  But given gc is best-effort
		 * we will just continue with next hash slot.
		 */
		rcu_read_unlock();
		cond_resched();
		i++;

		delta_time = nfct_time_stamp - end_time;
		if (delta_time > 0 && i < hashsz) {
			gc_work->avg_timeout = next_run;
			gc_work->count = count;
			gc_work->next_bucket = i;
			next_run = 0;
			goto early_exit;
		}
	} while (i < hashsz);

	gc_work->next_bucket = 0;

	next_run = clamp(next_run, GC_SCAN_INTERVAL_MIN, GC_SCAN_INTERVAL_MAX);

	delta_time = max_t(s32, nfct_time_stamp - gc_work->start_time, 1);
	if (next_run > (unsigned long)delta_time)
		next_run -= delta_time;
	else
		next_run = 1;

early_exit:
	if (gc_work->exiting)
		return;

	if (next_run)
		gc_work->early_drop = false;

	queue_delayed_work(system_power_efficient_wq, &gc_work->dwork, next_run);
}

static void conntrack_gc_work_init(struct conntrack_gc_work *gc_work)
{
	INIT_DELAYED_WORK(&gc_work->dwork, gc_worker);
	gc_work->exiting = false;
}

static struct nf_conn *
__nf_conntrack_alloc(struct net *net,
		     const struct nf_conntrack_zone *zone,
		     const struct nf_conntrack_tuple *orig,
		     const struct nf_conntrack_tuple *repl,
		     gfp_t gfp, u32 hash)
{
	struct nf_conntrack_net *cnet = nf_ct_pernet(net);
	unsigned int ct_count;
	struct nf_conn *ct;

	/* We don't want any race condition at early drop stage */
	ct_count = atomic_inc_return(&cnet->count);

	if (nf_conntrack_max && unlikely(ct_count > nf_conntrack_max)) {
		if (!early_drop(net, hash)) {
			if (!conntrack_gc_work.early_drop)
				conntrack_gc_work.early_drop = true;
			atomic_dec(&cnet->count);
			net_warn_ratelimited("nf_conntrack: table full, dropping packet\n");
			return ERR_PTR(-ENOMEM);
		}
	}

	/*
	 * Do not use kmem_cache_zalloc(), as this cache uses
	 * SLAB_TYPESAFE_BY_RCU.
	 */
	ct = kmem_cache_alloc(nf_conntrack_cachep, gfp);
	if (ct == NULL)
		goto out;

	spin_lock_init(&ct->lock);
	ct->tuplehash[IP_CT_DIR_ORIGINAL].tuple = *orig;
	ct->tuplehash[IP_CT_DIR_ORIGINAL].hnnode.pprev = NULL;
	ct->tuplehash[IP_CT_DIR_REPLY].tuple = *repl;
	/* save hash for reusing when confirming */
	*(unsigned long *)(&ct->tuplehash[IP_CT_DIR_REPLY].hnnode.pprev) = hash;
	ct->status = 0;
	WRITE_ONCE(ct->timeout, 0);
	write_pnet(&ct->ct_net, net);
	memset_after(ct, 0, __nfct_init_offset);

	nf_ct_zone_add(ct, zone);

	/* Because we use RCU lookups, we set ct_general.use to zero before
	 * this is inserted in any list.
	 */
	refcount_set(&ct->ct_general.use, 0);
	return ct;
out:
	atomic_dec(&cnet->count);
	return ERR_PTR(-ENOMEM);
}

struct nf_conn *nf_conntrack_alloc(struct net *net,
				   const struct nf_conntrack_zone *zone,
				   const struct nf_conntrack_tuple *orig,
				   const struct nf_conntrack_tuple *repl,
				   gfp_t gfp)
{
	return __nf_conntrack_alloc(net, zone, orig, repl, gfp, 0);
}
EXPORT_SYMBOL_GPL(nf_conntrack_alloc);

void nf_conntrack_free(struct nf_conn *ct)
{
	struct net *net = nf_ct_net(ct);
	struct nf_conntrack_net *cnet;

	/* A freed object has refcnt == 0, that's
	 * the golden rule for SLAB_TYPESAFE_BY_RCU
	 */
	WARN_ON(refcount_read(&ct->ct_general.use) != 0);

	if (ct->status & IPS_SRC_NAT_DONE) {
		const struct nf_nat_hook *nat_hook;

		rcu_read_lock();
		nat_hook = rcu_dereference(nf_nat_hook);
		if (nat_hook)
			nat_hook->remove_nat_bysrc(ct);
		rcu_read_unlock();
	}

	kfree(ct->ext);
	kmem_cache_free(nf_conntrack_cachep, ct);
	cnet = nf_ct_pernet(net);

	smp_mb__before_atomic();
	atomic_dec(&cnet->count);
}
EXPORT_SYMBOL_GPL(nf_conntrack_free);


/* Allocate a new conntrack: we return -ENOMEM if classification
   failed due to stress.  Otherwise it really is unclassifiable. */
static noinline struct nf_conntrack_tuple_hash *
init_conntrack(struct net *net, struct nf_conn *tmpl,
	       const struct nf_conntrack_tuple *tuple,
	       struct sk_buff *skb,
	       unsigned int dataoff, u32 hash)
{
	struct nf_conn *ct;
	struct nf_conn_help *help;
	struct nf_conntrack_tuple repl_tuple;
#ifdef CONFIG_NF_CONNTRACK_EVENTS
	struct nf_conntrack_ecache *ecache;
#endif
	struct nf_conntrack_expect *exp = NULL;
	const struct nf_conntrack_zone *zone;
	struct nf_conn_timeout *timeout_ext;
	struct nf_conntrack_zone tmp;
	struct nf_conntrack_net *cnet;

	if (!nf_ct_invert_tuple(&repl_tuple, tuple)) {
		pr_debug("Can't invert tuple.\n");
		return NULL;
	}

	zone = nf_ct_zone_tmpl(tmpl, skb, &tmp);
	ct = __nf_conntrack_alloc(net, zone, tuple, &repl_tuple, GFP_ATOMIC,
				  hash);
	if (IS_ERR(ct))
		return (struct nf_conntrack_tuple_hash *)ct;

	if (!nf_ct_add_synproxy(ct, tmpl)) {
		nf_conntrack_free(ct);
		return ERR_PTR(-ENOMEM);
	}

	timeout_ext = tmpl ? nf_ct_timeout_find(tmpl) : NULL;

	if (timeout_ext)
		nf_ct_timeout_ext_add(ct, rcu_dereference(timeout_ext->timeout),
				      GFP_ATOMIC);

	nf_ct_acct_ext_add(ct, GFP_ATOMIC);
	nf_ct_tstamp_ext_add(ct, GFP_ATOMIC);
	nf_ct_labels_ext_add(ct);

#ifdef CONFIG_NF_CONNTRACK_EVENTS
	ecache = tmpl ? nf_ct_ecache_find(tmpl) : NULL;

	if ((ecache || net->ct.sysctl_events) &&
	    !nf_ct_ecache_ext_add(ct, ecache ? ecache->ctmask : 0,
				  ecache ? ecache->expmask : 0,
				  GFP_ATOMIC)) {
		nf_conntrack_free(ct);
		return ERR_PTR(-ENOMEM);
	}
#endif

	cnet = nf_ct_pernet(net);
	if (cnet->expect_count) {
		spin_lock_bh(&nf_conntrack_expect_lock);
		exp = nf_ct_find_expectation(net, zone, tuple);
		if (exp) {
			pr_debug("expectation arrives ct=%p exp=%p\n",
				 ct, exp);
			/* Welcome, Mr. Bond.  We've been expecting you... */
			__set_bit(IPS_EXPECTED_BIT, &ct->status);
			/* exp->master safe, refcnt bumped in nf_ct_find_expectation */
			ct->master = exp->master;
			if (exp->helper) {
				help = nf_ct_helper_ext_add(ct, GFP_ATOMIC);
				if (help)
					rcu_assign_pointer(help->helper, exp->helper);
			}

#ifdef CONFIG_NF_CONNTRACK_MARK
			ct->mark = exp->master->mark;
#endif
#ifdef CONFIG_NF_CONNTRACK_SECMARK
			ct->secmark = exp->master->secmark;
#endif
			NF_CT_STAT_INC(net, expect_new);
		}
		spin_unlock_bh(&nf_conntrack_expect_lock);
	}
	if (!exp && tmpl)
		__nf_ct_try_assign_helper(ct, tmpl, GFP_ATOMIC);

	/* Other CPU might have obtained a pointer to this object before it was
	 * released.  Because refcount is 0, refcount_inc_not_zero() will fail.
	 *
	 * After refcount_set(1) it will succeed; ensure that zeroing of
	 * ct->status and the correct ct->net pointer are visible; else other
	 * core might observe CONFIRMED bit which means the entry is valid and
	 * in the hash table, but its not (anymore).
	 */
	smp_wmb();

	/* Now it is going to be associated with an sk_buff, set refcount to 1. */
	refcount_set(&ct->ct_general.use, 1);

	if (exp) {
		if (exp->expectfn)
			exp->expectfn(ct, exp);
		nf_ct_expect_put(exp);
	}

	return &ct->tuplehash[IP_CT_DIR_ORIGINAL];
}

/* On success, returns 0, sets skb->_nfct | ctinfo */
static int
resolve_normal_ct(struct nf_conn *tmpl,
		  struct sk_buff *skb,
		  unsigned int dataoff,
		  u_int8_t protonum,
		  const struct nf_hook_state *state)
{
	const struct nf_conntrack_zone *zone;
	struct nf_conntrack_tuple tuple;
	struct nf_conntrack_tuple_hash *h;
	enum ip_conntrack_info ctinfo;
	struct nf_conntrack_zone tmp;
	u32 hash, zone_id, rid;
	struct nf_conn *ct;

	if (!nf_ct_get_tuple(skb, skb_network_offset(skb),
			     dataoff, state->pf, protonum, state->net,
			     &tuple)) {
		pr_debug("Can't get tuple\n");
		return 0;
	}

	/* look for tuple match */
	zone = nf_ct_zone_tmpl(tmpl, skb, &tmp);

	zone_id = nf_ct_zone_id(zone, IP_CT_DIR_ORIGINAL);
	hash = hash_conntrack_raw(&tuple, zone_id, state->net);
	h = __nf_conntrack_find_get(state->net, zone, &tuple, hash);

	if (!h) {
		rid = nf_ct_zone_id(zone, IP_CT_DIR_REPLY);
		if (zone_id != rid) {
			u32 tmp = hash_conntrack_raw(&tuple, rid, state->net);

			h = __nf_conntrack_find_get(state->net, zone, &tuple, tmp);
		}
	}

	if (!h) {
		h = init_conntrack(state->net, tmpl, &tuple,
				   skb, dataoff, hash);
		if (!h)
			return 0;
		if (IS_ERR(h))
			return PTR_ERR(h);
	}
	ct = nf_ct_tuplehash_to_ctrack(h);

	/* It exists; we have (non-exclusive) reference. */
	if (NF_CT_DIRECTION(h) == IP_CT_DIR_REPLY) {
		ctinfo = IP_CT_ESTABLISHED_REPLY;
	} else {
		/* Once we've had two way comms, always ESTABLISHED. */
		if (test_bit(IPS_SEEN_REPLY_BIT, &ct->status)) {
			pr_debug("normal packet for %p\n", ct);
			ctinfo = IP_CT_ESTABLISHED;
		} else if (test_bit(IPS_EXPECTED_BIT, &ct->status)) {
			pr_debug("related packet for %p\n", ct);
			ctinfo = IP_CT_RELATED;
		} else {
			pr_debug("new packet for %p\n", ct);
			ctinfo = IP_CT_NEW;
		}
	}
	nf_ct_set(skb, ct, ctinfo);
	return 0;
}

/*
 * icmp packets need special treatment to handle error messages that are
 * related to a connection.
 *
 * Callers need to check if skb has a conntrack assigned when this
 * helper returns; in such case skb belongs to an already known connection.
 */
static unsigned int __cold
nf_conntrack_handle_icmp(struct nf_conn *tmpl,
			 struct sk_buff *skb,
			 unsigned int dataoff,
			 u8 protonum,
			 const struct nf_hook_state *state)
{
	int ret;

	if (state->pf == NFPROTO_IPV4 && protonum == IPPROTO_ICMP)
		ret = nf_conntrack_icmpv4_error(tmpl, skb, dataoff, state);
#if IS_ENABLED(CONFIG_IPV6)
	else if (state->pf == NFPROTO_IPV6 && protonum == IPPROTO_ICMPV6)
		ret = nf_conntrack_icmpv6_error(tmpl, skb, dataoff, state);
#endif
	else
		return NF_ACCEPT;

	if (ret <= 0)
		NF_CT_STAT_INC_ATOMIC(state->net, error);

	return ret;
}

static int generic_packet(struct nf_conn *ct, struct sk_buff *skb,
			  enum ip_conntrack_info ctinfo)
{
	const unsigned int *timeout = nf_ct_timeout_lookup(ct);

	if (!timeout)
		timeout = &nf_generic_pernet(nf_ct_net(ct))->timeout;

	nf_ct_refresh_acct(ct, ctinfo, skb, *timeout);
	return NF_ACCEPT;
}

/* Returns verdict for packet, or -1 for invalid. */
static int nf_conntrack_handle_packet(struct nf_conn *ct,
				      struct sk_buff *skb,
				      unsigned int dataoff,
				      enum ip_conntrack_info ctinfo,
				      const struct nf_hook_state *state)
{
	switch (nf_ct_protonum(ct)) {
	case IPPROTO_TCP:
		return nf_conntrack_tcp_packet(ct, skb, dataoff,
					       ctinfo, state);
	case IPPROTO_UDP:
		return nf_conntrack_udp_packet(ct, skb, dataoff,
					       ctinfo, state);
	case IPPROTO_ICMP:
		return nf_conntrack_icmp_packet(ct, skb, ctinfo, state);
#if IS_ENABLED(CONFIG_IPV6)
	case IPPROTO_ICMPV6:
		return nf_conntrack_icmpv6_packet(ct, skb, ctinfo, state);
#endif
#ifdef CONFIG_NF_CT_PROTO_UDPLITE
	case IPPROTO_UDPLITE:
		return nf_conntrack_udplite_packet(ct, skb, dataoff,
						   ctinfo, state);
#endif
#ifdef CONFIG_NF_CT_PROTO_SCTP
	case IPPROTO_SCTP:
		return nf_conntrack_sctp_packet(ct, skb, dataoff,
						ctinfo, state);
#endif
#ifdef CONFIG_NF_CT_PROTO_DCCP
	case IPPROTO_DCCP:
		return nf_conntrack_dccp_packet(ct, skb, dataoff,
						ctinfo, state);
#endif
#ifdef CONFIG_NF_CT_PROTO_GRE
	case IPPROTO_GRE:
		return nf_conntrack_gre_packet(ct, skb, dataoff,
					       ctinfo, state);
#endif
	}

	return generic_packet(ct, skb, ctinfo);
}

unsigned int
nf_conntrack_in(struct sk_buff *skb, const struct nf_hook_state *state)
{
	enum ip_conntrack_info ctinfo;
	struct nf_conn *ct, *tmpl;
	u_int8_t protonum;
	int dataoff, ret;

	tmpl = nf_ct_get(skb, &ctinfo);
	if (tmpl || ctinfo == IP_CT_UNTRACKED) {
		/* Previously seen (loopback or untracked)?  Ignore. */
		if ((tmpl && !nf_ct_is_template(tmpl)) ||
		     ctinfo == IP_CT_UNTRACKED)
			return NF_ACCEPT;
		skb->_nfct = 0;
	}

	/* rcu_read_lock()ed by nf_hook_thresh */
	dataoff = get_l4proto(skb, skb_network_offset(skb), state->pf, &protonum);
	if (dataoff <= 0) {
		pr_debug("not prepared to track yet or error occurred\n");
		NF_CT_STAT_INC_ATOMIC(state->net, invalid);
		ret = NF_ACCEPT;
		goto out;
	}

	if (protonum == IPPROTO_ICMP || protonum == IPPROTO_ICMPV6) {
		ret = nf_conntrack_handle_icmp(tmpl, skb, dataoff,
					       protonum, state);
		if (ret <= 0) {
			ret = -ret;
			goto out;
		}
		/* ICMP[v6] protocol trackers may assign one conntrack. */
		if (skb->_nfct)
			goto out;
	}
repeat:
	ret = resolve_normal_ct(tmpl, skb, dataoff,
				protonum, state);
	if (ret < 0) {
		/* Too stressed to deal. */
		NF_CT_STAT_INC_ATOMIC(state->net, drop);
		ret = NF_DROP;
		goto out;
	}

	ct = nf_ct_get(skb, &ctinfo);
	if (!ct) {
		/* Not valid part of a connection */
		NF_CT_STAT_INC_ATOMIC(state->net, invalid);
		ret = NF_ACCEPT;
		goto out;
	}

	ret = nf_conntrack_handle_packet(ct, skb, dataoff, ctinfo, state);
	if (ret <= 0) {
		/* Invalid: inverse of the return code tells
		 * the netfilter core what to do */
		pr_debug("nf_conntrack_in: Can't track with proto module\n");
		nf_ct_put(ct);
		skb->_nfct = 0;
		/* Special case: TCP tracker reports an attempt to reopen a
		 * closed/aborted connection. We have to go back and create a
		 * fresh conntrack.
		 */
		if (ret == -NF_REPEAT)
			goto repeat;

		NF_CT_STAT_INC_ATOMIC(state->net, invalid);
		if (ret == -NF_DROP)
			NF_CT_STAT_INC_ATOMIC(state->net, drop);

		ret = -ret;
		goto out;
	}

	if (ctinfo == IP_CT_ESTABLISHED_REPLY &&
	    !test_and_set_bit(IPS_SEEN_REPLY_BIT, &ct->status))
		nf_conntrack_event_cache(IPCT_REPLY, ct);
out:
	if (tmpl)
		nf_ct_put(tmpl);

	return ret;
}
EXPORT_SYMBOL_GPL(nf_conntrack_in);

/* Alter reply tuple (maybe alter helper).  This is for NAT, and is
   implicitly racy: see __nf_conntrack_confirm */
void nf_conntrack_alter_reply(struct nf_conn *ct,
			      const struct nf_conntrack_tuple *newreply)
{
	struct nf_conn_help *help = nfct_help(ct);

	/* Should be unconfirmed, so not in hash table yet */
	WARN_ON(nf_ct_is_confirmed(ct));

	pr_debug("Altering reply tuple of %p to ", ct);
	nf_ct_dump_tuple(newreply);

	ct->tuplehash[IP_CT_DIR_REPLY].tuple = *newreply;
	if (ct->master || (help && !hlist_empty(&help->expectations)))
		return;
}
EXPORT_SYMBOL_GPL(nf_conntrack_alter_reply);

/* Refresh conntrack for this many jiffies and do accounting if do_acct is 1 */
void __nf_ct_refresh_acct(struct nf_conn *ct,
			  enum ip_conntrack_info ctinfo,
			  const struct sk_buff *skb,
			  u32 extra_jiffies,
			  bool do_acct)
{
	/* Only update if this is not a fixed timeout */
	if (test_bit(IPS_FIXED_TIMEOUT_BIT, &ct->status))
		goto acct;

	/* If not in hash table, timer will not be active yet */
	if (nf_ct_is_confirmed(ct))
		extra_jiffies += nfct_time_stamp;

	if (READ_ONCE(ct->timeout) != extra_jiffies)
		WRITE_ONCE(ct->timeout, extra_jiffies);
acct:
	if (do_acct)
		nf_ct_acct_update(ct, CTINFO2DIR(ctinfo), skb->len);
}
EXPORT_SYMBOL_GPL(__nf_ct_refresh_acct);

bool nf_ct_kill_acct(struct nf_conn *ct,
		     enum ip_conntrack_info ctinfo,
		     const struct sk_buff *skb)
{
	nf_ct_acct_update(ct, CTINFO2DIR(ctinfo), skb->len);

	return nf_ct_delete(ct, 0, 0);
}
EXPORT_SYMBOL_GPL(nf_ct_kill_acct);

#if IS_ENABLED(CONFIG_NF_CT_NETLINK)

#include <linux/netfilter/nfnetlink.h>
#include <linux/netfilter/nfnetlink_conntrack.h>
#include <linux/mutex.h>

/* Generic function for tcp/udp/sctp/dccp and alike. */
int nf_ct_port_tuple_to_nlattr(struct sk_buff *skb,
			       const struct nf_conntrack_tuple *tuple)
{
	if (nla_put_be16(skb, CTA_PROTO_SRC_PORT, tuple->src.u.tcp.port) ||
	    nla_put_be16(skb, CTA_PROTO_DST_PORT, tuple->dst.u.tcp.port))
		goto nla_put_failure;
	return 0;

nla_put_failure:
	return -1;
}
EXPORT_SYMBOL_GPL(nf_ct_port_tuple_to_nlattr);

const struct nla_policy nf_ct_port_nla_policy[CTA_PROTO_MAX+1] = {
	[CTA_PROTO_SRC_PORT]  = { .type = NLA_U16 },
	[CTA_PROTO_DST_PORT]  = { .type = NLA_U16 },
};
EXPORT_SYMBOL_GPL(nf_ct_port_nla_policy);

int nf_ct_port_nlattr_to_tuple(struct nlattr *tb[],
			       struct nf_conntrack_tuple *t,
			       u_int32_t flags)
{
	if (flags & CTA_FILTER_FLAG(CTA_PROTO_SRC_PORT)) {
		if (!tb[CTA_PROTO_SRC_PORT])
			return -EINVAL;

		t->src.u.tcp.port = nla_get_be16(tb[CTA_PROTO_SRC_PORT]);
	}

	if (flags & CTA_FILTER_FLAG(CTA_PROTO_DST_PORT)) {
		if (!tb[CTA_PROTO_DST_PORT])
			return -EINVAL;

		t->dst.u.tcp.port = nla_get_be16(tb[CTA_PROTO_DST_PORT]);
	}

	return 0;
}
EXPORT_SYMBOL_GPL(nf_ct_port_nlattr_to_tuple);

unsigned int nf_ct_port_nlattr_tuple_size(void)
{
	static unsigned int size __read_mostly;

	if (!size)
		size = nla_policy_len(nf_ct_port_nla_policy, CTA_PROTO_MAX + 1);

	return size;
}
EXPORT_SYMBOL_GPL(nf_ct_port_nlattr_tuple_size);
#endif

/* Used by ipt_REJECT and ip6t_REJECT. */
static void nf_conntrack_attach(struct sk_buff *nskb, const struct sk_buff *skb)
{
	struct nf_conn *ct;
	enum ip_conntrack_info ctinfo;

	/* This ICMP is in reverse direction to the packet which caused it */
	ct = nf_ct_get(skb, &ctinfo);
	if (CTINFO2DIR(ctinfo) == IP_CT_DIR_ORIGINAL)
		ctinfo = IP_CT_RELATED_REPLY;
	else
		ctinfo = IP_CT_RELATED;

	/* Attach to new skbuff, and increment count */
	nf_ct_set(nskb, ct, ctinfo);
	nf_conntrack_get(skb_nfct(nskb));
}

static int __nf_conntrack_update(struct net *net, struct sk_buff *skb,
				 struct nf_conn *ct,
				 enum ip_conntrack_info ctinfo)
{
	const struct nf_nat_hook *nat_hook;
	struct nf_conntrack_tuple_hash *h;
	struct nf_conntrack_tuple tuple;
	unsigned int status;
	int dataoff;
	u16 l3num;
	u8 l4num;

	l3num = nf_ct_l3num(ct);

	dataoff = get_l4proto(skb, skb_network_offset(skb), l3num, &l4num);
	if (dataoff <= 0)
		return -1;

	if (!nf_ct_get_tuple(skb, skb_network_offset(skb), dataoff, l3num,
			     l4num, net, &tuple))
		return -1;

	if (ct->status & IPS_SRC_NAT) {
		memcpy(tuple.src.u3.all,
		       ct->tuplehash[IP_CT_DIR_ORIGINAL].tuple.src.u3.all,
		       sizeof(tuple.src.u3.all));
		tuple.src.u.all =
			ct->tuplehash[IP_CT_DIR_ORIGINAL].tuple.src.u.all;
	}

	if (ct->status & IPS_DST_NAT) {
		memcpy(tuple.dst.u3.all,
		       ct->tuplehash[IP_CT_DIR_ORIGINAL].tuple.dst.u3.all,
		       sizeof(tuple.dst.u3.all));
		tuple.dst.u.all =
			ct->tuplehash[IP_CT_DIR_ORIGINAL].tuple.dst.u.all;
	}

	h = nf_conntrack_find_get(net, nf_ct_zone(ct), &tuple);
	if (!h)
		return 0;

	/* Store status bits of the conntrack that is clashing to re-do NAT
	 * mangling according to what it has been done already to this packet.
	 */
	status = ct->status;

	nf_ct_put(ct);
	ct = nf_ct_tuplehash_to_ctrack(h);
	nf_ct_set(skb, ct, ctinfo);

	nat_hook = rcu_dereference(nf_nat_hook);
	if (!nat_hook)
		return 0;

	if (status & IPS_SRC_NAT &&
	    nat_hook->manip_pkt(skb, ct, NF_NAT_MANIP_SRC,
				IP_CT_DIR_ORIGINAL) == NF_DROP)
		return -1;

	if (status & IPS_DST_NAT &&
	    nat_hook->manip_pkt(skb, ct, NF_NAT_MANIP_DST,
				IP_CT_DIR_ORIGINAL) == NF_DROP)
		return -1;

	return 0;
}

/* This packet is coming from userspace via nf_queue, complete the packet
 * processing after the helper invocation in nf_confirm().
 */
static int nf_confirm_cthelper(struct sk_buff *skb, struct nf_conn *ct,
			       enum ip_conntrack_info ctinfo)
{
	const struct nf_conntrack_helper *helper;
	const struct nf_conn_help *help;
	int protoff;

	help = nfct_help(ct);
	if (!help)
		return 0;

	helper = rcu_dereference(help->helper);
	if (!(helper->flags & NF_CT_HELPER_F_USERSPACE))
		return 0;

	switch (nf_ct_l3num(ct)) {
	case NFPROTO_IPV4:
		protoff = skb_network_offset(skb) + ip_hdrlen(skb);
		break;
#if IS_ENABLED(CONFIG_IPV6)
	case NFPROTO_IPV6: {
		__be16 frag_off;
		u8 pnum;

		pnum = ipv6_hdr(skb)->nexthdr;
		protoff = ipv6_skip_exthdr(skb, sizeof(struct ipv6hdr), &pnum,
					   &frag_off);
		if (protoff < 0 || (frag_off & htons(~0x7)) != 0)
			return 0;
		break;
	}
#endif
	default:
		return 0;
	}

	if (test_bit(IPS_SEQ_ADJUST_BIT, &ct->status) &&
	    !nf_is_loopback_packet(skb)) {
		if (!nf_ct_seq_adjust(skb, ct, ctinfo, protoff)) {
			NF_CT_STAT_INC_ATOMIC(nf_ct_net(ct), drop);
			return -1;
		}
	}

	/* We've seen it coming out the other side: confirm it */
	return nf_conntrack_confirm(skb) == NF_DROP ? - 1 : 0;
}

static int nf_conntrack_update(struct net *net, struct sk_buff *skb)
{
	enum ip_conntrack_info ctinfo;
	struct nf_conn *ct;
	int err;

	ct = nf_ct_get(skb, &ctinfo);
	if (!ct)
		return 0;

	if (!nf_ct_is_confirmed(ct)) {
		err = __nf_conntrack_update(net, skb, ct, ctinfo);
		if (err < 0)
			return err;

		ct = nf_ct_get(skb, &ctinfo);
	}

	return nf_confirm_cthelper(skb, ct, ctinfo);
}

static bool nf_conntrack_get_tuple_skb(struct nf_conntrack_tuple *dst_tuple,
				       const struct sk_buff *skb)
{
	const struct nf_conntrack_tuple *src_tuple;
	const struct nf_conntrack_tuple_hash *hash;
	struct nf_conntrack_tuple srctuple;
	enum ip_conntrack_info ctinfo;
	struct nf_conn *ct;

	ct = nf_ct_get(skb, &ctinfo);
	if (ct) {
		src_tuple = nf_ct_tuple(ct, CTINFO2DIR(ctinfo));
		memcpy(dst_tuple, src_tuple, sizeof(*dst_tuple));
		return true;
	}

	if (!nf_ct_get_tuplepr(skb, skb_network_offset(skb),
			       NFPROTO_IPV4, dev_net(skb->dev),
			       &srctuple))
		return false;

	hash = nf_conntrack_find_get(dev_net(skb->dev),
				     &nf_ct_zone_dflt,
				     &srctuple);
	if (!hash)
		return false;

	ct = nf_ct_tuplehash_to_ctrack(hash);
	src_tuple = nf_ct_tuple(ct, !hash->tuple.dst.dir);
	memcpy(dst_tuple, src_tuple, sizeof(*dst_tuple));
	nf_ct_put(ct);

	return true;
}

/* Bring out ya dead! */
static struct nf_conn *
get_next_corpse(int (*iter)(struct nf_conn *i, void *data),
		const struct nf_ct_iter_data *iter_data, unsigned int *bucket)
{
	struct nf_conntrack_tuple_hash *h;
	struct nf_conn *ct;
	struct hlist_nulls_node *n;
	spinlock_t *lockp;

	for (; *bucket < nf_conntrack_htable_size; (*bucket)++) {
		struct hlist_nulls_head *hslot = &nf_conntrack_hash[*bucket];

		if (hlist_nulls_empty(hslot))
			continue;

		lockp = &nf_conntrack_locks[*bucket % CONNTRACK_LOCKS];
		local_bh_disable();
		nf_conntrack_lock(lockp);
		hlist_nulls_for_each_entry(h, n, hslot, hnnode) {
			if (NF_CT_DIRECTION(h) != IP_CT_DIR_REPLY)
				continue;
			/* All nf_conn objects are added to hash table twice, one
			 * for original direction tuple, once for the reply tuple.
			 *
			 * Exception: In the IPS_NAT_CLASH case, only the reply
			 * tuple is added (the original tuple already existed for
			 * a different object).
			 *
			 * We only need to call the iterator once for each
			 * conntrack, so we just use the 'reply' direction
			 * tuple while iterating.
			 */
			ct = nf_ct_tuplehash_to_ctrack(h);

			if (iter_data->net &&
			    !net_eq(iter_data->net, nf_ct_net(ct)))
				continue;

			if (iter(ct, iter_data->data))
				goto found;
		}
		spin_unlock(lockp);
		local_bh_enable();
		cond_resched();
	}

	return NULL;
found:
	refcount_inc(&ct->ct_general.use);
	spin_unlock(lockp);
	local_bh_enable();
	return ct;
}

static void nf_ct_iterate_cleanup(int (*iter)(struct nf_conn *i, void *data),
				  const struct nf_ct_iter_data *iter_data)
{
	unsigned int bucket = 0;
	struct nf_conn *ct;

	might_sleep();

	mutex_lock(&nf_conntrack_mutex);
	while ((ct = get_next_corpse(iter, iter_data, &bucket)) != NULL) {
		/* Time to push up daises... */

		nf_ct_delete(ct, iter_data->portid, iter_data->report);
		nf_ct_put(ct);
		cond_resched();
	}
	mutex_unlock(&nf_conntrack_mutex);
}

void nf_ct_iterate_cleanup_net(int (*iter)(struct nf_conn *i, void *data),
			       const struct nf_ct_iter_data *iter_data)
{
	struct net *net = iter_data->net;
	struct nf_conntrack_net *cnet = nf_ct_pernet(net);

	might_sleep();

	if (atomic_read(&cnet->count) == 0)
		return;

	nf_ct_iterate_cleanup(iter, iter_data);
}
EXPORT_SYMBOL_GPL(nf_ct_iterate_cleanup_net);

/**
 * nf_ct_iterate_destroy - destroy unconfirmed conntracks and iterate table
 * @iter: callback to invoke for each conntrack
 * @data: data to pass to @iter
 *
 * Like nf_ct_iterate_cleanup, but first marks conntracks on the
 * unconfirmed list as dying (so they will not be inserted into
 * main table).
 *
 * Can only be called in module exit path.
 */
void
nf_ct_iterate_destroy(int (*iter)(struct nf_conn *i, void *data), void *data)
{
	struct nf_ct_iter_data iter_data = {};
	struct net *net;

	down_read(&net_rwsem);
	for_each_net(net) {
		struct nf_conntrack_net *cnet = nf_ct_pernet(net);

		if (atomic_read(&cnet->count) == 0)
			continue;
		nf_queue_nf_hook_drop(net);
	}
	up_read(&net_rwsem);

	/* Need to wait for netns cleanup worker to finish, if its
	 * running -- it might have deleted a net namespace from
	 * the global list, so hook drop above might not have
	 * affected all namespaces.
	 */
	net_ns_barrier();

	/* a skb w. unconfirmed conntrack could have been reinjected just
	 * before we called nf_queue_nf_hook_drop().
	 *
	 * This makes sure its inserted into conntrack table.
	 */
	synchronize_net();

	nf_ct_ext_bump_genid();
	iter_data.data = data;
	nf_ct_iterate_cleanup(iter, &iter_data);

	/* Another cpu might be in a rcu read section with
	 * rcu protected pointer cleared in iter callback
	 * or hidden via nf_ct_ext_bump_genid() above.
	 *
	 * Wait until those are done.
	 */
	synchronize_rcu();
}
EXPORT_SYMBOL_GPL(nf_ct_iterate_destroy);

static int kill_all(struct nf_conn *i, void *data)
{
	return 1;
}

void nf_conntrack_cleanup_start(void)
{
	cleanup_nf_conntrack_bpf();
	conntrack_gc_work.exiting = true;
}

void nf_conntrack_cleanup_end(void)
{
	RCU_INIT_POINTER(nf_ct_hook, NULL);
	cancel_delayed_work_sync(&conntrack_gc_work.dwork);
	kvfree(nf_conntrack_hash);

	nf_conntrack_proto_fini();
	nf_conntrack_helper_fini();
	nf_conntrack_expect_fini();

	kmem_cache_destroy(nf_conntrack_cachep);
}

/*
 * Mishearing the voices in his head, our hero wonders how he's
 * supposed to kill the mall.
 */
void nf_conntrack_cleanup_net(struct net *net)
{
	LIST_HEAD(single);

	list_add(&net->exit_list, &single);
	nf_conntrack_cleanup_net_list(&single);
}

void nf_conntrack_cleanup_net_list(struct list_head *net_exit_list)
{
	struct nf_ct_iter_data iter_data = {};
	struct net *net;
	int busy;

	/*
	 * This makes sure all current packets have passed through
	 *  netfilter framework.  Roll on, two-stage module
	 *  delete...
	 */
	synchronize_net();
i_see_dead_people:
	busy = 0;
	list_for_each_entry(net, net_exit_list, exit_list) {
		struct nf_conntrack_net *cnet = nf_ct_pernet(net);

		iter_data.net = net;
		nf_ct_iterate_cleanup_net(kill_all, &iter_data);
		if (atomic_read(&cnet->count) != 0)
			busy = 1;
	}
	if (busy) {
		schedule();
		goto i_see_dead_people;
	}

	list_for_each_entry(net, net_exit_list, exit_list) {
		nf_conntrack_ecache_pernet_fini(net);
		nf_conntrack_expect_pernet_fini(net);
		free_percpu(net->ct.stat);
	}
}

void *nf_ct_alloc_hashtable(unsigned int *sizep, int nulls)
{
	struct hlist_nulls_head *hash;
	unsigned int nr_slots, i;

	if (*sizep > (UINT_MAX / sizeof(struct hlist_nulls_head)))
		return NULL;

	BUILD_BUG_ON(sizeof(struct hlist_nulls_head) != sizeof(struct hlist_head));
	nr_slots = *sizep = roundup(*sizep, PAGE_SIZE / sizeof(struct hlist_nulls_head));

	hash = kvcalloc(nr_slots, sizeof(struct hlist_nulls_head), GFP_KERNEL);

	if (hash && nulls)
		for (i = 0; i < nr_slots; i++)
			INIT_HLIST_NULLS_HEAD(&hash[i], i);

	return hash;
}
EXPORT_SYMBOL_GPL(nf_ct_alloc_hashtable);

int nf_conntrack_hash_resize(unsigned int hashsize)
{
	int i, bucket;
	unsigned int old_size;
	struct hlist_nulls_head *hash, *old_hash;
	struct nf_conntrack_tuple_hash *h;
	struct nf_conn *ct;

	if (!hashsize)
		return -EINVAL;

	hash = nf_ct_alloc_hashtable(&hashsize, 1);
	if (!hash)
		return -ENOMEM;

	mutex_lock(&nf_conntrack_mutex);
	old_size = nf_conntrack_htable_size;
	if (old_size == hashsize) {
		mutex_unlock(&nf_conntrack_mutex);
		kvfree(hash);
		return 0;
	}

	local_bh_disable();
	nf_conntrack_all_lock();
	write_seqcount_begin(&nf_conntrack_generation);

	/* Lookups in the old hash might happen in parallel, which means we
	 * might get false negatives during connection lookup. New connections
	 * created because of a false negative won't make it into the hash
	 * though since that required taking the locks.
	 */

	for (i = 0; i < nf_conntrack_htable_size; i++) {
		while (!hlist_nulls_empty(&nf_conntrack_hash[i])) {
			unsigned int zone_id;

			h = hlist_nulls_entry(nf_conntrack_hash[i].first,
					      struct nf_conntrack_tuple_hash, hnnode);
			ct = nf_ct_tuplehash_to_ctrack(h);
			hlist_nulls_del_rcu(&h->hnnode);

			zone_id = nf_ct_zone_id(nf_ct_zone(ct), NF_CT_DIRECTION(h));
			bucket = __hash_conntrack(nf_ct_net(ct),
						  &h->tuple, zone_id, hashsize);
			hlist_nulls_add_head_rcu(&h->hnnode, &hash[bucket]);
		}
	}
	old_hash = nf_conntrack_hash;

	nf_conntrack_hash = hash;
	nf_conntrack_htable_size = hashsize;

	write_seqcount_end(&nf_conntrack_generation);
	nf_conntrack_all_unlock();
	local_bh_enable();

	mutex_unlock(&nf_conntrack_mutex);

	synchronize_net();
	kvfree(old_hash);
	return 0;
}

int nf_conntrack_set_hashsize(const char *val, const struct kernel_param *kp)
{
	unsigned int hashsize;
	int rc;

	if (current->nsproxy->net_ns != &init_net)
		return -EOPNOTSUPP;

	/* On boot, we can set this without any fancy locking. */
	if (!nf_conntrack_hash)
		return param_set_uint(val, kp);

	rc = kstrtouint(val, 0, &hashsize);
	if (rc)
		return rc;

	return nf_conntrack_hash_resize(hashsize);
}

int nf_conntrack_init_start(void)
{
	unsigned long nr_pages = totalram_pages();
	int max_factor = 8;
	int ret = -ENOMEM;
	int i;

	seqcount_spinlock_init(&nf_conntrack_generation,
			       &nf_conntrack_locks_all_lock);

	for (i = 0; i < CONNTRACK_LOCKS; i++)
		spin_lock_init(&nf_conntrack_locks[i]);

	if (!nf_conntrack_htable_size) {
		nf_conntrack_htable_size
			= (((nr_pages << PAGE_SHIFT) / 16384)
			   / sizeof(struct hlist_head));
		if (BITS_PER_LONG >= 64 &&
		    nr_pages > (4 * (1024 * 1024 * 1024 / PAGE_SIZE)))
			nf_conntrack_htable_size = 262144;
		else if (nr_pages > (1024 * 1024 * 1024 / PAGE_SIZE))
			nf_conntrack_htable_size = 65536;

		if (nf_conntrack_htable_size < 1024)
			nf_conntrack_htable_size = 1024;
		/* Use a max. factor of one by default to keep the average
		 * hash chain length at 2 entries.  Each entry has to be added
		 * twice (once for original direction, once for reply).
		 * When a table size is given we use the old value of 8 to
		 * avoid implicit reduction of the max entries setting.
		 */
		max_factor = 1;
	}

	nf_conntrack_hash = nf_ct_alloc_hashtable(&nf_conntrack_htable_size, 1);
	if (!nf_conntrack_hash)
		return -ENOMEM;

	nf_conntrack_max = max_factor * nf_conntrack_htable_size;

	nf_conntrack_cachep = kmem_cache_create("nf_conntrack",
						sizeof(struct nf_conn),
						NFCT_INFOMASK + 1,
						SLAB_TYPESAFE_BY_RCU | SLAB_HWCACHE_ALIGN, NULL);
	if (!nf_conntrack_cachep)
		goto err_cachep;

	ret = nf_conntrack_expect_init();
	if (ret < 0)
		goto err_expect;

	ret = nf_conntrack_helper_init();
	if (ret < 0)
		goto err_helper;

	ret = nf_conntrack_proto_init();
	if (ret < 0)
		goto err_proto;

	conntrack_gc_work_init(&conntrack_gc_work);
	queue_delayed_work(system_power_efficient_wq, &conntrack_gc_work.dwork, HZ);

	ret = register_nf_conntrack_bpf();
	if (ret < 0)
		goto err_kfunc;

	return 0;

err_kfunc:
	cancel_delayed_work_sync(&conntrack_gc_work.dwork);
	nf_conntrack_proto_fini();
err_proto:
	nf_conntrack_helper_fini();
err_helper:
	nf_conntrack_expect_fini();
err_expect:
	kmem_cache_destroy(nf_conntrack_cachep);
err_cachep:
	kvfree(nf_conntrack_hash);
	return ret;
}

static const struct nf_ct_hook nf_conntrack_hook = {
	.update		= nf_conntrack_update,
	.destroy	= nf_ct_destroy,
	.get_tuple_skb  = nf_conntrack_get_tuple_skb,
	.attach		= nf_conntrack_attach,
};

void nf_conntrack_init_end(void)
{
	RCU_INIT_POINTER(nf_ct_hook, &nf_conntrack_hook);
}

/*
 * We need to use special "null" values, not used in hash table
 */
#define UNCONFIRMED_NULLS_VAL	((1<<30)+0)

int nf_conntrack_init_net(struct net *net)
{
	struct nf_conntrack_net *cnet = nf_ct_pernet(net);
	int ret = -ENOMEM;

	BUILD_BUG_ON(IP_CT_UNTRACKED == IP_CT_NUMBER);
	BUILD_BUG_ON_NOT_POWER_OF_2(CONNTRACK_LOCKS);
	atomic_set(&cnet->count, 0);

	net->ct.stat = alloc_percpu(struct ip_conntrack_stat);
	if (!net->ct.stat)
		return ret;

	ret = nf_conntrack_expect_pernet_init(net);
	if (ret < 0)
		goto err_expect;

	nf_conntrack_acct_pernet_init(net);
	nf_conntrack_tstamp_pernet_init(net);
	nf_conntrack_ecache_pernet_init(net);
	nf_conntrack_proto_pernet_init(net);

	return 0;

err_expect:
	free_percpu(net->ct.stat);
	return ret;
}

<<<<<<< HEAD
#if (IS_BUILTIN(CONFIG_NF_CONNTRACK) && IS_ENABLED(CONFIG_DEBUG_INFO_BTF)) || \
    (IS_MODULE(CONFIG_NF_CONNTRACK) && IS_ENABLED(CONFIG_DEBUG_INFO_BTF_MODULES) || \
    IS_ENABLED(CONFIG_NF_CT_NETLINK))

=======
>>>>>>> 7365df19
/* ctnetlink code shared by both ctnetlink and nf_conntrack_bpf */

int __nf_ct_change_timeout(struct nf_conn *ct, u64 timeout)
{
	if (test_bit(IPS_FIXED_TIMEOUT_BIT, &ct->status))
		return -EPERM;

	__nf_ct_set_timeout(ct, timeout);

	if (test_bit(IPS_DYING_BIT, &ct->status))
		return -ETIME;

	return 0;
}
EXPORT_SYMBOL_GPL(__nf_ct_change_timeout);

void __nf_ct_change_status(struct nf_conn *ct, unsigned long on, unsigned long off)
{
	unsigned int bit;

	/* Ignore these unchangable bits */
	on &= ~IPS_UNCHANGEABLE_MASK;
	off &= ~IPS_UNCHANGEABLE_MASK;

	for (bit = 0; bit < __IPS_MAX_BIT; bit++) {
		if (on & (1 << bit))
			set_bit(bit, &ct->status);
		else if (off & (1 << bit))
			clear_bit(bit, &ct->status);
	}
}
EXPORT_SYMBOL_GPL(__nf_ct_change_status);

int nf_ct_change_status_common(struct nf_conn *ct, unsigned int status)
{
	unsigned long d;

	d = ct->status ^ status;

	if (d & (IPS_EXPECTED|IPS_CONFIRMED|IPS_DYING))
		/* unchangeable */
		return -EBUSY;

	if (d & IPS_SEEN_REPLY && !(status & IPS_SEEN_REPLY))
		/* SEEN_REPLY bit can only be set */
		return -EBUSY;

	if (d & IPS_ASSURED && !(status & IPS_ASSURED))
		/* ASSURED bit can only be set */
		return -EBUSY;

	__nf_ct_change_status(ct, status, 0);
	return 0;
}
<<<<<<< HEAD
EXPORT_SYMBOL_GPL(nf_ct_change_status_common);

#endif
=======
EXPORT_SYMBOL_GPL(nf_ct_change_status_common);
>>>>>>> 7365df19
<|MERGE_RESOLUTION|>--- conflicted
+++ resolved
@@ -2811,13 +2811,6 @@
 	return ret;
 }
 
-<<<<<<< HEAD
-#if (IS_BUILTIN(CONFIG_NF_CONNTRACK) && IS_ENABLED(CONFIG_DEBUG_INFO_BTF)) || \
-    (IS_MODULE(CONFIG_NF_CONNTRACK) && IS_ENABLED(CONFIG_DEBUG_INFO_BTF_MODULES) || \
-    IS_ENABLED(CONFIG_NF_CT_NETLINK))
-
-=======
->>>>>>> 7365df19
 /* ctnetlink code shared by both ctnetlink and nf_conntrack_bpf */
 
 int __nf_ct_change_timeout(struct nf_conn *ct, u64 timeout)
@@ -2872,10 +2865,4 @@
 	__nf_ct_change_status(ct, status, 0);
 	return 0;
 }
-<<<<<<< HEAD
-EXPORT_SYMBOL_GPL(nf_ct_change_status_common);
-
-#endif
-=======
-EXPORT_SYMBOL_GPL(nf_ct_change_status_common);
->>>>>>> 7365df19
+EXPORT_SYMBOL_GPL(nf_ct_change_status_common);