--- conflicted
+++ resolved
@@ -58,15 +58,12 @@
 	struct nft_data_desc desc_from, desc_to;
 	int err;
 	u32 op;
-<<<<<<< HEAD
-=======
 
 	if (!tb[NFTA_RANGE_SREG]      ||
 	    !tb[NFTA_RANGE_OP]	      ||
 	    !tb[NFTA_RANGE_FROM_DATA] ||
 	    !tb[NFTA_RANGE_TO_DATA])
 		return -EINVAL;
->>>>>>> a5de5b74
 
 	err = nft_data_init(NULL, &priv->data_from, sizeof(priv->data_from),
 			    &desc_from, tb[NFTA_RANGE_FROM_DATA]);
