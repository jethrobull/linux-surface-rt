// SPDX-License-Identifier: GPL-2.0-only
/* Inject a hwpoison memory failure on a arbitrary pfn */
#include <linux/module.h>
#include <linux/debugfs.h>
#include <linux/kernel.h>
#include <linux/mm.h>
#include <linux/swap.h>
#include <linux/pagemap.h>
#include <linux/hugetlb.h>
#include "internal.h"

static struct dentry *hwpoison_dir;

static int hwpoison_inject(void *data, u64 val)
{
	unsigned long pfn = val;
	struct page *p;
	struct page *hpage;
	int err;

	if (!capable(CAP_SYS_ADMIN))
		return -EPERM;

	if (!pfn_valid(pfn))
		return -ENXIO;

	p = pfn_to_page(pfn);
	hpage = compound_head(p);

	if (!hwpoison_filter_enable)
		goto inject;

	shake_page(hpage);
	/*
	 * This implies unable to support non-LRU pages except free page.
	 */
	if (!PageLRU(hpage) && !PageHuge(p) && !is_free_buddy_page(p))
		return 0;

	/*
	 * do a racy check to make sure PG_hwpoison will only be set for
	 * the targeted owner (or on a free page).
	 * memory_failure() will redo the check reliably inside page lock.
	 */
	err = hwpoison_filter(hpage);
	if (err)
		return 0;

inject:
	pr_info("Injecting memory failure at pfn %#lx\n", pfn);
<<<<<<< HEAD
	err = memory_failure(pfn, 0);
=======
	err = memory_failure(pfn, MF_SW_SIMULATED);
>>>>>>> 88084a3d
	return (err == -EOPNOTSUPP) ? 0 : err;
}

static int hwpoison_unpoison(void *data, u64 val)
{
	if (!capable(CAP_SYS_ADMIN))
		return -EPERM;

	return unpoison_memory(val);
}

DEFINE_DEBUGFS_ATTRIBUTE(hwpoison_fops, NULL, hwpoison_inject, "%lli\n");
DEFINE_DEBUGFS_ATTRIBUTE(unpoison_fops, NULL, hwpoison_unpoison, "%lli\n");

static void pfn_inject_exit(void)
{
	hwpoison_filter_enable = 0;
	debugfs_remove_recursive(hwpoison_dir);
}

static int pfn_inject_init(void)
{
	hwpoison_dir = debugfs_create_dir("hwpoison", NULL);

	/*
	 * Note that the below poison/unpoison interfaces do not involve
	 * hardware status change, hence do not require hardware support.
	 * They are mainly for testing hwpoison in software level.
	 */
	debugfs_create_file("corrupt-pfn", 0200, hwpoison_dir, NULL,
			    &hwpoison_fops);

	debugfs_create_file("unpoison-pfn", 0200, hwpoison_dir, NULL,
			    &unpoison_fops);

	debugfs_create_u32("corrupt-filter-enable", 0600, hwpoison_dir,
			   &hwpoison_filter_enable);

	debugfs_create_u32("corrupt-filter-dev-major", 0600, hwpoison_dir,
			   &hwpoison_filter_dev_major);

	debugfs_create_u32("corrupt-filter-dev-minor", 0600, hwpoison_dir,
			   &hwpoison_filter_dev_minor);

	debugfs_create_u64("corrupt-filter-flags-mask", 0600, hwpoison_dir,
			   &hwpoison_filter_flags_mask);

	debugfs_create_u64("corrupt-filter-flags-value", 0600, hwpoison_dir,
			   &hwpoison_filter_flags_value);

#ifdef CONFIG_MEMCG
	debugfs_create_u64("corrupt-filter-memcg", 0600, hwpoison_dir,
			   &hwpoison_filter_memcg);
#endif

	return 0;
}

module_init(pfn_inject_init);
module_exit(pfn_inject_exit);
MODULE_LICENSE("GPL");<|MERGE_RESOLUTION|>--- conflicted
+++ resolved
@@ -48,11 +48,7 @@
 
 inject:
 	pr_info("Injecting memory failure at pfn %#lx\n", pfn);
-<<<<<<< HEAD
-	err = memory_failure(pfn, 0);
-=======
 	err = memory_failure(pfn, MF_SW_SIMULATED);
->>>>>>> 88084a3d
 	return (err == -EOPNOTSUPP) ? 0 : err;
 }
 
