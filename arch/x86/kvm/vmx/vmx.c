// SPDX-License-Identifier: GPL-2.0-only
/*
 * Kernel-based Virtual Machine driver for Linux
 *
 * This module enables machines with Intel VT-x extensions to run virtual
 * machines without emulation or binary translation.
 *
 * Copyright (C) 2006 Qumranet, Inc.
 * Copyright 2010 Red Hat, Inc. and/or its affiliates.
 *
 * Authors:
 *   Avi Kivity   <avi@qumranet.com>
 *   Yaniv Kamay  <yaniv@qumranet.com>
 */

#include <linux/highmem.h>
#include <linux/hrtimer.h>
#include <linux/kernel.h>
#include <linux/kvm_host.h>
#include <linux/module.h>
#include <linux/moduleparam.h>
#include <linux/mod_devicetable.h>
#include <linux/mm.h>
#include <linux/objtool.h>
#include <linux/sched.h>
#include <linux/sched/smt.h>
#include <linux/slab.h>
#include <linux/tboot.h>
#include <linux/trace_events.h>
#include <linux/entry-kvm.h>

#include <asm/apic.h>
#include <asm/asm.h>
#include <asm/cpu.h>
#include <asm/cpu_device_id.h>
#include <asm/debugreg.h>
#include <asm/desc.h>
#include <asm/fpu/api.h>
#include <asm/fpu/xstate.h>
#include <asm/idtentry.h>
#include <asm/io.h>
#include <asm/irq_remapping.h>
#include <asm/kexec.h>
#include <asm/perf_event.h>
#include <asm/mmu_context.h>
#include <asm/mshyperv.h>
#include <asm/mwait.h>
#include <asm/spec-ctrl.h>
#include <asm/virtext.h>
#include <asm/vmx.h>

#include "capabilities.h"
#include "cpuid.h"
#include "evmcs.h"
#include "hyperv.h"
#include "kvm_onhyperv.h"
#include "irq.h"
#include "kvm_cache_regs.h"
#include "lapic.h"
#include "mmu.h"
#include "nested.h"
#include "pmu.h"
#include "sgx.h"
#include "trace.h"
#include "vmcs.h"
#include "vmcs12.h"
#include "vmx.h"
#include "x86.h"

MODULE_AUTHOR("Qumranet");
MODULE_LICENSE("GPL");

#ifdef MODULE
static const struct x86_cpu_id vmx_cpu_id[] = {
	X86_MATCH_FEATURE(X86_FEATURE_VMX, NULL),
	{}
};
MODULE_DEVICE_TABLE(x86cpu, vmx_cpu_id);
#endif

bool __read_mostly enable_vpid = 1;
module_param_named(vpid, enable_vpid, bool, 0444);

static bool __read_mostly enable_vnmi = 1;
module_param_named(vnmi, enable_vnmi, bool, S_IRUGO);

bool __read_mostly flexpriority_enabled = 1;
module_param_named(flexpriority, flexpriority_enabled, bool, S_IRUGO);

bool __read_mostly enable_ept = 1;
module_param_named(ept, enable_ept, bool, S_IRUGO);

bool __read_mostly enable_unrestricted_guest = 1;
module_param_named(unrestricted_guest,
			enable_unrestricted_guest, bool, S_IRUGO);

bool __read_mostly enable_ept_ad_bits = 1;
module_param_named(eptad, enable_ept_ad_bits, bool, S_IRUGO);

static bool __read_mostly emulate_invalid_guest_state = true;
module_param(emulate_invalid_guest_state, bool, S_IRUGO);

static bool __read_mostly fasteoi = 1;
module_param(fasteoi, bool, S_IRUGO);

module_param(enable_apicv, bool, S_IRUGO);

bool __read_mostly enable_ipiv = true;
module_param(enable_ipiv, bool, 0444);

/*
 * If nested=1, nested virtualization is supported, i.e., guests may use
 * VMX and be a hypervisor for its own guests. If nested=0, guests may not
 * use VMX instructions.
 */
static bool __read_mostly nested = 1;
module_param(nested, bool, S_IRUGO);

bool __read_mostly enable_pml = 1;
module_param_named(pml, enable_pml, bool, S_IRUGO);

static bool __read_mostly error_on_inconsistent_vmcs_config = true;
module_param(error_on_inconsistent_vmcs_config, bool, 0444);

static bool __read_mostly dump_invalid_vmcs = 0;
module_param(dump_invalid_vmcs, bool, 0644);

#define MSR_BITMAP_MODE_X2APIC		1
#define MSR_BITMAP_MODE_X2APIC_APICV	2

#define KVM_VMX_TSC_MULTIPLIER_MAX     0xffffffffffffffffULL

/* Guest_tsc -> host_tsc conversion requires 64-bit division.  */
static int __read_mostly cpu_preemption_timer_multi;
static bool __read_mostly enable_preemption_timer = 1;
#ifdef CONFIG_X86_64
module_param_named(preemption_timer, enable_preemption_timer, bool, S_IRUGO);
#endif

extern bool __read_mostly allow_smaller_maxphyaddr;
module_param(allow_smaller_maxphyaddr, bool, S_IRUGO);

#define KVM_VM_CR0_ALWAYS_OFF (X86_CR0_NW | X86_CR0_CD)
#define KVM_VM_CR0_ALWAYS_ON_UNRESTRICTED_GUEST X86_CR0_NE
#define KVM_VM_CR0_ALWAYS_ON				\
	(KVM_VM_CR0_ALWAYS_ON_UNRESTRICTED_GUEST | X86_CR0_PG | X86_CR0_PE)

#define KVM_VM_CR4_ALWAYS_ON_UNRESTRICTED_GUEST X86_CR4_VMXE
#define KVM_PMODE_VM_CR4_ALWAYS_ON (X86_CR4_PAE | X86_CR4_VMXE)
#define KVM_RMODE_VM_CR4_ALWAYS_ON (X86_CR4_VME | X86_CR4_PAE | X86_CR4_VMXE)

#define RMODE_GUEST_OWNED_EFLAGS_BITS (~(X86_EFLAGS_IOPL | X86_EFLAGS_VM))

#define MSR_IA32_RTIT_STATUS_MASK (~(RTIT_STATUS_FILTEREN | \
	RTIT_STATUS_CONTEXTEN | RTIT_STATUS_TRIGGEREN | \
	RTIT_STATUS_ERROR | RTIT_STATUS_STOPPED | \
	RTIT_STATUS_BYTECNT))

/*
 * List of MSRs that can be directly passed to the guest.
 * In addition to these x2apic and PT MSRs are handled specially.
 */
static u32 vmx_possible_passthrough_msrs[MAX_POSSIBLE_PASSTHROUGH_MSRS] = {
	MSR_IA32_SPEC_CTRL,
	MSR_IA32_PRED_CMD,
	MSR_IA32_TSC,
#ifdef CONFIG_X86_64
	MSR_FS_BASE,
	MSR_GS_BASE,
	MSR_KERNEL_GS_BASE,
	MSR_IA32_XFD,
	MSR_IA32_XFD_ERR,
#endif
	MSR_IA32_SYSENTER_CS,
	MSR_IA32_SYSENTER_ESP,
	MSR_IA32_SYSENTER_EIP,
	MSR_CORE_C1_RES,
	MSR_CORE_C3_RESIDENCY,
	MSR_CORE_C6_RESIDENCY,
	MSR_CORE_C7_RESIDENCY,
};

/*
 * These 2 parameters are used to config the controls for Pause-Loop Exiting:
 * ple_gap:    upper bound on the amount of time between two successive
 *             executions of PAUSE in a loop. Also indicate if ple enabled.
 *             According to test, this time is usually smaller than 128 cycles.
 * ple_window: upper bound on the amount of time a guest is allowed to execute
 *             in a PAUSE loop. Tests indicate that most spinlocks are held for
 *             less than 2^12 cycles
 * Time is measured based on a counter that runs at the same rate as the TSC,
 * refer SDM volume 3b section 21.6.13 & 22.1.3.
 */
static unsigned int ple_gap = KVM_DEFAULT_PLE_GAP;
module_param(ple_gap, uint, 0444);

static unsigned int ple_window = KVM_VMX_DEFAULT_PLE_WINDOW;
module_param(ple_window, uint, 0444);

/* Default doubles per-vcpu window every exit. */
static unsigned int ple_window_grow = KVM_DEFAULT_PLE_WINDOW_GROW;
module_param(ple_window_grow, uint, 0444);

/* Default resets per-vcpu window every exit to ple_window. */
static unsigned int ple_window_shrink = KVM_DEFAULT_PLE_WINDOW_SHRINK;
module_param(ple_window_shrink, uint, 0444);

/* Default is to compute the maximum so we can never overflow. */
static unsigned int ple_window_max        = KVM_VMX_DEFAULT_PLE_WINDOW_MAX;
module_param(ple_window_max, uint, 0444);

/* Default is SYSTEM mode, 1 for host-guest mode */
int __read_mostly pt_mode = PT_MODE_SYSTEM;
module_param(pt_mode, int, S_IRUGO);

static DEFINE_STATIC_KEY_FALSE(vmx_l1d_should_flush);
static DEFINE_STATIC_KEY_FALSE(vmx_l1d_flush_cond);
static DEFINE_MUTEX(vmx_l1d_flush_mutex);

/* Storage for pre module init parameter parsing */
static enum vmx_l1d_flush_state __read_mostly vmentry_l1d_flush_param = VMENTER_L1D_FLUSH_AUTO;

static const struct {
	const char *option;
	bool for_parse;
} vmentry_l1d_param[] = {
	[VMENTER_L1D_FLUSH_AUTO]	 = {"auto", true},
	[VMENTER_L1D_FLUSH_NEVER]	 = {"never", true},
	[VMENTER_L1D_FLUSH_COND]	 = {"cond", true},
	[VMENTER_L1D_FLUSH_ALWAYS]	 = {"always", true},
	[VMENTER_L1D_FLUSH_EPT_DISABLED] = {"EPT disabled", false},
	[VMENTER_L1D_FLUSH_NOT_REQUIRED] = {"not required", false},
};

#define L1D_CACHE_ORDER 4
static void *vmx_l1d_flush_pages;

/* Control for disabling CPU Fill buffer clear */
static bool __read_mostly vmx_fb_clear_ctrl_available;

static int vmx_setup_l1d_flush(enum vmx_l1d_flush_state l1tf)
{
	struct page *page;
	unsigned int i;

	if (!boot_cpu_has_bug(X86_BUG_L1TF)) {
		l1tf_vmx_mitigation = VMENTER_L1D_FLUSH_NOT_REQUIRED;
		return 0;
	}

	if (!enable_ept) {
		l1tf_vmx_mitigation = VMENTER_L1D_FLUSH_EPT_DISABLED;
		return 0;
	}

	if (boot_cpu_has(X86_FEATURE_ARCH_CAPABILITIES)) {
		u64 msr;

		rdmsrl(MSR_IA32_ARCH_CAPABILITIES, msr);
		if (msr & ARCH_CAP_SKIP_VMENTRY_L1DFLUSH) {
			l1tf_vmx_mitigation = VMENTER_L1D_FLUSH_NOT_REQUIRED;
			return 0;
		}
	}

	/* If set to auto use the default l1tf mitigation method */
	if (l1tf == VMENTER_L1D_FLUSH_AUTO) {
		switch (l1tf_mitigation) {
		case L1TF_MITIGATION_OFF:
			l1tf = VMENTER_L1D_FLUSH_NEVER;
			break;
		case L1TF_MITIGATION_FLUSH_NOWARN:
		case L1TF_MITIGATION_FLUSH:
		case L1TF_MITIGATION_FLUSH_NOSMT:
			l1tf = VMENTER_L1D_FLUSH_COND;
			break;
		case L1TF_MITIGATION_FULL:
		case L1TF_MITIGATION_FULL_FORCE:
			l1tf = VMENTER_L1D_FLUSH_ALWAYS;
			break;
		}
	} else if (l1tf_mitigation == L1TF_MITIGATION_FULL_FORCE) {
		l1tf = VMENTER_L1D_FLUSH_ALWAYS;
	}

	if (l1tf != VMENTER_L1D_FLUSH_NEVER && !vmx_l1d_flush_pages &&
	    !boot_cpu_has(X86_FEATURE_FLUSH_L1D)) {
		/*
		 * This allocation for vmx_l1d_flush_pages is not tied to a VM
		 * lifetime and so should not be charged to a memcg.
		 */
		page = alloc_pages(GFP_KERNEL, L1D_CACHE_ORDER);
		if (!page)
			return -ENOMEM;
		vmx_l1d_flush_pages = page_address(page);

		/*
		 * Initialize each page with a different pattern in
		 * order to protect against KSM in the nested
		 * virtualization case.
		 */
		for (i = 0; i < 1u << L1D_CACHE_ORDER; ++i) {
			memset(vmx_l1d_flush_pages + i * PAGE_SIZE, i + 1,
			       PAGE_SIZE);
		}
	}

	l1tf_vmx_mitigation = l1tf;

	if (l1tf != VMENTER_L1D_FLUSH_NEVER)
		static_branch_enable(&vmx_l1d_should_flush);
	else
		static_branch_disable(&vmx_l1d_should_flush);

	if (l1tf == VMENTER_L1D_FLUSH_COND)
		static_branch_enable(&vmx_l1d_flush_cond);
	else
		static_branch_disable(&vmx_l1d_flush_cond);
	return 0;
}

static int vmentry_l1d_flush_parse(const char *s)
{
	unsigned int i;

	if (s) {
		for (i = 0; i < ARRAY_SIZE(vmentry_l1d_param); i++) {
			if (vmentry_l1d_param[i].for_parse &&
			    sysfs_streq(s, vmentry_l1d_param[i].option))
				return i;
		}
	}
	return -EINVAL;
}

static int vmentry_l1d_flush_set(const char *s, const struct kernel_param *kp)
{
	int l1tf, ret;

	l1tf = vmentry_l1d_flush_parse(s);
	if (l1tf < 0)
		return l1tf;

	if (!boot_cpu_has(X86_BUG_L1TF))
		return 0;

	/*
	 * Has vmx_init() run already? If not then this is the pre init
	 * parameter parsing. In that case just store the value and let
	 * vmx_init() do the proper setup after enable_ept has been
	 * established.
	 */
	if (l1tf_vmx_mitigation == VMENTER_L1D_FLUSH_AUTO) {
		vmentry_l1d_flush_param = l1tf;
		return 0;
	}

	mutex_lock(&vmx_l1d_flush_mutex);
	ret = vmx_setup_l1d_flush(l1tf);
	mutex_unlock(&vmx_l1d_flush_mutex);
	return ret;
}

static int vmentry_l1d_flush_get(char *s, const struct kernel_param *kp)
{
	if (WARN_ON_ONCE(l1tf_vmx_mitigation >= ARRAY_SIZE(vmentry_l1d_param)))
		return sprintf(s, "???\n");

	return sprintf(s, "%s\n", vmentry_l1d_param[l1tf_vmx_mitigation].option);
}

static void vmx_setup_fb_clear_ctrl(void)
{
	u64 msr;

	if (boot_cpu_has(X86_FEATURE_ARCH_CAPABILITIES) &&
	    !boot_cpu_has_bug(X86_BUG_MDS) &&
	    !boot_cpu_has_bug(X86_BUG_TAA)) {
		rdmsrl(MSR_IA32_ARCH_CAPABILITIES, msr);
		if (msr & ARCH_CAP_FB_CLEAR_CTRL)
			vmx_fb_clear_ctrl_available = true;
	}
}

static __always_inline void vmx_disable_fb_clear(struct vcpu_vmx *vmx)
{
	u64 msr;

	if (!vmx->disable_fb_clear)
		return;

	msr = __rdmsr(MSR_IA32_MCU_OPT_CTRL);
	msr |= FB_CLEAR_DIS;
	native_wrmsrl(MSR_IA32_MCU_OPT_CTRL, msr);
	/* Cache the MSR value to avoid reading it later */
	vmx->msr_ia32_mcu_opt_ctrl = msr;
}

static __always_inline void vmx_enable_fb_clear(struct vcpu_vmx *vmx)
{
	if (!vmx->disable_fb_clear)
		return;

	vmx->msr_ia32_mcu_opt_ctrl &= ~FB_CLEAR_DIS;
	native_wrmsrl(MSR_IA32_MCU_OPT_CTRL, vmx->msr_ia32_mcu_opt_ctrl);
}

static void vmx_update_fb_clear_dis(struct kvm_vcpu *vcpu, struct vcpu_vmx *vmx)
{
	vmx->disable_fb_clear = vmx_fb_clear_ctrl_available;

	/*
	 * If guest will not execute VERW, there is no need to set FB_CLEAR_DIS
	 * at VMEntry. Skip the MSR read/write when a guest has no use case to
	 * execute VERW.
	 */
	if ((vcpu->arch.arch_capabilities & ARCH_CAP_FB_CLEAR) ||
	   ((vcpu->arch.arch_capabilities & ARCH_CAP_MDS_NO) &&
	    (vcpu->arch.arch_capabilities & ARCH_CAP_TAA_NO) &&
	    (vcpu->arch.arch_capabilities & ARCH_CAP_PSDP_NO) &&
	    (vcpu->arch.arch_capabilities & ARCH_CAP_FBSDP_NO) &&
	    (vcpu->arch.arch_capabilities & ARCH_CAP_SBDR_SSDP_NO)))
		vmx->disable_fb_clear = false;
}

static const struct kernel_param_ops vmentry_l1d_flush_ops = {
	.set = vmentry_l1d_flush_set,
	.get = vmentry_l1d_flush_get,
};
module_param_cb(vmentry_l1d_flush, &vmentry_l1d_flush_ops, NULL, 0644);

static u32 vmx_segment_access_rights(struct kvm_segment *var);

void vmx_vmexit(void);

#define vmx_insn_failed(fmt...)		\
do {					\
	WARN_ONCE(1, fmt);		\
	pr_warn_ratelimited(fmt);	\
} while (0)

void vmread_error(unsigned long field, bool fault)
{
	if (fault)
		kvm_spurious_fault();
	else
		vmx_insn_failed("kvm: vmread failed: field=%lx\n", field);
}

noinline void vmwrite_error(unsigned long field, unsigned long value)
{
	vmx_insn_failed("kvm: vmwrite failed: field=%lx val=%lx err=%u\n",
			field, value, vmcs_read32(VM_INSTRUCTION_ERROR));
}

noinline void vmclear_error(struct vmcs *vmcs, u64 phys_addr)
{
	vmx_insn_failed("kvm: vmclear failed: %p/%llx err=%u\n",
			vmcs, phys_addr, vmcs_read32(VM_INSTRUCTION_ERROR));
}

noinline void vmptrld_error(struct vmcs *vmcs, u64 phys_addr)
{
	vmx_insn_failed("kvm: vmptrld failed: %p/%llx err=%u\n",
			vmcs, phys_addr, vmcs_read32(VM_INSTRUCTION_ERROR));
}

noinline void invvpid_error(unsigned long ext, u16 vpid, gva_t gva)
{
	vmx_insn_failed("kvm: invvpid failed: ext=0x%lx vpid=%u gva=0x%lx\n",
			ext, vpid, gva);
}

noinline void invept_error(unsigned long ext, u64 eptp, gpa_t gpa)
{
	vmx_insn_failed("kvm: invept failed: ext=0x%lx eptp=%llx gpa=0x%llx\n",
			ext, eptp, gpa);
}

static DEFINE_PER_CPU(struct vmcs *, vmxarea);
DEFINE_PER_CPU(struct vmcs *, current_vmcs);
/*
 * We maintain a per-CPU linked-list of VMCS loaded on that CPU. This is needed
 * when a CPU is brought down, and we need to VMCLEAR all VMCSs loaded on it.
 */
static DEFINE_PER_CPU(struct list_head, loaded_vmcss_on_cpu);

static DECLARE_BITMAP(vmx_vpid_bitmap, VMX_NR_VPIDS);
static DEFINE_SPINLOCK(vmx_vpid_lock);

struct vmcs_config vmcs_config;
struct vmx_capability vmx_capability;

#define VMX_SEGMENT_FIELD(seg)					\
	[VCPU_SREG_##seg] = {                                   \
		.selector = GUEST_##seg##_SELECTOR,		\
		.base = GUEST_##seg##_BASE,		   	\
		.limit = GUEST_##seg##_LIMIT,		   	\
		.ar_bytes = GUEST_##seg##_AR_BYTES,	   	\
	}

static const struct kvm_vmx_segment_field {
	unsigned selector;
	unsigned base;
	unsigned limit;
	unsigned ar_bytes;
} kvm_vmx_segment_fields[] = {
	VMX_SEGMENT_FIELD(CS),
	VMX_SEGMENT_FIELD(DS),
	VMX_SEGMENT_FIELD(ES),
	VMX_SEGMENT_FIELD(FS),
	VMX_SEGMENT_FIELD(GS),
	VMX_SEGMENT_FIELD(SS),
	VMX_SEGMENT_FIELD(TR),
	VMX_SEGMENT_FIELD(LDTR),
};

static inline void vmx_segment_cache_clear(struct vcpu_vmx *vmx)
{
	vmx->segment_cache.bitmask = 0;
}

static unsigned long host_idt_base;

#if IS_ENABLED(CONFIG_HYPERV)
static bool __read_mostly enlightened_vmcs = true;
module_param(enlightened_vmcs, bool, 0444);

static int hv_enable_direct_tlbflush(struct kvm_vcpu *vcpu)
{
	struct hv_enlightened_vmcs *evmcs;
	struct hv_partition_assist_pg **p_hv_pa_pg =
			&to_kvm_hv(vcpu->kvm)->hv_pa_pg;
	/*
	 * Synthetic VM-Exit is not enabled in current code and so All
	 * evmcs in singe VM shares same assist page.
	 */
	if (!*p_hv_pa_pg)
		*p_hv_pa_pg = kzalloc(PAGE_SIZE, GFP_KERNEL_ACCOUNT);

	if (!*p_hv_pa_pg)
		return -ENOMEM;

	evmcs = (struct hv_enlightened_vmcs *)to_vmx(vcpu)->loaded_vmcs->vmcs;

	evmcs->partition_assist_page =
		__pa(*p_hv_pa_pg);
	evmcs->hv_vm_id = (unsigned long)vcpu->kvm;
	evmcs->hv_enlightenments_control.nested_flush_hypercall = 1;

	return 0;
}

#endif /* IS_ENABLED(CONFIG_HYPERV) */

/*
 * Comment's format: document - errata name - stepping - processor name.
 * Refer from
 * https://www.virtualbox.org/svn/vbox/trunk/src/VBox/VMM/VMMR0/HMR0.cpp
 */
static u32 vmx_preemption_cpu_tfms[] = {
/* 323344.pdf - BA86   - D0 - Xeon 7500 Series */
0x000206E6,
/* 323056.pdf - AAX65  - C2 - Xeon L3406 */
/* 322814.pdf - AAT59  - C2 - i7-600, i5-500, i5-400 and i3-300 Mobile */
/* 322911.pdf - AAU65  - C2 - i5-600, i3-500 Desktop and Pentium G6950 */
0x00020652,
/* 322911.pdf - AAU65  - K0 - i5-600, i3-500 Desktop and Pentium G6950 */
0x00020655,
/* 322373.pdf - AAO95  - B1 - Xeon 3400 Series */
/* 322166.pdf - AAN92  - B1 - i7-800 and i5-700 Desktop */
/*
 * 320767.pdf - AAP86  - B1 -
 * i7-900 Mobile Extreme, i7-800 and i7-700 Mobile
 */
0x000106E5,
/* 321333.pdf - AAM126 - C0 - Xeon 3500 */
0x000106A0,
/* 321333.pdf - AAM126 - C1 - Xeon 3500 */
0x000106A1,
/* 320836.pdf - AAJ124 - C0 - i7-900 Desktop Extreme and i7-900 Desktop */
0x000106A4,
 /* 321333.pdf - AAM126 - D0 - Xeon 3500 */
 /* 321324.pdf - AAK139 - D0 - Xeon 5500 */
 /* 320836.pdf - AAJ124 - D0 - i7-900 Extreme and i7-900 Desktop */
0x000106A5,
 /* Xeon E3-1220 V2 */
0x000306A8,
};

static inline bool cpu_has_broken_vmx_preemption_timer(void)
{
	u32 eax = cpuid_eax(0x00000001), i;

	/* Clear the reserved bits */
	eax &= ~(0x3U << 14 | 0xfU << 28);
	for (i = 0; i < ARRAY_SIZE(vmx_preemption_cpu_tfms); i++)
		if (eax == vmx_preemption_cpu_tfms[i])
			return true;

	return false;
}

static inline bool cpu_need_virtualize_apic_accesses(struct kvm_vcpu *vcpu)
{
	return flexpriority_enabled && lapic_in_kernel(vcpu);
}

static int possible_passthrough_msr_slot(u32 msr)
{
	u32 i;

	for (i = 0; i < ARRAY_SIZE(vmx_possible_passthrough_msrs); i++)
		if (vmx_possible_passthrough_msrs[i] == msr)
			return i;

	return -ENOENT;
}

static bool is_valid_passthrough_msr(u32 msr)
{
	bool r;

	switch (msr) {
	case 0x800 ... 0x8ff:
		/* x2APIC MSRs. These are handled in vmx_update_msr_bitmap_x2apic() */
		return true;
	case MSR_IA32_RTIT_STATUS:
	case MSR_IA32_RTIT_OUTPUT_BASE:
	case MSR_IA32_RTIT_OUTPUT_MASK:
	case MSR_IA32_RTIT_CR3_MATCH:
	case MSR_IA32_RTIT_ADDR0_A ... MSR_IA32_RTIT_ADDR3_B:
		/* PT MSRs. These are handled in pt_update_intercept_for_msr() */
	case MSR_LBR_SELECT:
	case MSR_LBR_TOS:
	case MSR_LBR_INFO_0 ... MSR_LBR_INFO_0 + 31:
	case MSR_LBR_NHM_FROM ... MSR_LBR_NHM_FROM + 31:
	case MSR_LBR_NHM_TO ... MSR_LBR_NHM_TO + 31:
	case MSR_LBR_CORE_FROM ... MSR_LBR_CORE_FROM + 8:
	case MSR_LBR_CORE_TO ... MSR_LBR_CORE_TO + 8:
		/* LBR MSRs. These are handled in vmx_update_intercept_for_lbr_msrs() */
		return true;
	}

	r = possible_passthrough_msr_slot(msr) != -ENOENT;

	WARN(!r, "Invalid MSR %x, please adapt vmx_possible_passthrough_msrs[]", msr);

	return r;
}

struct vmx_uret_msr *vmx_find_uret_msr(struct vcpu_vmx *vmx, u32 msr)
{
	int i;

	i = kvm_find_user_return_msr(msr);
	if (i >= 0)
		return &vmx->guest_uret_msrs[i];
	return NULL;
}

static int vmx_set_guest_uret_msr(struct vcpu_vmx *vmx,
				  struct vmx_uret_msr *msr, u64 data)
{
	unsigned int slot = msr - vmx->guest_uret_msrs;
	int ret = 0;

	if (msr->load_into_hardware) {
		preempt_disable();
		ret = kvm_set_user_return_msr(slot, data, msr->mask);
		preempt_enable();
	}
	if (!ret)
		msr->data = data;
	return ret;
}

#ifdef CONFIG_KEXEC_CORE
static void crash_vmclear_local_loaded_vmcss(void)
{
	int cpu = raw_smp_processor_id();
	struct loaded_vmcs *v;

	list_for_each_entry(v, &per_cpu(loaded_vmcss_on_cpu, cpu),
			    loaded_vmcss_on_cpu_link)
		vmcs_clear(v->vmcs);
}
#endif /* CONFIG_KEXEC_CORE */

static void __loaded_vmcs_clear(void *arg)
{
	struct loaded_vmcs *loaded_vmcs = arg;
	int cpu = raw_smp_processor_id();

	if (loaded_vmcs->cpu != cpu)
		return; /* vcpu migration can race with cpu offline */
	if (per_cpu(current_vmcs, cpu) == loaded_vmcs->vmcs)
		per_cpu(current_vmcs, cpu) = NULL;

	vmcs_clear(loaded_vmcs->vmcs);
	if (loaded_vmcs->shadow_vmcs && loaded_vmcs->launched)
		vmcs_clear(loaded_vmcs->shadow_vmcs);

	list_del(&loaded_vmcs->loaded_vmcss_on_cpu_link);

	/*
	 * Ensure all writes to loaded_vmcs, including deleting it from its
	 * current percpu list, complete before setting loaded_vmcs->cpu to
	 * -1, otherwise a different cpu can see loaded_vmcs->cpu == -1 first
	 * and add loaded_vmcs to its percpu list before it's deleted from this
	 * cpu's list. Pairs with the smp_rmb() in vmx_vcpu_load_vmcs().
	 */
	smp_wmb();

	loaded_vmcs->cpu = -1;
	loaded_vmcs->launched = 0;
}

void loaded_vmcs_clear(struct loaded_vmcs *loaded_vmcs)
{
	int cpu = loaded_vmcs->cpu;

	if (cpu != -1)
		smp_call_function_single(cpu,
			 __loaded_vmcs_clear, loaded_vmcs, 1);
}

static bool vmx_segment_cache_test_set(struct vcpu_vmx *vmx, unsigned seg,
				       unsigned field)
{
	bool ret;
	u32 mask = 1 << (seg * SEG_FIELD_NR + field);

	if (!kvm_register_is_available(&vmx->vcpu, VCPU_EXREG_SEGMENTS)) {
		kvm_register_mark_available(&vmx->vcpu, VCPU_EXREG_SEGMENTS);
		vmx->segment_cache.bitmask = 0;
	}
	ret = vmx->segment_cache.bitmask & mask;
	vmx->segment_cache.bitmask |= mask;
	return ret;
}

static u16 vmx_read_guest_seg_selector(struct vcpu_vmx *vmx, unsigned seg)
{
	u16 *p = &vmx->segment_cache.seg[seg].selector;

	if (!vmx_segment_cache_test_set(vmx, seg, SEG_FIELD_SEL))
		*p = vmcs_read16(kvm_vmx_segment_fields[seg].selector);
	return *p;
}

static ulong vmx_read_guest_seg_base(struct vcpu_vmx *vmx, unsigned seg)
{
	ulong *p = &vmx->segment_cache.seg[seg].base;

	if (!vmx_segment_cache_test_set(vmx, seg, SEG_FIELD_BASE))
		*p = vmcs_readl(kvm_vmx_segment_fields[seg].base);
	return *p;
}

static u32 vmx_read_guest_seg_limit(struct vcpu_vmx *vmx, unsigned seg)
{
	u32 *p = &vmx->segment_cache.seg[seg].limit;

	if (!vmx_segment_cache_test_set(vmx, seg, SEG_FIELD_LIMIT))
		*p = vmcs_read32(kvm_vmx_segment_fields[seg].limit);
	return *p;
}

static u32 vmx_read_guest_seg_ar(struct vcpu_vmx *vmx, unsigned seg)
{
	u32 *p = &vmx->segment_cache.seg[seg].ar;

	if (!vmx_segment_cache_test_set(vmx, seg, SEG_FIELD_AR))
		*p = vmcs_read32(kvm_vmx_segment_fields[seg].ar_bytes);
	return *p;
}

void vmx_update_exception_bitmap(struct kvm_vcpu *vcpu)
{
	u32 eb;

	eb = (1u << PF_VECTOR) | (1u << UD_VECTOR) | (1u << MC_VECTOR) |
	     (1u << DB_VECTOR) | (1u << AC_VECTOR);
	/*
	 * Guest access to VMware backdoor ports could legitimately
	 * trigger #GP because of TSS I/O permission bitmap.
	 * We intercept those #GP and allow access to them anyway
	 * as VMware does.
	 */
	if (enable_vmware_backdoor)
		eb |= (1u << GP_VECTOR);
	if ((vcpu->guest_debug &
	     (KVM_GUESTDBG_ENABLE | KVM_GUESTDBG_USE_SW_BP)) ==
	    (KVM_GUESTDBG_ENABLE | KVM_GUESTDBG_USE_SW_BP))
		eb |= 1u << BP_VECTOR;
	if (to_vmx(vcpu)->rmode.vm86_active)
		eb = ~0;
	if (!vmx_need_pf_intercept(vcpu))
		eb &= ~(1u << PF_VECTOR);

	/* When we are running a nested L2 guest and L1 specified for it a
	 * certain exception bitmap, we must trap the same exceptions and pass
	 * them to L1. When running L2, we will only handle the exceptions
	 * specified above if L1 did not want them.
	 */
	if (is_guest_mode(vcpu))
		eb |= get_vmcs12(vcpu)->exception_bitmap;
        else {
		int mask = 0, match = 0;

		if (enable_ept && (eb & (1u << PF_VECTOR))) {
			/*
			 * If EPT is enabled, #PF is currently only intercepted
			 * if MAXPHYADDR is smaller on the guest than on the
			 * host.  In that case we only care about present,
			 * non-reserved faults.  For vmcs02, however, PFEC_MASK
			 * and PFEC_MATCH are set in prepare_vmcs02_rare.
			 */
			mask = PFERR_PRESENT_MASK | PFERR_RSVD_MASK;
			match = PFERR_PRESENT_MASK;
		}
		vmcs_write32(PAGE_FAULT_ERROR_CODE_MASK, mask);
		vmcs_write32(PAGE_FAULT_ERROR_CODE_MATCH, match);
	}

	/*
	 * Disabling xfd interception indicates that dynamic xfeatures
	 * might be used in the guest. Always trap #NM in this case
	 * to save guest xfd_err timely.
	 */
	if (vcpu->arch.xfd_no_write_intercept)
		eb |= (1u << NM_VECTOR);

	vmcs_write32(EXCEPTION_BITMAP, eb);
}

/*
 * Check if MSR is intercepted for currently loaded MSR bitmap.
 */
static bool msr_write_intercepted(struct vcpu_vmx *vmx, u32 msr)
{
	if (!(exec_controls_get(vmx) & CPU_BASED_USE_MSR_BITMAPS))
		return true;

	return vmx_test_msr_bitmap_write(vmx->loaded_vmcs->msr_bitmap, msr);
}

unsigned int __vmx_vcpu_run_flags(struct vcpu_vmx *vmx)
{
	unsigned int flags = 0;

	if (vmx->loaded_vmcs->launched)
		flags |= VMX_RUN_VMRESUME;

	/*
	 * If writes to the SPEC_CTRL MSR aren't intercepted, the guest is free
	 * to change it directly without causing a vmexit.  In that case read
	 * it after vmexit and store it in vmx->spec_ctrl.
	 */
	if (unlikely(!msr_write_intercepted(vmx, MSR_IA32_SPEC_CTRL)))
		flags |= VMX_RUN_SAVE_SPEC_CTRL;

	return flags;
}

<<<<<<< HEAD
unsigned int __vmx_vcpu_run_flags(struct vcpu_vmx *vmx)
{
	unsigned int flags = 0;

	if (vmx->loaded_vmcs->launched)
		flags |= VMX_RUN_VMRESUME;

	/*
	 * If writes to the SPEC_CTRL MSR aren't intercepted, the guest is free
	 * to change it directly without causing a vmexit.  In that case read
	 * it after vmexit and store it in vmx->spec_ctrl.
	 */
	if (unlikely(!msr_write_intercepted(vmx, MSR_IA32_SPEC_CTRL)))
		flags |= VMX_RUN_SAVE_SPEC_CTRL;

	return flags;
}

static void clear_atomic_switch_msr_special(struct vcpu_vmx *vmx,
=======
static __always_inline void clear_atomic_switch_msr_special(struct vcpu_vmx *vmx,
>>>>>>> 7365df19
		unsigned long entry, unsigned long exit)
{
	vm_entry_controls_clearbit(vmx, entry);
	vm_exit_controls_clearbit(vmx, exit);
}

int vmx_find_loadstore_msr_slot(struct vmx_msrs *m, u32 msr)
{
	unsigned int i;

	for (i = 0; i < m->nr; ++i) {
		if (m->val[i].index == msr)
			return i;
	}
	return -ENOENT;
}

static void clear_atomic_switch_msr(struct vcpu_vmx *vmx, unsigned msr)
{
	int i;
	struct msr_autoload *m = &vmx->msr_autoload;

	switch (msr) {
	case MSR_EFER:
		if (cpu_has_load_ia32_efer()) {
			clear_atomic_switch_msr_special(vmx,
					VM_ENTRY_LOAD_IA32_EFER,
					VM_EXIT_LOAD_IA32_EFER);
			return;
		}
		break;
	case MSR_CORE_PERF_GLOBAL_CTRL:
		if (cpu_has_load_perf_global_ctrl()) {
			clear_atomic_switch_msr_special(vmx,
					VM_ENTRY_LOAD_IA32_PERF_GLOBAL_CTRL,
					VM_EXIT_LOAD_IA32_PERF_GLOBAL_CTRL);
			return;
		}
		break;
	}
	i = vmx_find_loadstore_msr_slot(&m->guest, msr);
	if (i < 0)
		goto skip_guest;
	--m->guest.nr;
	m->guest.val[i] = m->guest.val[m->guest.nr];
	vmcs_write32(VM_ENTRY_MSR_LOAD_COUNT, m->guest.nr);

skip_guest:
	i = vmx_find_loadstore_msr_slot(&m->host, msr);
	if (i < 0)
		return;

	--m->host.nr;
	m->host.val[i] = m->host.val[m->host.nr];
	vmcs_write32(VM_EXIT_MSR_LOAD_COUNT, m->host.nr);
}

static __always_inline void add_atomic_switch_msr_special(struct vcpu_vmx *vmx,
		unsigned long entry, unsigned long exit,
		unsigned long guest_val_vmcs, unsigned long host_val_vmcs,
		u64 guest_val, u64 host_val)
{
	vmcs_write64(guest_val_vmcs, guest_val);
	if (host_val_vmcs != HOST_IA32_EFER)
		vmcs_write64(host_val_vmcs, host_val);
	vm_entry_controls_setbit(vmx, entry);
	vm_exit_controls_setbit(vmx, exit);
}

static void add_atomic_switch_msr(struct vcpu_vmx *vmx, unsigned msr,
				  u64 guest_val, u64 host_val, bool entry_only)
{
	int i, j = 0;
	struct msr_autoload *m = &vmx->msr_autoload;

	switch (msr) {
	case MSR_EFER:
		if (cpu_has_load_ia32_efer()) {
			add_atomic_switch_msr_special(vmx,
					VM_ENTRY_LOAD_IA32_EFER,
					VM_EXIT_LOAD_IA32_EFER,
					GUEST_IA32_EFER,
					HOST_IA32_EFER,
					guest_val, host_val);
			return;
		}
		break;
	case MSR_CORE_PERF_GLOBAL_CTRL:
		if (cpu_has_load_perf_global_ctrl()) {
			add_atomic_switch_msr_special(vmx,
					VM_ENTRY_LOAD_IA32_PERF_GLOBAL_CTRL,
					VM_EXIT_LOAD_IA32_PERF_GLOBAL_CTRL,
					GUEST_IA32_PERF_GLOBAL_CTRL,
					HOST_IA32_PERF_GLOBAL_CTRL,
					guest_val, host_val);
			return;
		}
		break;
	case MSR_IA32_PEBS_ENABLE:
		/* PEBS needs a quiescent period after being disabled (to write
		 * a record).  Disabling PEBS through VMX MSR swapping doesn't
		 * provide that period, so a CPU could write host's record into
		 * guest's memory.
		 */
		wrmsrl(MSR_IA32_PEBS_ENABLE, 0);
	}

	i = vmx_find_loadstore_msr_slot(&m->guest, msr);
	if (!entry_only)
		j = vmx_find_loadstore_msr_slot(&m->host, msr);

	if ((i < 0 && m->guest.nr == MAX_NR_LOADSTORE_MSRS) ||
	    (j < 0 &&  m->host.nr == MAX_NR_LOADSTORE_MSRS)) {
		printk_once(KERN_WARNING "Not enough msr switch entries. "
				"Can't add msr %x\n", msr);
		return;
	}
	if (i < 0) {
		i = m->guest.nr++;
		vmcs_write32(VM_ENTRY_MSR_LOAD_COUNT, m->guest.nr);
	}
	m->guest.val[i].index = msr;
	m->guest.val[i].value = guest_val;

	if (entry_only)
		return;

	if (j < 0) {
		j = m->host.nr++;
		vmcs_write32(VM_EXIT_MSR_LOAD_COUNT, m->host.nr);
	}
	m->host.val[j].index = msr;
	m->host.val[j].value = host_val;
}

static bool update_transition_efer(struct vcpu_vmx *vmx)
{
	u64 guest_efer = vmx->vcpu.arch.efer;
	u64 ignore_bits = 0;
	int i;

	/* Shadow paging assumes NX to be available.  */
	if (!enable_ept)
		guest_efer |= EFER_NX;

	/*
	 * LMA and LME handled by hardware; SCE meaningless outside long mode.
	 */
	ignore_bits |= EFER_SCE;
#ifdef CONFIG_X86_64
	ignore_bits |= EFER_LMA | EFER_LME;
	/* SCE is meaningful only in long mode on Intel */
	if (guest_efer & EFER_LMA)
		ignore_bits &= ~(u64)EFER_SCE;
#endif

	/*
	 * On EPT, we can't emulate NX, so we must switch EFER atomically.
	 * On CPUs that support "load IA32_EFER", always switch EFER
	 * atomically, since it's faster than switching it manually.
	 */
	if (cpu_has_load_ia32_efer() ||
	    (enable_ept && ((vmx->vcpu.arch.efer ^ host_efer) & EFER_NX))) {
		if (!(guest_efer & EFER_LMA))
			guest_efer &= ~EFER_LME;
		if (guest_efer != host_efer)
			add_atomic_switch_msr(vmx, MSR_EFER,
					      guest_efer, host_efer, false);
		else
			clear_atomic_switch_msr(vmx, MSR_EFER);
		return false;
	}

	i = kvm_find_user_return_msr(MSR_EFER);
	if (i < 0)
		return false;

	clear_atomic_switch_msr(vmx, MSR_EFER);

	guest_efer &= ~ignore_bits;
	guest_efer |= host_efer & ignore_bits;

	vmx->guest_uret_msrs[i].data = guest_efer;
	vmx->guest_uret_msrs[i].mask = ~ignore_bits;

	return true;
}

#ifdef CONFIG_X86_32
/*
 * On 32-bit kernels, VM exits still load the FS and GS bases from the
 * VMCS rather than the segment table.  KVM uses this helper to figure
 * out the current bases to poke them into the VMCS before entry.
 */
static unsigned long segment_base(u16 selector)
{
	struct desc_struct *table;
	unsigned long v;

	if (!(selector & ~SEGMENT_RPL_MASK))
		return 0;

	table = get_current_gdt_ro();

	if ((selector & SEGMENT_TI_MASK) == SEGMENT_LDT) {
		u16 ldt_selector = kvm_read_ldt();

		if (!(ldt_selector & ~SEGMENT_RPL_MASK))
			return 0;

		table = (struct desc_struct *)segment_base(ldt_selector);
	}
	v = get_desc_base(&table[selector >> 3]);
	return v;
}
#endif

static inline bool pt_can_write_msr(struct vcpu_vmx *vmx)
{
	return vmx_pt_mode_is_host_guest() &&
	       !(vmx->pt_desc.guest.ctl & RTIT_CTL_TRACEEN);
}

static inline bool pt_output_base_valid(struct kvm_vcpu *vcpu, u64 base)
{
	/* The base must be 128-byte aligned and a legal physical address. */
	return kvm_vcpu_is_legal_aligned_gpa(vcpu, base, 128);
}

static inline void pt_load_msr(struct pt_ctx *ctx, u32 addr_range)
{
	u32 i;

	wrmsrl(MSR_IA32_RTIT_STATUS, ctx->status);
	wrmsrl(MSR_IA32_RTIT_OUTPUT_BASE, ctx->output_base);
	wrmsrl(MSR_IA32_RTIT_OUTPUT_MASK, ctx->output_mask);
	wrmsrl(MSR_IA32_RTIT_CR3_MATCH, ctx->cr3_match);
	for (i = 0; i < addr_range; i++) {
		wrmsrl(MSR_IA32_RTIT_ADDR0_A + i * 2, ctx->addr_a[i]);
		wrmsrl(MSR_IA32_RTIT_ADDR0_B + i * 2, ctx->addr_b[i]);
	}
}

static inline void pt_save_msr(struct pt_ctx *ctx, u32 addr_range)
{
	u32 i;

	rdmsrl(MSR_IA32_RTIT_STATUS, ctx->status);
	rdmsrl(MSR_IA32_RTIT_OUTPUT_BASE, ctx->output_base);
	rdmsrl(MSR_IA32_RTIT_OUTPUT_MASK, ctx->output_mask);
	rdmsrl(MSR_IA32_RTIT_CR3_MATCH, ctx->cr3_match);
	for (i = 0; i < addr_range; i++) {
		rdmsrl(MSR_IA32_RTIT_ADDR0_A + i * 2, ctx->addr_a[i]);
		rdmsrl(MSR_IA32_RTIT_ADDR0_B + i * 2, ctx->addr_b[i]);
	}
}

static void pt_guest_enter(struct vcpu_vmx *vmx)
{
	if (vmx_pt_mode_is_system())
		return;

	/*
	 * GUEST_IA32_RTIT_CTL is already set in the VMCS.
	 * Save host state before VM entry.
	 */
	rdmsrl(MSR_IA32_RTIT_CTL, vmx->pt_desc.host.ctl);
	if (vmx->pt_desc.guest.ctl & RTIT_CTL_TRACEEN) {
		wrmsrl(MSR_IA32_RTIT_CTL, 0);
		pt_save_msr(&vmx->pt_desc.host, vmx->pt_desc.num_address_ranges);
		pt_load_msr(&vmx->pt_desc.guest, vmx->pt_desc.num_address_ranges);
	}
}

static void pt_guest_exit(struct vcpu_vmx *vmx)
{
	if (vmx_pt_mode_is_system())
		return;

	if (vmx->pt_desc.guest.ctl & RTIT_CTL_TRACEEN) {
		pt_save_msr(&vmx->pt_desc.guest, vmx->pt_desc.num_address_ranges);
		pt_load_msr(&vmx->pt_desc.host, vmx->pt_desc.num_address_ranges);
	}

	/*
	 * KVM requires VM_EXIT_CLEAR_IA32_RTIT_CTL to expose PT to the guest,
	 * i.e. RTIT_CTL is always cleared on VM-Exit.  Restore it if necessary.
	 */
	if (vmx->pt_desc.host.ctl)
		wrmsrl(MSR_IA32_RTIT_CTL, vmx->pt_desc.host.ctl);
}

void vmx_set_host_fs_gs(struct vmcs_host_state *host, u16 fs_sel, u16 gs_sel,
			unsigned long fs_base, unsigned long gs_base)
{
	if (unlikely(fs_sel != host->fs_sel)) {
		if (!(fs_sel & 7))
			vmcs_write16(HOST_FS_SELECTOR, fs_sel);
		else
			vmcs_write16(HOST_FS_SELECTOR, 0);
		host->fs_sel = fs_sel;
	}
	if (unlikely(gs_sel != host->gs_sel)) {
		if (!(gs_sel & 7))
			vmcs_write16(HOST_GS_SELECTOR, gs_sel);
		else
			vmcs_write16(HOST_GS_SELECTOR, 0);
		host->gs_sel = gs_sel;
	}
	if (unlikely(fs_base != host->fs_base)) {
		vmcs_writel(HOST_FS_BASE, fs_base);
		host->fs_base = fs_base;
	}
	if (unlikely(gs_base != host->gs_base)) {
		vmcs_writel(HOST_GS_BASE, gs_base);
		host->gs_base = gs_base;
	}
}

void vmx_prepare_switch_to_guest(struct kvm_vcpu *vcpu)
{
	struct vcpu_vmx *vmx = to_vmx(vcpu);
	struct vmcs_host_state *host_state;
#ifdef CONFIG_X86_64
	int cpu = raw_smp_processor_id();
#endif
	unsigned long fs_base, gs_base;
	u16 fs_sel, gs_sel;
	int i;

	vmx->req_immediate_exit = false;

	/*
	 * Note that guest MSRs to be saved/restored can also be changed
	 * when guest state is loaded. This happens when guest transitions
	 * to/from long-mode by setting MSR_EFER.LMA.
	 */
	if (!vmx->guest_uret_msrs_loaded) {
		vmx->guest_uret_msrs_loaded = true;
		for (i = 0; i < kvm_nr_uret_msrs; ++i) {
			if (!vmx->guest_uret_msrs[i].load_into_hardware)
				continue;

			kvm_set_user_return_msr(i,
						vmx->guest_uret_msrs[i].data,
						vmx->guest_uret_msrs[i].mask);
		}
	}

    	if (vmx->nested.need_vmcs12_to_shadow_sync)
		nested_sync_vmcs12_to_shadow(vcpu);

	if (vmx->guest_state_loaded)
		return;

	host_state = &vmx->loaded_vmcs->host_state;

	/*
	 * Set host fs and gs selectors.  Unfortunately, 22.2.3 does not
	 * allow segment selectors with cpl > 0 or ti == 1.
	 */
	host_state->ldt_sel = kvm_read_ldt();

#ifdef CONFIG_X86_64
	savesegment(ds, host_state->ds_sel);
	savesegment(es, host_state->es_sel);

	gs_base = cpu_kernelmode_gs_base(cpu);
	if (likely(is_64bit_mm(current->mm))) {
		current_save_fsgs();
		fs_sel = current->thread.fsindex;
		gs_sel = current->thread.gsindex;
		fs_base = current->thread.fsbase;
		vmx->msr_host_kernel_gs_base = current->thread.gsbase;
	} else {
		savesegment(fs, fs_sel);
		savesegment(gs, gs_sel);
		fs_base = read_msr(MSR_FS_BASE);
		vmx->msr_host_kernel_gs_base = read_msr(MSR_KERNEL_GS_BASE);
	}

	wrmsrl(MSR_KERNEL_GS_BASE, vmx->msr_guest_kernel_gs_base);
#else
	savesegment(fs, fs_sel);
	savesegment(gs, gs_sel);
	fs_base = segment_base(fs_sel);
	gs_base = segment_base(gs_sel);
#endif

	vmx_set_host_fs_gs(host_state, fs_sel, gs_sel, fs_base, gs_base);
	vmx->guest_state_loaded = true;
}

static void vmx_prepare_switch_to_host(struct vcpu_vmx *vmx)
{
	struct vmcs_host_state *host_state;

	if (!vmx->guest_state_loaded)
		return;

	host_state = &vmx->loaded_vmcs->host_state;

	++vmx->vcpu.stat.host_state_reload;

#ifdef CONFIG_X86_64
	rdmsrl(MSR_KERNEL_GS_BASE, vmx->msr_guest_kernel_gs_base);
#endif
	if (host_state->ldt_sel || (host_state->gs_sel & 7)) {
		kvm_load_ldt(host_state->ldt_sel);
#ifdef CONFIG_X86_64
		load_gs_index(host_state->gs_sel);
#else
		loadsegment(gs, host_state->gs_sel);
#endif
	}
	if (host_state->fs_sel & 7)
		loadsegment(fs, host_state->fs_sel);
#ifdef CONFIG_X86_64
	if (unlikely(host_state->ds_sel | host_state->es_sel)) {
		loadsegment(ds, host_state->ds_sel);
		loadsegment(es, host_state->es_sel);
	}
#endif
	invalidate_tss_limit();
#ifdef CONFIG_X86_64
	wrmsrl(MSR_KERNEL_GS_BASE, vmx->msr_host_kernel_gs_base);
#endif
	load_fixmap_gdt(raw_smp_processor_id());
	vmx->guest_state_loaded = false;
	vmx->guest_uret_msrs_loaded = false;
}

#ifdef CONFIG_X86_64
static u64 vmx_read_guest_kernel_gs_base(struct vcpu_vmx *vmx)
{
	preempt_disable();
	if (vmx->guest_state_loaded)
		rdmsrl(MSR_KERNEL_GS_BASE, vmx->msr_guest_kernel_gs_base);
	preempt_enable();
	return vmx->msr_guest_kernel_gs_base;
}

static void vmx_write_guest_kernel_gs_base(struct vcpu_vmx *vmx, u64 data)
{
	preempt_disable();
	if (vmx->guest_state_loaded)
		wrmsrl(MSR_KERNEL_GS_BASE, data);
	preempt_enable();
	vmx->msr_guest_kernel_gs_base = data;
}
#endif

void vmx_vcpu_load_vmcs(struct kvm_vcpu *vcpu, int cpu,
			struct loaded_vmcs *buddy)
{
	struct vcpu_vmx *vmx = to_vmx(vcpu);
	bool already_loaded = vmx->loaded_vmcs->cpu == cpu;
	struct vmcs *prev;

	if (!already_loaded) {
		loaded_vmcs_clear(vmx->loaded_vmcs);
		local_irq_disable();

		/*
		 * Ensure loaded_vmcs->cpu is read before adding loaded_vmcs to
		 * this cpu's percpu list, otherwise it may not yet be deleted
		 * from its previous cpu's percpu list.  Pairs with the
		 * smb_wmb() in __loaded_vmcs_clear().
		 */
		smp_rmb();

		list_add(&vmx->loaded_vmcs->loaded_vmcss_on_cpu_link,
			 &per_cpu(loaded_vmcss_on_cpu, cpu));
		local_irq_enable();
	}

	prev = per_cpu(current_vmcs, cpu);
	if (prev != vmx->loaded_vmcs->vmcs) {
		per_cpu(current_vmcs, cpu) = vmx->loaded_vmcs->vmcs;
		vmcs_load(vmx->loaded_vmcs->vmcs);

		/*
		 * No indirect branch prediction barrier needed when switching
		 * the active VMCS within a guest, e.g. on nested VM-Enter.
		 * The L1 VMM can protect itself with retpolines, IBPB or IBRS.
		 */
		if (!buddy || WARN_ON_ONCE(buddy->vmcs != prev))
			indirect_branch_prediction_barrier();
	}

	if (!already_loaded) {
		void *gdt = get_current_gdt_ro();

		/*
		 * Flush all EPTP/VPID contexts, the new pCPU may have stale
		 * TLB entries from its previous association with the vCPU.
		 */
		kvm_make_request(KVM_REQ_TLB_FLUSH, vcpu);

		/*
		 * Linux uses per-cpu TSS and GDT, so set these when switching
		 * processors.  See 22.2.4.
		 */
		vmcs_writel(HOST_TR_BASE,
			    (unsigned long)&get_cpu_entry_area(cpu)->tss.x86_tss);
		vmcs_writel(HOST_GDTR_BASE, (unsigned long)gdt);   /* 22.2.4 */

		if (IS_ENABLED(CONFIG_IA32_EMULATION) || IS_ENABLED(CONFIG_X86_32)) {
			/* 22.2.3 */
			vmcs_writel(HOST_IA32_SYSENTER_ESP,
				    (unsigned long)(cpu_entry_stack(cpu) + 1));
		}

		vmx->loaded_vmcs->cpu = cpu;
	}
}

/*
 * Switches to specified vcpu, until a matching vcpu_put(), but assumes
 * vcpu mutex is already taken.
 */
static void vmx_vcpu_load(struct kvm_vcpu *vcpu, int cpu)
{
	struct vcpu_vmx *vmx = to_vmx(vcpu);

	vmx_vcpu_load_vmcs(vcpu, cpu, NULL);

	vmx_vcpu_pi_load(vcpu, cpu);

	vmx->host_debugctlmsr = get_debugctlmsr();
}

static void vmx_vcpu_put(struct kvm_vcpu *vcpu)
{
	vmx_vcpu_pi_put(vcpu);

	vmx_prepare_switch_to_host(to_vmx(vcpu));
}

bool vmx_emulation_required(struct kvm_vcpu *vcpu)
{
	return emulate_invalid_guest_state && !vmx_guest_state_valid(vcpu);
}

unsigned long vmx_get_rflags(struct kvm_vcpu *vcpu)
{
	struct vcpu_vmx *vmx = to_vmx(vcpu);
	unsigned long rflags, save_rflags;

	if (!kvm_register_is_available(vcpu, VCPU_EXREG_RFLAGS)) {
		kvm_register_mark_available(vcpu, VCPU_EXREG_RFLAGS);
		rflags = vmcs_readl(GUEST_RFLAGS);
		if (vmx->rmode.vm86_active) {
			rflags &= RMODE_GUEST_OWNED_EFLAGS_BITS;
			save_rflags = vmx->rmode.save_rflags;
			rflags |= save_rflags & ~RMODE_GUEST_OWNED_EFLAGS_BITS;
		}
		vmx->rflags = rflags;
	}
	return vmx->rflags;
}

void vmx_set_rflags(struct kvm_vcpu *vcpu, unsigned long rflags)
{
	struct vcpu_vmx *vmx = to_vmx(vcpu);
	unsigned long old_rflags;

	if (is_unrestricted_guest(vcpu)) {
		kvm_register_mark_available(vcpu, VCPU_EXREG_RFLAGS);
		vmx->rflags = rflags;
		vmcs_writel(GUEST_RFLAGS, rflags);
		return;
	}

	old_rflags = vmx_get_rflags(vcpu);
	vmx->rflags = rflags;
	if (vmx->rmode.vm86_active) {
		vmx->rmode.save_rflags = rflags;
		rflags |= X86_EFLAGS_IOPL | X86_EFLAGS_VM;
	}
	vmcs_writel(GUEST_RFLAGS, rflags);

	if ((old_rflags ^ vmx->rflags) & X86_EFLAGS_VM)
		vmx->emulation_required = vmx_emulation_required(vcpu);
}

static bool vmx_get_if_flag(struct kvm_vcpu *vcpu)
{
	return vmx_get_rflags(vcpu) & X86_EFLAGS_IF;
}

u32 vmx_get_interrupt_shadow(struct kvm_vcpu *vcpu)
{
	u32 interruptibility = vmcs_read32(GUEST_INTERRUPTIBILITY_INFO);
	int ret = 0;

	if (interruptibility & GUEST_INTR_STATE_STI)
		ret |= KVM_X86_SHADOW_INT_STI;
	if (interruptibility & GUEST_INTR_STATE_MOV_SS)
		ret |= KVM_X86_SHADOW_INT_MOV_SS;

	return ret;
}

void vmx_set_interrupt_shadow(struct kvm_vcpu *vcpu, int mask)
{
	u32 interruptibility_old = vmcs_read32(GUEST_INTERRUPTIBILITY_INFO);
	u32 interruptibility = interruptibility_old;

	interruptibility &= ~(GUEST_INTR_STATE_STI | GUEST_INTR_STATE_MOV_SS);

	if (mask & KVM_X86_SHADOW_INT_MOV_SS)
		interruptibility |= GUEST_INTR_STATE_MOV_SS;
	else if (mask & KVM_X86_SHADOW_INT_STI)
		interruptibility |= GUEST_INTR_STATE_STI;

	if ((interruptibility != interruptibility_old))
		vmcs_write32(GUEST_INTERRUPTIBILITY_INFO, interruptibility);
}

static int vmx_rtit_ctl_check(struct kvm_vcpu *vcpu, u64 data)
{
	struct vcpu_vmx *vmx = to_vmx(vcpu);
	unsigned long value;

	/*
	 * Any MSR write that attempts to change bits marked reserved will
	 * case a #GP fault.
	 */
	if (data & vmx->pt_desc.ctl_bitmask)
		return 1;

	/*
	 * Any attempt to modify IA32_RTIT_CTL while TraceEn is set will
	 * result in a #GP unless the same write also clears TraceEn.
	 */
	if ((vmx->pt_desc.guest.ctl & RTIT_CTL_TRACEEN) &&
		((vmx->pt_desc.guest.ctl ^ data) & ~RTIT_CTL_TRACEEN))
		return 1;

	/*
	 * WRMSR to IA32_RTIT_CTL that sets TraceEn but clears this bit
	 * and FabricEn would cause #GP, if
	 * CPUID.(EAX=14H, ECX=0):ECX.SNGLRGNOUT[bit 2] = 0
	 */
	if ((data & RTIT_CTL_TRACEEN) && !(data & RTIT_CTL_TOPA) &&
		!(data & RTIT_CTL_FABRIC_EN) &&
		!intel_pt_validate_cap(vmx->pt_desc.caps,
					PT_CAP_single_range_output))
		return 1;

	/*
	 * MTCFreq, CycThresh and PSBFreq encodings check, any MSR write that
	 * utilize encodings marked reserved will cause a #GP fault.
	 */
	value = intel_pt_validate_cap(vmx->pt_desc.caps, PT_CAP_mtc_periods);
	if (intel_pt_validate_cap(vmx->pt_desc.caps, PT_CAP_mtc) &&
			!test_bit((data & RTIT_CTL_MTC_RANGE) >>
			RTIT_CTL_MTC_RANGE_OFFSET, &value))
		return 1;
	value = intel_pt_validate_cap(vmx->pt_desc.caps,
						PT_CAP_cycle_thresholds);
	if (intel_pt_validate_cap(vmx->pt_desc.caps, PT_CAP_psb_cyc) &&
			!test_bit((data & RTIT_CTL_CYC_THRESH) >>
			RTIT_CTL_CYC_THRESH_OFFSET, &value))
		return 1;
	value = intel_pt_validate_cap(vmx->pt_desc.caps, PT_CAP_psb_periods);
	if (intel_pt_validate_cap(vmx->pt_desc.caps, PT_CAP_psb_cyc) &&
			!test_bit((data & RTIT_CTL_PSB_FREQ) >>
			RTIT_CTL_PSB_FREQ_OFFSET, &value))
		return 1;

	/*
	 * If ADDRx_CFG is reserved or the encodings is >2 will
	 * cause a #GP fault.
	 */
	value = (data & RTIT_CTL_ADDR0) >> RTIT_CTL_ADDR0_OFFSET;
	if ((value && (vmx->pt_desc.num_address_ranges < 1)) || (value > 2))
		return 1;
	value = (data & RTIT_CTL_ADDR1) >> RTIT_CTL_ADDR1_OFFSET;
	if ((value && (vmx->pt_desc.num_address_ranges < 2)) || (value > 2))
		return 1;
	value = (data & RTIT_CTL_ADDR2) >> RTIT_CTL_ADDR2_OFFSET;
	if ((value && (vmx->pt_desc.num_address_ranges < 3)) || (value > 2))
		return 1;
	value = (data & RTIT_CTL_ADDR3) >> RTIT_CTL_ADDR3_OFFSET;
	if ((value && (vmx->pt_desc.num_address_ranges < 4)) || (value > 2))
		return 1;

	return 0;
}

static bool vmx_can_emulate_instruction(struct kvm_vcpu *vcpu, int emul_type,
					void *insn, int insn_len)
{
	/*
	 * Emulation of instructions in SGX enclaves is impossible as RIP does
	 * not point at the failing instruction, and even if it did, the code
	 * stream is inaccessible.  Inject #UD instead of exiting to userspace
	 * so that guest userspace can't DoS the guest simply by triggering
	 * emulation (enclaves are CPL3 only).
	 */
	if (to_vmx(vcpu)->exit_reason.enclave_mode) {
		kvm_queue_exception(vcpu, UD_VECTOR);
		return false;
	}
	return true;
}

static int skip_emulated_instruction(struct kvm_vcpu *vcpu)
{
	union vmx_exit_reason exit_reason = to_vmx(vcpu)->exit_reason;
	unsigned long rip, orig_rip;
	u32 instr_len;

	/*
	 * Using VMCS.VM_EXIT_INSTRUCTION_LEN on EPT misconfig depends on
	 * undefined behavior: Intel's SDM doesn't mandate the VMCS field be
	 * set when EPT misconfig occurs.  In practice, real hardware updates
	 * VM_EXIT_INSTRUCTION_LEN on EPT misconfig, but other hypervisors
	 * (namely Hyper-V) don't set it due to it being undefined behavior,
	 * i.e. we end up advancing IP with some random value.
	 */
	if (!static_cpu_has(X86_FEATURE_HYPERVISOR) ||
	    exit_reason.basic != EXIT_REASON_EPT_MISCONFIG) {
		instr_len = vmcs_read32(VM_EXIT_INSTRUCTION_LEN);

		/*
		 * Emulating an enclave's instructions isn't supported as KVM
		 * cannot access the enclave's memory or its true RIP, e.g. the
		 * vmcs.GUEST_RIP points at the exit point of the enclave, not
		 * the RIP that actually triggered the VM-Exit.  But, because
		 * most instructions that cause VM-Exit will #UD in an enclave,
		 * most instruction-based VM-Exits simply do not occur.
		 *
		 * There are a few exceptions, notably the debug instructions
		 * INT1ICEBRK and INT3, as they are allowed in debug enclaves
		 * and generate #DB/#BP as expected, which KVM might intercept.
		 * But again, the CPU does the dirty work and saves an instr
		 * length of zero so VMMs don't shoot themselves in the foot.
		 * WARN if KVM tries to skip a non-zero length instruction on
		 * a VM-Exit from an enclave.
		 */
		if (!instr_len)
			goto rip_updated;

		WARN(exit_reason.enclave_mode,
		     "KVM: skipping instruction after SGX enclave VM-Exit");

		orig_rip = kvm_rip_read(vcpu);
		rip = orig_rip + instr_len;
#ifdef CONFIG_X86_64
		/*
		 * We need to mask out the high 32 bits of RIP if not in 64-bit
		 * mode, but just finding out that we are in 64-bit mode is
		 * quite expensive.  Only do it if there was a carry.
		 */
		if (unlikely(((rip ^ orig_rip) >> 31) == 3) && !is_64_bit_mode(vcpu))
			rip = (u32)rip;
#endif
		kvm_rip_write(vcpu, rip);
	} else {
		if (!kvm_emulate_instruction(vcpu, EMULTYPE_SKIP))
			return 0;
	}

rip_updated:
	/* skipping an emulated instruction also counts */
	vmx_set_interrupt_shadow(vcpu, 0);

	return 1;
}

/*
 * Recognizes a pending MTF VM-exit and records the nested state for later
 * delivery.
 */
static void vmx_update_emulated_instruction(struct kvm_vcpu *vcpu)
{
	struct vmcs12 *vmcs12 = get_vmcs12(vcpu);
	struct vcpu_vmx *vmx = to_vmx(vcpu);

	if (!is_guest_mode(vcpu))
		return;

	/*
	 * Per the SDM, MTF takes priority over debug-trap exceptions besides
	 * TSS T-bit traps and ICEBP (INT1).  KVM doesn't emulate T-bit traps
	 * or ICEBP (in the emulator proper), and skipping of ICEBP after an
	 * intercepted #DB deliberately avoids single-step #DB and MTF updates
	 * as ICEBP is higher priority than both.  As instruction emulation is
	 * completed at this point (i.e. KVM is at the instruction boundary),
	 * any #DB exception pending delivery must be a debug-trap of lower
	 * priority than MTF.  Record the pending MTF state to be delivered in
	 * vmx_check_nested_events().
	 */
	if (nested_cpu_has_mtf(vmcs12) &&
	    (!vcpu->arch.exception.pending ||
	     vcpu->arch.exception.vector == DB_VECTOR) &&
	    (!vcpu->arch.exception_vmexit.pending ||
	     vcpu->arch.exception_vmexit.vector == DB_VECTOR)) {
		vmx->nested.mtf_pending = true;
		kvm_make_request(KVM_REQ_EVENT, vcpu);
	} else {
		vmx->nested.mtf_pending = false;
	}
}

static int vmx_skip_emulated_instruction(struct kvm_vcpu *vcpu)
{
	vmx_update_emulated_instruction(vcpu);
	return skip_emulated_instruction(vcpu);
}

static void vmx_clear_hlt(struct kvm_vcpu *vcpu)
{
	/*
	 * Ensure that we clear the HLT state in the VMCS.  We don't need to
	 * explicitly skip the instruction because if the HLT state is set,
	 * then the instruction is already executing and RIP has already been
	 * advanced.
	 */
	if (kvm_hlt_in_guest(vcpu->kvm) &&
			vmcs_read32(GUEST_ACTIVITY_STATE) == GUEST_ACTIVITY_HLT)
		vmcs_write32(GUEST_ACTIVITY_STATE, GUEST_ACTIVITY_ACTIVE);
}

static void vmx_inject_exception(struct kvm_vcpu *vcpu)
{
	struct kvm_queued_exception *ex = &vcpu->arch.exception;
	u32 intr_info = ex->vector | INTR_INFO_VALID_MASK;
	struct vcpu_vmx *vmx = to_vmx(vcpu);

	kvm_deliver_exception_payload(vcpu, ex);

	if (ex->has_error_code) {
		/*
		 * Despite the error code being architecturally defined as 32
		 * bits, and the VMCS field being 32 bits, Intel CPUs and thus
		 * VMX don't actually supporting setting bits 31:16.  Hardware
		 * will (should) never provide a bogus error code, but AMD CPUs
		 * do generate error codes with bits 31:16 set, and so KVM's
		 * ABI lets userspace shove in arbitrary 32-bit values.  Drop
		 * the upper bits to avoid VM-Fail, losing information that
		 * does't really exist is preferable to killing the VM.
		 */
		vmcs_write32(VM_ENTRY_EXCEPTION_ERROR_CODE, (u16)ex->error_code);
		intr_info |= INTR_INFO_DELIVER_CODE_MASK;
	}

	if (vmx->rmode.vm86_active) {
		int inc_eip = 0;
		if (kvm_exception_is_soft(ex->vector))
			inc_eip = vcpu->arch.event_exit_inst_len;
		kvm_inject_realmode_interrupt(vcpu, ex->vector, inc_eip);
		return;
	}

	WARN_ON_ONCE(vmx->emulation_required);

	if (kvm_exception_is_soft(ex->vector)) {
		vmcs_write32(VM_ENTRY_INSTRUCTION_LEN,
			     vmx->vcpu.arch.event_exit_inst_len);
		intr_info |= INTR_TYPE_SOFT_EXCEPTION;
	} else
		intr_info |= INTR_TYPE_HARD_EXCEPTION;

	vmcs_write32(VM_ENTRY_INTR_INFO_FIELD, intr_info);

	vmx_clear_hlt(vcpu);
}

static void vmx_setup_uret_msr(struct vcpu_vmx *vmx, unsigned int msr,
			       bool load_into_hardware)
{
	struct vmx_uret_msr *uret_msr;

	uret_msr = vmx_find_uret_msr(vmx, msr);
	if (!uret_msr)
		return;

	uret_msr->load_into_hardware = load_into_hardware;
}

/*
 * Configuring user return MSRs to automatically save, load, and restore MSRs
 * that need to be shoved into hardware when running the guest.  Note, omitting
 * an MSR here does _NOT_ mean it's not emulated, only that it will not be
 * loaded into hardware when running the guest.
 */
static void vmx_setup_uret_msrs(struct vcpu_vmx *vmx)
{
#ifdef CONFIG_X86_64
	bool load_syscall_msrs;

	/*
	 * The SYSCALL MSRs are only needed on long mode guests, and only
	 * when EFER.SCE is set.
	 */
	load_syscall_msrs = is_long_mode(&vmx->vcpu) &&
			    (vmx->vcpu.arch.efer & EFER_SCE);

	vmx_setup_uret_msr(vmx, MSR_STAR, load_syscall_msrs);
	vmx_setup_uret_msr(vmx, MSR_LSTAR, load_syscall_msrs);
	vmx_setup_uret_msr(vmx, MSR_SYSCALL_MASK, load_syscall_msrs);
#endif
	vmx_setup_uret_msr(vmx, MSR_EFER, update_transition_efer(vmx));

	vmx_setup_uret_msr(vmx, MSR_TSC_AUX,
			   guest_cpuid_has(&vmx->vcpu, X86_FEATURE_RDTSCP) ||
			   guest_cpuid_has(&vmx->vcpu, X86_FEATURE_RDPID));

	/*
	 * hle=0, rtm=0, tsx_ctrl=1 can be found with some combinations of new
	 * kernel and old userspace.  If those guests run on a tsx=off host, do
	 * allow guests to use TSX_CTRL, but don't change the value in hardware
	 * so that TSX remains always disabled.
	 */
	vmx_setup_uret_msr(vmx, MSR_IA32_TSX_CTRL, boot_cpu_has(X86_FEATURE_RTM));

	/*
	 * The set of MSRs to load may have changed, reload MSRs before the
	 * next VM-Enter.
	 */
	vmx->guest_uret_msrs_loaded = false;
}

u64 vmx_get_l2_tsc_offset(struct kvm_vcpu *vcpu)
{
	struct vmcs12 *vmcs12 = get_vmcs12(vcpu);

	if (nested_cpu_has(vmcs12, CPU_BASED_USE_TSC_OFFSETTING))
		return vmcs12->tsc_offset;

	return 0;
}

u64 vmx_get_l2_tsc_multiplier(struct kvm_vcpu *vcpu)
{
	struct vmcs12 *vmcs12 = get_vmcs12(vcpu);

	if (nested_cpu_has(vmcs12, CPU_BASED_USE_TSC_OFFSETTING) &&
	    nested_cpu_has2(vmcs12, SECONDARY_EXEC_TSC_SCALING))
		return vmcs12->tsc_multiplier;

	return kvm_caps.default_tsc_scaling_ratio;
}

static void vmx_write_tsc_offset(struct kvm_vcpu *vcpu, u64 offset)
{
	vmcs_write64(TSC_OFFSET, offset);
}

static void vmx_write_tsc_multiplier(struct kvm_vcpu *vcpu, u64 multiplier)
{
	vmcs_write64(TSC_MULTIPLIER, multiplier);
}

/*
 * nested_vmx_allowed() checks whether a guest should be allowed to use VMX
 * instructions and MSRs (i.e., nested VMX). Nested VMX is disabled for
 * all guests if the "nested" module option is off, and can also be disabled
 * for a single guest by disabling its VMX cpuid bit.
 */
bool nested_vmx_allowed(struct kvm_vcpu *vcpu)
{
	return nested && guest_cpuid_has(vcpu, X86_FEATURE_VMX);
}

static inline bool vmx_feature_control_msr_valid(struct kvm_vcpu *vcpu,
						 uint64_t val)
{
	uint64_t valid_bits = to_vmx(vcpu)->msr_ia32_feature_control_valid_bits;

	return !(val & ~valid_bits);
}

static int vmx_get_msr_feature(struct kvm_msr_entry *msr)
{
	switch (msr->index) {
	case MSR_IA32_VMX_BASIC ... MSR_IA32_VMX_VMFUNC:
		if (!nested)
			return 1;
		return vmx_get_vmx_msr(&vmcs_config.nested, msr->index, &msr->data);
	case MSR_IA32_PERF_CAPABILITIES:
		msr->data = vmx_get_perf_capabilities();
		return 0;
	default:
		return KVM_MSR_RET_INVALID;
	}
}

/*
 * Reads an msr value (of 'msr_info->index') into 'msr_info->data'.
 * Returns 0 on success, non-0 otherwise.
 * Assumes vcpu_load() was already called.
 */
static int vmx_get_msr(struct kvm_vcpu *vcpu, struct msr_data *msr_info)
{
	struct vcpu_vmx *vmx = to_vmx(vcpu);
	struct vmx_uret_msr *msr;
	u32 index;

	switch (msr_info->index) {
#ifdef CONFIG_X86_64
	case MSR_FS_BASE:
		msr_info->data = vmcs_readl(GUEST_FS_BASE);
		break;
	case MSR_GS_BASE:
		msr_info->data = vmcs_readl(GUEST_GS_BASE);
		break;
	case MSR_KERNEL_GS_BASE:
		msr_info->data = vmx_read_guest_kernel_gs_base(vmx);
		break;
#endif
	case MSR_EFER:
		return kvm_get_msr_common(vcpu, msr_info);
	case MSR_IA32_TSX_CTRL:
		if (!msr_info->host_initiated &&
		    !(vcpu->arch.arch_capabilities & ARCH_CAP_TSX_CTRL_MSR))
			return 1;
		goto find_uret_msr;
	case MSR_IA32_UMWAIT_CONTROL:
		if (!msr_info->host_initiated && !vmx_has_waitpkg(vmx))
			return 1;

		msr_info->data = vmx->msr_ia32_umwait_control;
		break;
	case MSR_IA32_SPEC_CTRL:
		if (!msr_info->host_initiated &&
		    !guest_has_spec_ctrl_msr(vcpu))
			return 1;

		msr_info->data = to_vmx(vcpu)->spec_ctrl;
		break;
	case MSR_IA32_SYSENTER_CS:
		msr_info->data = vmcs_read32(GUEST_SYSENTER_CS);
		break;
	case MSR_IA32_SYSENTER_EIP:
		msr_info->data = vmcs_readl(GUEST_SYSENTER_EIP);
		break;
	case MSR_IA32_SYSENTER_ESP:
		msr_info->data = vmcs_readl(GUEST_SYSENTER_ESP);
		break;
	case MSR_IA32_BNDCFGS:
		if (!kvm_mpx_supported() ||
		    (!msr_info->host_initiated &&
		     !guest_cpuid_has(vcpu, X86_FEATURE_MPX)))
			return 1;
		msr_info->data = vmcs_read64(GUEST_BNDCFGS);
		break;
	case MSR_IA32_MCG_EXT_CTL:
		if (!msr_info->host_initiated &&
		    !(vmx->msr_ia32_feature_control &
		      FEAT_CTL_LMCE_ENABLED))
			return 1;
		msr_info->data = vcpu->arch.mcg_ext_ctl;
		break;
	case MSR_IA32_FEAT_CTL:
		msr_info->data = vmx->msr_ia32_feature_control;
		break;
	case MSR_IA32_SGXLEPUBKEYHASH0 ... MSR_IA32_SGXLEPUBKEYHASH3:
		if (!msr_info->host_initiated &&
		    !guest_cpuid_has(vcpu, X86_FEATURE_SGX_LC))
			return 1;
		msr_info->data = to_vmx(vcpu)->msr_ia32_sgxlepubkeyhash
			[msr_info->index - MSR_IA32_SGXLEPUBKEYHASH0];
		break;
	case MSR_IA32_VMX_BASIC ... MSR_IA32_VMX_VMFUNC:
		if (!nested_vmx_allowed(vcpu))
			return 1;
		if (vmx_get_vmx_msr(&vmx->nested.msrs, msr_info->index,
				    &msr_info->data))
			return 1;
		/*
		 * Enlightened VMCS v1 doesn't have certain VMCS fields but
		 * instead of just ignoring the features, different Hyper-V
		 * versions are either trying to use them and fail or do some
		 * sanity checking and refuse to boot. Filter all unsupported
		 * features out.
		 */
		if (!msr_info->host_initiated && guest_cpuid_has_evmcs(vcpu))
			nested_evmcs_filter_control_msr(vcpu, msr_info->index,
							&msr_info->data);
		break;
	case MSR_IA32_RTIT_CTL:
		if (!vmx_pt_mode_is_host_guest())
			return 1;
		msr_info->data = vmx->pt_desc.guest.ctl;
		break;
	case MSR_IA32_RTIT_STATUS:
		if (!vmx_pt_mode_is_host_guest())
			return 1;
		msr_info->data = vmx->pt_desc.guest.status;
		break;
	case MSR_IA32_RTIT_CR3_MATCH:
		if (!vmx_pt_mode_is_host_guest() ||
			!intel_pt_validate_cap(vmx->pt_desc.caps,
						PT_CAP_cr3_filtering))
			return 1;
		msr_info->data = vmx->pt_desc.guest.cr3_match;
		break;
	case MSR_IA32_RTIT_OUTPUT_BASE:
		if (!vmx_pt_mode_is_host_guest() ||
			(!intel_pt_validate_cap(vmx->pt_desc.caps,
					PT_CAP_topa_output) &&
			 !intel_pt_validate_cap(vmx->pt_desc.caps,
					PT_CAP_single_range_output)))
			return 1;
		msr_info->data = vmx->pt_desc.guest.output_base;
		break;
	case MSR_IA32_RTIT_OUTPUT_MASK:
		if (!vmx_pt_mode_is_host_guest() ||
			(!intel_pt_validate_cap(vmx->pt_desc.caps,
					PT_CAP_topa_output) &&
			 !intel_pt_validate_cap(vmx->pt_desc.caps,
					PT_CAP_single_range_output)))
			return 1;
		msr_info->data = vmx->pt_desc.guest.output_mask;
		break;
	case MSR_IA32_RTIT_ADDR0_A ... MSR_IA32_RTIT_ADDR3_B:
		index = msr_info->index - MSR_IA32_RTIT_ADDR0_A;
		if (!vmx_pt_mode_is_host_guest() ||
		    (index >= 2 * vmx->pt_desc.num_address_ranges))
			return 1;
		if (index % 2)
			msr_info->data = vmx->pt_desc.guest.addr_b[index / 2];
		else
			msr_info->data = vmx->pt_desc.guest.addr_a[index / 2];
		break;
	case MSR_IA32_DEBUGCTLMSR:
		msr_info->data = vmcs_read64(GUEST_IA32_DEBUGCTL);
		break;
	default:
	find_uret_msr:
		msr = vmx_find_uret_msr(vmx, msr_info->index);
		if (msr) {
			msr_info->data = msr->data;
			break;
		}
		return kvm_get_msr_common(vcpu, msr_info);
	}

	return 0;
}

static u64 nested_vmx_truncate_sysenter_addr(struct kvm_vcpu *vcpu,
						    u64 data)
{
#ifdef CONFIG_X86_64
	if (!guest_cpuid_has(vcpu, X86_FEATURE_LM))
		return (u32)data;
#endif
	return (unsigned long)data;
}

static u64 vcpu_supported_debugctl(struct kvm_vcpu *vcpu)
{
	u64 debugctl = vmx_supported_debugctl();

	if (!intel_pmu_lbr_is_enabled(vcpu))
		debugctl &= ~DEBUGCTLMSR_LBR_MASK;

	if (!guest_cpuid_has(vcpu, X86_FEATURE_BUS_LOCK_DETECT))
		debugctl &= ~DEBUGCTLMSR_BUS_LOCK_DETECT;

	return debugctl;
}

/*
 * Writes msr value into the appropriate "register".
 * Returns 0 on success, non-0 otherwise.
 * Assumes vcpu_load() was already called.
 */
static int vmx_set_msr(struct kvm_vcpu *vcpu, struct msr_data *msr_info)
{
	struct vcpu_vmx *vmx = to_vmx(vcpu);
	struct vmx_uret_msr *msr;
	int ret = 0;
	u32 msr_index = msr_info->index;
	u64 data = msr_info->data;
	u32 index;

	switch (msr_index) {
	case MSR_EFER:
		ret = kvm_set_msr_common(vcpu, msr_info);
		break;
#ifdef CONFIG_X86_64
	case MSR_FS_BASE:
		vmx_segment_cache_clear(vmx);
		vmcs_writel(GUEST_FS_BASE, data);
		break;
	case MSR_GS_BASE:
		vmx_segment_cache_clear(vmx);
		vmcs_writel(GUEST_GS_BASE, data);
		break;
	case MSR_KERNEL_GS_BASE:
		vmx_write_guest_kernel_gs_base(vmx, data);
		break;
	case MSR_IA32_XFD:
		ret = kvm_set_msr_common(vcpu, msr_info);
		/*
		 * Always intercepting WRMSR could incur non-negligible
		 * overhead given xfd might be changed frequently in
		 * guest context switch. Disable write interception
		 * upon the first write with a non-zero value (indicating
		 * potential usage on dynamic xfeatures). Also update
		 * exception bitmap to trap #NM for proper virtualization
		 * of guest xfd_err.
		 */
		if (!ret && data) {
			vmx_disable_intercept_for_msr(vcpu, MSR_IA32_XFD,
						      MSR_TYPE_RW);
			vcpu->arch.xfd_no_write_intercept = true;
			vmx_update_exception_bitmap(vcpu);
		}
		break;
#endif
	case MSR_IA32_SYSENTER_CS:
		if (is_guest_mode(vcpu))
			get_vmcs12(vcpu)->guest_sysenter_cs = data;
		vmcs_write32(GUEST_SYSENTER_CS, data);
		break;
	case MSR_IA32_SYSENTER_EIP:
		if (is_guest_mode(vcpu)) {
			data = nested_vmx_truncate_sysenter_addr(vcpu, data);
			get_vmcs12(vcpu)->guest_sysenter_eip = data;
		}
		vmcs_writel(GUEST_SYSENTER_EIP, data);
		break;
	case MSR_IA32_SYSENTER_ESP:
		if (is_guest_mode(vcpu)) {
			data = nested_vmx_truncate_sysenter_addr(vcpu, data);
			get_vmcs12(vcpu)->guest_sysenter_esp = data;
		}
		vmcs_writel(GUEST_SYSENTER_ESP, data);
		break;
	case MSR_IA32_DEBUGCTLMSR: {
		u64 invalid = data & ~vcpu_supported_debugctl(vcpu);
		if (invalid & (DEBUGCTLMSR_BTF|DEBUGCTLMSR_LBR)) {
			if (report_ignored_msrs)
				vcpu_unimpl(vcpu, "%s: BTF|LBR in IA32_DEBUGCTLMSR 0x%llx, nop\n",
					    __func__, data);
			data &= ~(DEBUGCTLMSR_BTF|DEBUGCTLMSR_LBR);
			invalid &= ~(DEBUGCTLMSR_BTF|DEBUGCTLMSR_LBR);
		}

		if (invalid)
			return 1;

		if (is_guest_mode(vcpu) && get_vmcs12(vcpu)->vm_exit_controls &
						VM_EXIT_SAVE_DEBUG_CONTROLS)
			get_vmcs12(vcpu)->guest_ia32_debugctl = data;

		vmcs_write64(GUEST_IA32_DEBUGCTL, data);
		if (intel_pmu_lbr_is_enabled(vcpu) && !to_vmx(vcpu)->lbr_desc.event &&
		    (data & DEBUGCTLMSR_LBR))
			intel_pmu_create_guest_lbr_event(vcpu);
		return 0;
	}
	case MSR_IA32_BNDCFGS:
		if (!kvm_mpx_supported() ||
		    (!msr_info->host_initiated &&
		     !guest_cpuid_has(vcpu, X86_FEATURE_MPX)))
			return 1;
		if (is_noncanonical_address(data & PAGE_MASK, vcpu) ||
		    (data & MSR_IA32_BNDCFGS_RSVD))
			return 1;

		if (is_guest_mode(vcpu) &&
		    ((vmx->nested.msrs.entry_ctls_high & VM_ENTRY_LOAD_BNDCFGS) ||
		     (vmx->nested.msrs.exit_ctls_high & VM_EXIT_CLEAR_BNDCFGS)))
			get_vmcs12(vcpu)->guest_bndcfgs = data;

		vmcs_write64(GUEST_BNDCFGS, data);
		break;
	case MSR_IA32_UMWAIT_CONTROL:
		if (!msr_info->host_initiated && !vmx_has_waitpkg(vmx))
			return 1;

		/* The reserved bit 1 and non-32 bit [63:32] should be zero */
		if (data & (BIT_ULL(1) | GENMASK_ULL(63, 32)))
			return 1;

		vmx->msr_ia32_umwait_control = data;
		break;
	case MSR_IA32_SPEC_CTRL:
		if (!msr_info->host_initiated &&
		    !guest_has_spec_ctrl_msr(vcpu))
			return 1;

		if (kvm_spec_ctrl_test_value(data))
			return 1;

		vmx->spec_ctrl = data;
		if (!data)
			break;

		/*
		 * For non-nested:
		 * When it's written (to non-zero) for the first time, pass
		 * it through.
		 *
		 * For nested:
		 * The handling of the MSR bitmap for L2 guests is done in
		 * nested_vmx_prepare_msr_bitmap. We should not touch the
		 * vmcs02.msr_bitmap here since it gets completely overwritten
		 * in the merging. We update the vmcs01 here for L1 as well
		 * since it will end up touching the MSR anyway now.
		 */
		vmx_disable_intercept_for_msr(vcpu,
					      MSR_IA32_SPEC_CTRL,
					      MSR_TYPE_RW);
		break;
	case MSR_IA32_TSX_CTRL:
		if (!msr_info->host_initiated &&
		    !(vcpu->arch.arch_capabilities & ARCH_CAP_TSX_CTRL_MSR))
			return 1;
		if (data & ~(TSX_CTRL_RTM_DISABLE | TSX_CTRL_CPUID_CLEAR))
			return 1;
		goto find_uret_msr;
	case MSR_IA32_PRED_CMD:
		if (!msr_info->host_initiated &&
		    !guest_has_pred_cmd_msr(vcpu))
			return 1;

		if (data & ~PRED_CMD_IBPB)
			return 1;
		if (!boot_cpu_has(X86_FEATURE_IBPB))
			return 1;
		if (!data)
			break;

		wrmsrl(MSR_IA32_PRED_CMD, PRED_CMD_IBPB);

		/*
		 * For non-nested:
		 * When it's written (to non-zero) for the first time, pass
		 * it through.
		 *
		 * For nested:
		 * The handling of the MSR bitmap for L2 guests is done in
		 * nested_vmx_prepare_msr_bitmap. We should not touch the
		 * vmcs02.msr_bitmap here since it gets completely overwritten
		 * in the merging.
		 */
		vmx_disable_intercept_for_msr(vcpu, MSR_IA32_PRED_CMD, MSR_TYPE_W);
		break;
	case MSR_IA32_CR_PAT:
		if (!kvm_pat_valid(data))
			return 1;

		if (is_guest_mode(vcpu) &&
		    get_vmcs12(vcpu)->vm_exit_controls & VM_EXIT_SAVE_IA32_PAT)
			get_vmcs12(vcpu)->guest_ia32_pat = data;

		if (vmcs_config.vmentry_ctrl & VM_ENTRY_LOAD_IA32_PAT) {
			vmcs_write64(GUEST_IA32_PAT, data);
			vcpu->arch.pat = data;
			break;
		}
		ret = kvm_set_msr_common(vcpu, msr_info);
		break;
	case MSR_IA32_MCG_EXT_CTL:
		if ((!msr_info->host_initiated &&
		     !(to_vmx(vcpu)->msr_ia32_feature_control &
		       FEAT_CTL_LMCE_ENABLED)) ||
		    (data & ~MCG_EXT_CTL_LMCE_EN))
			return 1;
		vcpu->arch.mcg_ext_ctl = data;
		break;
	case MSR_IA32_FEAT_CTL:
		if (!vmx_feature_control_msr_valid(vcpu, data) ||
		    (to_vmx(vcpu)->msr_ia32_feature_control &
		     FEAT_CTL_LOCKED && !msr_info->host_initiated))
			return 1;
		vmx->msr_ia32_feature_control = data;
		if (msr_info->host_initiated && data == 0)
			vmx_leave_nested(vcpu);

		/* SGX may be enabled/disabled by guest's firmware */
		vmx_write_encls_bitmap(vcpu, NULL);
		break;
	case MSR_IA32_SGXLEPUBKEYHASH0 ... MSR_IA32_SGXLEPUBKEYHASH3:
		/*
		 * On real hardware, the LE hash MSRs are writable before
		 * the firmware sets bit 0 in MSR 0x7a ("activating" SGX),
		 * at which point SGX related bits in IA32_FEATURE_CONTROL
		 * become writable.
		 *
		 * KVM does not emulate SGX activation for simplicity, so
		 * allow writes to the LE hash MSRs if IA32_FEATURE_CONTROL
		 * is unlocked.  This is technically not architectural
		 * behavior, but it's close enough.
		 */
		if (!msr_info->host_initiated &&
		    (!guest_cpuid_has(vcpu, X86_FEATURE_SGX_LC) ||
		    ((vmx->msr_ia32_feature_control & FEAT_CTL_LOCKED) &&
		    !(vmx->msr_ia32_feature_control & FEAT_CTL_SGX_LC_ENABLED))))
			return 1;
		vmx->msr_ia32_sgxlepubkeyhash
			[msr_index - MSR_IA32_SGXLEPUBKEYHASH0] = data;
		break;
	case MSR_IA32_VMX_BASIC ... MSR_IA32_VMX_VMFUNC:
		if (!msr_info->host_initiated)
			return 1; /* they are read-only */
		if (!nested_vmx_allowed(vcpu))
			return 1;
		return vmx_set_vmx_msr(vcpu, msr_index, data);
	case MSR_IA32_RTIT_CTL:
		if (!vmx_pt_mode_is_host_guest() ||
			vmx_rtit_ctl_check(vcpu, data) ||
			vmx->nested.vmxon)
			return 1;
		vmcs_write64(GUEST_IA32_RTIT_CTL, data);
		vmx->pt_desc.guest.ctl = data;
		pt_update_intercept_for_msr(vcpu);
		break;
	case MSR_IA32_RTIT_STATUS:
		if (!pt_can_write_msr(vmx))
			return 1;
		if (data & MSR_IA32_RTIT_STATUS_MASK)
			return 1;
		vmx->pt_desc.guest.status = data;
		break;
	case MSR_IA32_RTIT_CR3_MATCH:
		if (!pt_can_write_msr(vmx))
			return 1;
		if (!intel_pt_validate_cap(vmx->pt_desc.caps,
					   PT_CAP_cr3_filtering))
			return 1;
		vmx->pt_desc.guest.cr3_match = data;
		break;
	case MSR_IA32_RTIT_OUTPUT_BASE:
		if (!pt_can_write_msr(vmx))
			return 1;
		if (!intel_pt_validate_cap(vmx->pt_desc.caps,
					   PT_CAP_topa_output) &&
		    !intel_pt_validate_cap(vmx->pt_desc.caps,
					   PT_CAP_single_range_output))
			return 1;
		if (!pt_output_base_valid(vcpu, data))
			return 1;
		vmx->pt_desc.guest.output_base = data;
		break;
	case MSR_IA32_RTIT_OUTPUT_MASK:
		if (!pt_can_write_msr(vmx))
			return 1;
		if (!intel_pt_validate_cap(vmx->pt_desc.caps,
					   PT_CAP_topa_output) &&
		    !intel_pt_validate_cap(vmx->pt_desc.caps,
					   PT_CAP_single_range_output))
			return 1;
		vmx->pt_desc.guest.output_mask = data;
		break;
	case MSR_IA32_RTIT_ADDR0_A ... MSR_IA32_RTIT_ADDR3_B:
		if (!pt_can_write_msr(vmx))
			return 1;
		index = msr_info->index - MSR_IA32_RTIT_ADDR0_A;
		if (index >= 2 * vmx->pt_desc.num_address_ranges)
			return 1;
		if (is_noncanonical_address(data, vcpu))
			return 1;
		if (index % 2)
			vmx->pt_desc.guest.addr_b[index / 2] = data;
		else
			vmx->pt_desc.guest.addr_a[index / 2] = data;
		break;
	case MSR_IA32_PERF_CAPABILITIES:
		if (data && !vcpu_to_pmu(vcpu)->version)
			return 1;
		if (data & PMU_CAP_LBR_FMT) {
			if ((data & PMU_CAP_LBR_FMT) !=
			    (vmx_get_perf_capabilities() & PMU_CAP_LBR_FMT))
				return 1;
			if (!cpuid_model_is_consistent(vcpu))
				return 1;
		}
		if (data & PERF_CAP_PEBS_FORMAT) {
			if ((data & PERF_CAP_PEBS_MASK) !=
			    (vmx_get_perf_capabilities() & PERF_CAP_PEBS_MASK))
				return 1;
			if (!guest_cpuid_has(vcpu, X86_FEATURE_DS))
				return 1;
			if (!guest_cpuid_has(vcpu, X86_FEATURE_DTES64))
				return 1;
			if (!cpuid_model_is_consistent(vcpu))
				return 1;
		}
		ret = kvm_set_msr_common(vcpu, msr_info);
		break;

	default:
	find_uret_msr:
		msr = vmx_find_uret_msr(vmx, msr_index);
		if (msr)
			ret = vmx_set_guest_uret_msr(vmx, msr, data);
		else
			ret = kvm_set_msr_common(vcpu, msr_info);
	}

	/* FB_CLEAR may have changed, also update the FB_CLEAR_DIS behavior */
	if (msr_index == MSR_IA32_ARCH_CAPABILITIES)
		vmx_update_fb_clear_dis(vcpu, vmx);

	return ret;
}

static void vmx_cache_reg(struct kvm_vcpu *vcpu, enum kvm_reg reg)
{
	unsigned long guest_owned_bits;

	kvm_register_mark_available(vcpu, reg);

	switch (reg) {
	case VCPU_REGS_RSP:
		vcpu->arch.regs[VCPU_REGS_RSP] = vmcs_readl(GUEST_RSP);
		break;
	case VCPU_REGS_RIP:
		vcpu->arch.regs[VCPU_REGS_RIP] = vmcs_readl(GUEST_RIP);
		break;
	case VCPU_EXREG_PDPTR:
		if (enable_ept)
			ept_save_pdptrs(vcpu);
		break;
	case VCPU_EXREG_CR0:
		guest_owned_bits = vcpu->arch.cr0_guest_owned_bits;

		vcpu->arch.cr0 &= ~guest_owned_bits;
		vcpu->arch.cr0 |= vmcs_readl(GUEST_CR0) & guest_owned_bits;
		break;
	case VCPU_EXREG_CR3:
		/*
		 * When intercepting CR3 loads, e.g. for shadowing paging, KVM's
		 * CR3 is loaded into hardware, not the guest's CR3.
		 */
		if (!(exec_controls_get(to_vmx(vcpu)) & CPU_BASED_CR3_LOAD_EXITING))
			vcpu->arch.cr3 = vmcs_readl(GUEST_CR3);
		break;
	case VCPU_EXREG_CR4:
		guest_owned_bits = vcpu->arch.cr4_guest_owned_bits;

		vcpu->arch.cr4 &= ~guest_owned_bits;
		vcpu->arch.cr4 |= vmcs_readl(GUEST_CR4) & guest_owned_bits;
		break;
	default:
		KVM_BUG_ON(1, vcpu->kvm);
		break;
	}
}

static __init int cpu_has_kvm_support(void)
{
	return cpu_has_vmx();
}

static __init int vmx_disabled_by_bios(void)
{
	return !boot_cpu_has(X86_FEATURE_MSR_IA32_FEAT_CTL) ||
	       !boot_cpu_has(X86_FEATURE_VMX);
}

static int kvm_cpu_vmxon(u64 vmxon_pointer)
{
	u64 msr;

	cr4_set_bits(X86_CR4_VMXE);

	asm_volatile_goto("1: vmxon %[vmxon_pointer]\n\t"
			  _ASM_EXTABLE(1b, %l[fault])
			  : : [vmxon_pointer] "m"(vmxon_pointer)
			  : : fault);
	return 0;

fault:
	WARN_ONCE(1, "VMXON faulted, MSR_IA32_FEAT_CTL (0x3a) = 0x%llx\n",
		  rdmsrl_safe(MSR_IA32_FEAT_CTL, &msr) ? 0xdeadbeef : msr);
	cr4_clear_bits(X86_CR4_VMXE);

	return -EFAULT;
}

static int vmx_hardware_enable(void)
{
	int cpu = raw_smp_processor_id();
	u64 phys_addr = __pa(per_cpu(vmxarea, cpu));
	int r;

	if (cr4_read_shadow() & X86_CR4_VMXE)
		return -EBUSY;

	/*
	 * This can happen if we hot-added a CPU but failed to allocate
	 * VP assist page for it.
	 */
	if (static_branch_unlikely(&enable_evmcs) &&
	    !hv_get_vp_assist_page(cpu))
		return -EFAULT;

	intel_pt_handle_vmx(1);

	r = kvm_cpu_vmxon(phys_addr);
	if (r) {
		intel_pt_handle_vmx(0);
		return r;
	}

	if (enable_ept)
		ept_sync_global();

	return 0;
}

static void vmclear_local_loaded_vmcss(void)
{
	int cpu = raw_smp_processor_id();
	struct loaded_vmcs *v, *n;

	list_for_each_entry_safe(v, n, &per_cpu(loaded_vmcss_on_cpu, cpu),
				 loaded_vmcss_on_cpu_link)
		__loaded_vmcs_clear(v);
}

static void vmx_hardware_disable(void)
{
	vmclear_local_loaded_vmcss();

	if (cpu_vmxoff())
		kvm_spurious_fault();

	intel_pt_handle_vmx(0);
}

/*
 * There is no X86_FEATURE for SGX yet, but anyway we need to query CPUID
 * directly instead of going through cpu_has(), to ensure KVM is trapping
 * ENCLS whenever it's supported in hardware.  It does not matter whether
 * the host OS supports or has enabled SGX.
 */
static bool cpu_has_sgx(void)
{
	return cpuid_eax(0) >= 0x12 && (cpuid_eax(0x12) & BIT(0));
}

/*
 * Some cpus support VM_{ENTRY,EXIT}_IA32_PERF_GLOBAL_CTRL but they
 * can't be used due to errata where VM Exit may incorrectly clear
 * IA32_PERF_GLOBAL_CTRL[34:32]. Work around the errata by using the
 * MSR load mechanism to switch IA32_PERF_GLOBAL_CTRL.
 */
static bool cpu_has_perf_global_ctrl_bug(void)
{
	if (boot_cpu_data.x86 == 0x6) {
		switch (boot_cpu_data.x86_model) {
		case INTEL_FAM6_NEHALEM_EP:	/* AAK155 */
		case INTEL_FAM6_NEHALEM:	/* AAP115 */
		case INTEL_FAM6_WESTMERE:	/* AAT100 */
		case INTEL_FAM6_WESTMERE_EP:	/* BC86,AAY89,BD102 */
		case INTEL_FAM6_NEHALEM_EX:	/* BA97 */
			return true;
		default:
			break;
		}
	}

	return false;
}

static __init int adjust_vmx_controls(u32 ctl_min, u32 ctl_opt,
				      u32 msr, u32 *result)
{
	u32 vmx_msr_low, vmx_msr_high;
	u32 ctl = ctl_min | ctl_opt;

	rdmsr(msr, vmx_msr_low, vmx_msr_high);

	ctl &= vmx_msr_high; /* bit == 0 in high word ==> must be zero */
	ctl |= vmx_msr_low;  /* bit == 1 in low word  ==> must be one  */

	/* Ensure minimum (required) set of control bits are supported. */
	if (ctl_min & ~ctl)
		return -EIO;

	*result = ctl;
	return 0;
}

static __init u64 adjust_vmx_controls64(u64 ctl_opt, u32 msr)
{
	u64 allowed;

	rdmsrl(msr, allowed);

	return  ctl_opt & allowed;
}

static __init int setup_vmcs_config(struct vmcs_config *vmcs_conf,
				    struct vmx_capability *vmx_cap)
{
	u32 vmx_msr_low, vmx_msr_high;
	u32 _pin_based_exec_control = 0;
	u32 _cpu_based_exec_control = 0;
	u32 _cpu_based_2nd_exec_control = 0;
	u64 _cpu_based_3rd_exec_control = 0;
	u32 _vmexit_control = 0;
	u32 _vmentry_control = 0;
<<<<<<< HEAD
=======
	u64 misc_msr;
>>>>>>> 7365df19
	int i;

	/*
	 * LOAD/SAVE_DEBUG_CONTROLS are absent because both are mandatory.
	 * SAVE_IA32_PAT and SAVE_IA32_EFER are absent because KVM always
	 * intercepts writes to PAT and EFER, i.e. never enables those controls.
	 */
	struct {
		u32 entry_control;
		u32 exit_control;
	} const vmcs_entry_exit_pairs[] = {
		{ VM_ENTRY_LOAD_IA32_PERF_GLOBAL_CTRL,	VM_EXIT_LOAD_IA32_PERF_GLOBAL_CTRL },
		{ VM_ENTRY_LOAD_IA32_PAT,		VM_EXIT_LOAD_IA32_PAT },
		{ VM_ENTRY_LOAD_IA32_EFER,		VM_EXIT_LOAD_IA32_EFER },
		{ VM_ENTRY_LOAD_BNDCFGS,		VM_EXIT_CLEAR_BNDCFGS },
		{ VM_ENTRY_LOAD_IA32_RTIT_CTL,		VM_EXIT_CLEAR_IA32_RTIT_CTL },
	};

	memset(vmcs_conf, 0, sizeof(*vmcs_conf));
<<<<<<< HEAD
	min = CPU_BASED_HLT_EXITING |
#ifdef CONFIG_X86_64
	      CPU_BASED_CR8_LOAD_EXITING |
	      CPU_BASED_CR8_STORE_EXITING |
#endif
	      CPU_BASED_CR3_LOAD_EXITING |
	      CPU_BASED_CR3_STORE_EXITING |
	      CPU_BASED_UNCOND_IO_EXITING |
	      CPU_BASED_MOV_DR_EXITING |
	      CPU_BASED_USE_TSC_OFFSETTING |
	      CPU_BASED_MWAIT_EXITING |
	      CPU_BASED_MONITOR_EXITING |
	      CPU_BASED_INVLPG_EXITING |
	      CPU_BASED_RDPMC_EXITING;

	opt = CPU_BASED_TPR_SHADOW |
	      CPU_BASED_USE_MSR_BITMAPS |
	      CPU_BASED_ACTIVATE_SECONDARY_CONTROLS |
	      CPU_BASED_ACTIVATE_TERTIARY_CONTROLS;
	if (adjust_vmx_controls(min, opt, MSR_IA32_VMX_PROCBASED_CTLS,
				&_cpu_based_exec_control) < 0)
		return -EIO;
#ifdef CONFIG_X86_64
	if (_cpu_based_exec_control & CPU_BASED_TPR_SHADOW)
		_cpu_based_exec_control &= ~CPU_BASED_CR8_LOAD_EXITING &
					   ~CPU_BASED_CR8_STORE_EXITING;
#endif
	if (_cpu_based_exec_control & CPU_BASED_ACTIVATE_SECONDARY_CONTROLS) {
		min2 = 0;
		opt2 = SECONDARY_EXEC_VIRTUALIZE_APIC_ACCESSES |
			SECONDARY_EXEC_VIRTUALIZE_X2APIC_MODE |
			SECONDARY_EXEC_WBINVD_EXITING |
			SECONDARY_EXEC_ENABLE_VPID |
			SECONDARY_EXEC_ENABLE_EPT |
			SECONDARY_EXEC_UNRESTRICTED_GUEST |
			SECONDARY_EXEC_PAUSE_LOOP_EXITING |
			SECONDARY_EXEC_DESC |
			SECONDARY_EXEC_ENABLE_RDTSCP |
			SECONDARY_EXEC_ENABLE_INVPCID |
			SECONDARY_EXEC_APIC_REGISTER_VIRT |
			SECONDARY_EXEC_VIRTUAL_INTR_DELIVERY |
			SECONDARY_EXEC_SHADOW_VMCS |
			SECONDARY_EXEC_XSAVES |
			SECONDARY_EXEC_RDSEED_EXITING |
			SECONDARY_EXEC_RDRAND_EXITING |
			SECONDARY_EXEC_ENABLE_PML |
			SECONDARY_EXEC_TSC_SCALING |
			SECONDARY_EXEC_ENABLE_USR_WAIT_PAUSE |
			SECONDARY_EXEC_PT_USE_GPA |
			SECONDARY_EXEC_PT_CONCEAL_VMX |
			SECONDARY_EXEC_ENABLE_VMFUNC |
			SECONDARY_EXEC_BUS_LOCK_DETECTION |
			SECONDARY_EXEC_NOTIFY_VM_EXITING;
		if (cpu_has_sgx())
			opt2 |= SECONDARY_EXEC_ENCLS_EXITING;
		if (adjust_vmx_controls(min2, opt2,
=======

	if (adjust_vmx_controls(KVM_REQUIRED_VMX_CPU_BASED_VM_EXEC_CONTROL,
				KVM_OPTIONAL_VMX_CPU_BASED_VM_EXEC_CONTROL,
				MSR_IA32_VMX_PROCBASED_CTLS,
				&_cpu_based_exec_control))
		return -EIO;
	if (_cpu_based_exec_control & CPU_BASED_ACTIVATE_SECONDARY_CONTROLS) {
		if (adjust_vmx_controls(KVM_REQUIRED_VMX_SECONDARY_VM_EXEC_CONTROL,
					KVM_OPTIONAL_VMX_SECONDARY_VM_EXEC_CONTROL,
>>>>>>> 7365df19
					MSR_IA32_VMX_PROCBASED_CTLS2,
					&_cpu_based_2nd_exec_control))
			return -EIO;
	}
#ifndef CONFIG_X86_64
	if (!(_cpu_based_2nd_exec_control &
				SECONDARY_EXEC_VIRTUALIZE_APIC_ACCESSES))
		_cpu_based_exec_control &= ~CPU_BASED_TPR_SHADOW;
#endif

	if (!(_cpu_based_exec_control & CPU_BASED_TPR_SHADOW))
		_cpu_based_2nd_exec_control &= ~(
				SECONDARY_EXEC_APIC_REGISTER_VIRT |
				SECONDARY_EXEC_VIRTUALIZE_X2APIC_MODE |
				SECONDARY_EXEC_VIRTUAL_INTR_DELIVERY);

	rdmsr_safe(MSR_IA32_VMX_EPT_VPID_CAP,
		&vmx_cap->ept, &vmx_cap->vpid);

<<<<<<< HEAD
	if (_cpu_based_2nd_exec_control & SECONDARY_EXEC_ENABLE_EPT) {
		/* CR3 accesses and invlpg don't need to cause VM Exits when EPT
		   enabled */
		_cpu_based_exec_control &= ~(CPU_BASED_CR3_LOAD_EXITING |
					     CPU_BASED_CR3_STORE_EXITING |
					     CPU_BASED_INVLPG_EXITING);
	} else if (vmx_cap->ept) {
=======
	if (!(_cpu_based_2nd_exec_control & SECONDARY_EXEC_ENABLE_EPT) &&
	    vmx_cap->ept) {
>>>>>>> 7365df19
		pr_warn_once("EPT CAP should not exist if not support "
				"1-setting enable EPT VM-execution control\n");

		if (error_on_inconsistent_vmcs_config)
			return -EIO;

		vmx_cap->ept = 0;
	}
	if (!(_cpu_based_2nd_exec_control & SECONDARY_EXEC_ENABLE_VPID) &&
	    vmx_cap->vpid) {
		pr_warn_once("VPID CAP should not exist if not support "
				"1-setting enable VPID VM-execution control\n");

		if (error_on_inconsistent_vmcs_config)
			return -EIO;

		vmx_cap->vpid = 0;
<<<<<<< HEAD
	}

	if (_cpu_based_exec_control & CPU_BASED_ACTIVATE_TERTIARY_CONTROLS) {
		u64 opt3 = TERTIARY_EXEC_IPI_VIRT;

		_cpu_based_3rd_exec_control = adjust_vmx_controls64(opt3,
					      MSR_IA32_VMX_PROCBASED_CTLS3);
=======
>>>>>>> 7365df19
	}

	if (!cpu_has_sgx())
		_cpu_based_2nd_exec_control &= ~SECONDARY_EXEC_ENCLS_EXITING;

	if (_cpu_based_exec_control & CPU_BASED_ACTIVATE_TERTIARY_CONTROLS)
		_cpu_based_3rd_exec_control =
			adjust_vmx_controls64(KVM_OPTIONAL_VMX_TERTIARY_VM_EXEC_CONTROL,
					      MSR_IA32_VMX_PROCBASED_CTLS3);

	if (adjust_vmx_controls(KVM_REQUIRED_VMX_VM_EXIT_CONTROLS,
				KVM_OPTIONAL_VMX_VM_EXIT_CONTROLS,
				MSR_IA32_VMX_EXIT_CTLS,
				&_vmexit_control))
		return -EIO;

	if (adjust_vmx_controls(KVM_REQUIRED_VMX_PIN_BASED_VM_EXEC_CONTROL,
				KVM_OPTIONAL_VMX_PIN_BASED_VM_EXEC_CONTROL,
				MSR_IA32_VMX_PINBASED_CTLS,
				&_pin_based_exec_control))
		return -EIO;

	if (cpu_has_broken_vmx_preemption_timer())
		_pin_based_exec_control &= ~PIN_BASED_VMX_PREEMPTION_TIMER;
	if (!(_cpu_based_2nd_exec_control &
		SECONDARY_EXEC_VIRTUAL_INTR_DELIVERY))
		_pin_based_exec_control &= ~PIN_BASED_POSTED_INTR;

	if (adjust_vmx_controls(KVM_REQUIRED_VMX_VM_ENTRY_CONTROLS,
				KVM_OPTIONAL_VMX_VM_ENTRY_CONTROLS,
				MSR_IA32_VMX_ENTRY_CTLS,
				&_vmentry_control))
		return -EIO;

	for (i = 0; i < ARRAY_SIZE(vmcs_entry_exit_pairs); i++) {
		u32 n_ctrl = vmcs_entry_exit_pairs[i].entry_control;
		u32 x_ctrl = vmcs_entry_exit_pairs[i].exit_control;

		if (!(_vmentry_control & n_ctrl) == !(_vmexit_control & x_ctrl))
			continue;
<<<<<<< HEAD

		pr_warn_once("Inconsistent VM-Entry/VM-Exit pair, entry = %x, exit = %x\n",
			     _vmentry_control & n_ctrl, _vmexit_control & x_ctrl);

		if (error_on_inconsistent_vmcs_config)
			return -EIO;

		_vmentry_control &= ~n_ctrl;
		_vmexit_control &= ~x_ctrl;
	}

	/*
	 * Some cpus support VM_{ENTRY,EXIT}_IA32_PERF_GLOBAL_CTRL but they
	 * can't be used due to an errata where VM Exit may incorrectly clear
	 * IA32_PERF_GLOBAL_CTRL[34:32].  Workaround the errata by using the
	 * MSR load mechanism to switch IA32_PERF_GLOBAL_CTRL.
	 */
	if (boot_cpu_data.x86 == 0x6) {
		switch (boot_cpu_data.x86_model) {
		case 26: /* AAK155 */
		case 30: /* AAP115 */
		case 37: /* AAT100 */
		case 44: /* BC86,AAY89,BD102 */
		case 46: /* BA97 */
			_vmentry_control &= ~VM_ENTRY_LOAD_IA32_PERF_GLOBAL_CTRL;
			_vmexit_control &= ~VM_EXIT_LOAD_IA32_PERF_GLOBAL_CTRL;
			pr_warn_once("kvm: VM_EXIT_LOAD_IA32_PERF_GLOBAL_CTRL "
					"does not work properly. Using workaround\n");
			break;
		default:
			break;
		}
	}
=======
>>>>>>> 7365df19

		pr_warn_once("Inconsistent VM-Entry/VM-Exit pair, entry = %x, exit = %x\n",
			     _vmentry_control & n_ctrl, _vmexit_control & x_ctrl);

		if (error_on_inconsistent_vmcs_config)
			return -EIO;

		_vmentry_control &= ~n_ctrl;
		_vmexit_control &= ~x_ctrl;
	}

	rdmsr(MSR_IA32_VMX_BASIC, vmx_msr_low, vmx_msr_high);

	/* IA-32 SDM Vol 3B: VMCS size is never greater than 4kB. */
	if ((vmx_msr_high & 0x1fff) > PAGE_SIZE)
		return -EIO;

#ifdef CONFIG_X86_64
	/* IA-32 SDM Vol 3B: 64-bit CPUs always have VMX_BASIC_MSR[48]==0. */
	if (vmx_msr_high & (1u<<16))
		return -EIO;
#endif

	/* Require Write-Back (WB) memory type for VMCS accesses. */
	if (((vmx_msr_high >> 18) & 15) != 6)
		return -EIO;

	rdmsrl(MSR_IA32_VMX_MISC, misc_msr);

	vmcs_conf->size = vmx_msr_high & 0x1fff;
	vmcs_conf->basic_cap = vmx_msr_high & ~0x1fff;

	vmcs_conf->revision_id = vmx_msr_low;

	vmcs_conf->pin_based_exec_ctrl = _pin_based_exec_control;
	vmcs_conf->cpu_based_exec_ctrl = _cpu_based_exec_control;
	vmcs_conf->cpu_based_2nd_exec_ctrl = _cpu_based_2nd_exec_control;
	vmcs_conf->cpu_based_3rd_exec_ctrl = _cpu_based_3rd_exec_control;
	vmcs_conf->vmexit_ctrl         = _vmexit_control;
	vmcs_conf->vmentry_ctrl        = _vmentry_control;
	vmcs_conf->misc	= misc_msr;

	return 0;
}

struct vmcs *alloc_vmcs_cpu(bool shadow, int cpu, gfp_t flags)
{
	int node = cpu_to_node(cpu);
	struct page *pages;
	struct vmcs *vmcs;

	pages = __alloc_pages_node(node, flags, 0);
	if (!pages)
		return NULL;
	vmcs = page_address(pages);
	memset(vmcs, 0, vmcs_config.size);

	/* KVM supports Enlightened VMCS v1 only */
	if (static_branch_unlikely(&enable_evmcs))
		vmcs->hdr.revision_id = KVM_EVMCS_VERSION;
	else
		vmcs->hdr.revision_id = vmcs_config.revision_id;

	if (shadow)
		vmcs->hdr.shadow_vmcs = 1;
	return vmcs;
}

void free_vmcs(struct vmcs *vmcs)
{
	free_page((unsigned long)vmcs);
}

/*
 * Free a VMCS, but before that VMCLEAR it on the CPU where it was last loaded
 */
void free_loaded_vmcs(struct loaded_vmcs *loaded_vmcs)
{
	if (!loaded_vmcs->vmcs)
		return;
	loaded_vmcs_clear(loaded_vmcs);
	free_vmcs(loaded_vmcs->vmcs);
	loaded_vmcs->vmcs = NULL;
	if (loaded_vmcs->msr_bitmap)
		free_page((unsigned long)loaded_vmcs->msr_bitmap);
	WARN_ON(loaded_vmcs->shadow_vmcs != NULL);
}

int alloc_loaded_vmcs(struct loaded_vmcs *loaded_vmcs)
{
	loaded_vmcs->vmcs = alloc_vmcs(false);
	if (!loaded_vmcs->vmcs)
		return -ENOMEM;

	vmcs_clear(loaded_vmcs->vmcs);

	loaded_vmcs->shadow_vmcs = NULL;
	loaded_vmcs->hv_timer_soft_disabled = false;
	loaded_vmcs->cpu = -1;
	loaded_vmcs->launched = 0;

	if (cpu_has_vmx_msr_bitmap()) {
		loaded_vmcs->msr_bitmap = (unsigned long *)
				__get_free_page(GFP_KERNEL_ACCOUNT);
		if (!loaded_vmcs->msr_bitmap)
			goto out_vmcs;
		memset(loaded_vmcs->msr_bitmap, 0xff, PAGE_SIZE);
	}

	memset(&loaded_vmcs->host_state, 0, sizeof(struct vmcs_host_state));
	memset(&loaded_vmcs->controls_shadow, 0,
		sizeof(struct vmcs_controls_shadow));

	return 0;

out_vmcs:
	free_loaded_vmcs(loaded_vmcs);
	return -ENOMEM;
}

static void free_kvm_area(void)
{
	int cpu;

	for_each_possible_cpu(cpu) {
		free_vmcs(per_cpu(vmxarea, cpu));
		per_cpu(vmxarea, cpu) = NULL;
	}
}

static __init int alloc_kvm_area(void)
{
	int cpu;

	for_each_possible_cpu(cpu) {
		struct vmcs *vmcs;

		vmcs = alloc_vmcs_cpu(false, cpu, GFP_KERNEL);
		if (!vmcs) {
			free_kvm_area();
			return -ENOMEM;
		}

		/*
		 * When eVMCS is enabled, alloc_vmcs_cpu() sets
		 * vmcs->revision_id to KVM_EVMCS_VERSION instead of
		 * revision_id reported by MSR_IA32_VMX_BASIC.
		 *
		 * However, even though not explicitly documented by
		 * TLFS, VMXArea passed as VMXON argument should
		 * still be marked with revision_id reported by
		 * physical CPU.
		 */
		if (static_branch_unlikely(&enable_evmcs))
			vmcs->hdr.revision_id = vmcs_config.revision_id;

		per_cpu(vmxarea, cpu) = vmcs;
	}
	return 0;
}

static void fix_pmode_seg(struct kvm_vcpu *vcpu, int seg,
		struct kvm_segment *save)
{
	if (!emulate_invalid_guest_state) {
		/*
		 * CS and SS RPL should be equal during guest entry according
		 * to VMX spec, but in reality it is not always so. Since vcpu
		 * is in the middle of the transition from real mode to
		 * protected mode it is safe to assume that RPL 0 is a good
		 * default value.
		 */
		if (seg == VCPU_SREG_CS || seg == VCPU_SREG_SS)
			save->selector &= ~SEGMENT_RPL_MASK;
		save->dpl = save->selector & SEGMENT_RPL_MASK;
		save->s = 1;
	}
	__vmx_set_segment(vcpu, save, seg);
}

static void enter_pmode(struct kvm_vcpu *vcpu)
{
	unsigned long flags;
	struct vcpu_vmx *vmx = to_vmx(vcpu);

	/*
	 * Update real mode segment cache. It may be not up-to-date if segment
	 * register was written while vcpu was in a guest mode.
	 */
	vmx_get_segment(vcpu, &vmx->rmode.segs[VCPU_SREG_ES], VCPU_SREG_ES);
	vmx_get_segment(vcpu, &vmx->rmode.segs[VCPU_SREG_DS], VCPU_SREG_DS);
	vmx_get_segment(vcpu, &vmx->rmode.segs[VCPU_SREG_FS], VCPU_SREG_FS);
	vmx_get_segment(vcpu, &vmx->rmode.segs[VCPU_SREG_GS], VCPU_SREG_GS);
	vmx_get_segment(vcpu, &vmx->rmode.segs[VCPU_SREG_SS], VCPU_SREG_SS);
	vmx_get_segment(vcpu, &vmx->rmode.segs[VCPU_SREG_CS], VCPU_SREG_CS);

	vmx->rmode.vm86_active = 0;

	__vmx_set_segment(vcpu, &vmx->rmode.segs[VCPU_SREG_TR], VCPU_SREG_TR);

	flags = vmcs_readl(GUEST_RFLAGS);
	flags &= RMODE_GUEST_OWNED_EFLAGS_BITS;
	flags |= vmx->rmode.save_rflags & ~RMODE_GUEST_OWNED_EFLAGS_BITS;
	vmcs_writel(GUEST_RFLAGS, flags);

	vmcs_writel(GUEST_CR4, (vmcs_readl(GUEST_CR4) & ~X86_CR4_VME) |
			(vmcs_readl(CR4_READ_SHADOW) & X86_CR4_VME));

	vmx_update_exception_bitmap(vcpu);

	fix_pmode_seg(vcpu, VCPU_SREG_CS, &vmx->rmode.segs[VCPU_SREG_CS]);
	fix_pmode_seg(vcpu, VCPU_SREG_SS, &vmx->rmode.segs[VCPU_SREG_SS]);
	fix_pmode_seg(vcpu, VCPU_SREG_ES, &vmx->rmode.segs[VCPU_SREG_ES]);
	fix_pmode_seg(vcpu, VCPU_SREG_DS, &vmx->rmode.segs[VCPU_SREG_DS]);
	fix_pmode_seg(vcpu, VCPU_SREG_FS, &vmx->rmode.segs[VCPU_SREG_FS]);
	fix_pmode_seg(vcpu, VCPU_SREG_GS, &vmx->rmode.segs[VCPU_SREG_GS]);
}

static void fix_rmode_seg(int seg, struct kvm_segment *save)
{
	const struct kvm_vmx_segment_field *sf = &kvm_vmx_segment_fields[seg];
	struct kvm_segment var = *save;

	var.dpl = 0x3;
	if (seg == VCPU_SREG_CS)
		var.type = 0x3;

	if (!emulate_invalid_guest_state) {
		var.selector = var.base >> 4;
		var.base = var.base & 0xffff0;
		var.limit = 0xffff;
		var.g = 0;
		var.db = 0;
		var.present = 1;
		var.s = 1;
		var.l = 0;
		var.unusable = 0;
		var.type = 0x3;
		var.avl = 0;
		if (save->base & 0xf)
			printk_once(KERN_WARNING "kvm: segment base is not "
					"paragraph aligned when entering "
					"protected mode (seg=%d)", seg);
	}

	vmcs_write16(sf->selector, var.selector);
	vmcs_writel(sf->base, var.base);
	vmcs_write32(sf->limit, var.limit);
	vmcs_write32(sf->ar_bytes, vmx_segment_access_rights(&var));
}

static void enter_rmode(struct kvm_vcpu *vcpu)
{
	unsigned long flags;
	struct vcpu_vmx *vmx = to_vmx(vcpu);
	struct kvm_vmx *kvm_vmx = to_kvm_vmx(vcpu->kvm);

	vmx_get_segment(vcpu, &vmx->rmode.segs[VCPU_SREG_TR], VCPU_SREG_TR);
	vmx_get_segment(vcpu, &vmx->rmode.segs[VCPU_SREG_ES], VCPU_SREG_ES);
	vmx_get_segment(vcpu, &vmx->rmode.segs[VCPU_SREG_DS], VCPU_SREG_DS);
	vmx_get_segment(vcpu, &vmx->rmode.segs[VCPU_SREG_FS], VCPU_SREG_FS);
	vmx_get_segment(vcpu, &vmx->rmode.segs[VCPU_SREG_GS], VCPU_SREG_GS);
	vmx_get_segment(vcpu, &vmx->rmode.segs[VCPU_SREG_SS], VCPU_SREG_SS);
	vmx_get_segment(vcpu, &vmx->rmode.segs[VCPU_SREG_CS], VCPU_SREG_CS);

	vmx->rmode.vm86_active = 1;

	/*
	 * Very old userspace does not call KVM_SET_TSS_ADDR before entering
	 * vcpu. Warn the user that an update is overdue.
	 */
	if (!kvm_vmx->tss_addr)
		printk_once(KERN_WARNING "kvm: KVM_SET_TSS_ADDR need to be "
			     "called before entering vcpu\n");

	vmx_segment_cache_clear(vmx);

	vmcs_writel(GUEST_TR_BASE, kvm_vmx->tss_addr);
	vmcs_write32(GUEST_TR_LIMIT, RMODE_TSS_SIZE - 1);
	vmcs_write32(GUEST_TR_AR_BYTES, 0x008b);

	flags = vmcs_readl(GUEST_RFLAGS);
	vmx->rmode.save_rflags = flags;

	flags |= X86_EFLAGS_IOPL | X86_EFLAGS_VM;

	vmcs_writel(GUEST_RFLAGS, flags);
	vmcs_writel(GUEST_CR4, vmcs_readl(GUEST_CR4) | X86_CR4_VME);
	vmx_update_exception_bitmap(vcpu);

	fix_rmode_seg(VCPU_SREG_SS, &vmx->rmode.segs[VCPU_SREG_SS]);
	fix_rmode_seg(VCPU_SREG_CS, &vmx->rmode.segs[VCPU_SREG_CS]);
	fix_rmode_seg(VCPU_SREG_ES, &vmx->rmode.segs[VCPU_SREG_ES]);
	fix_rmode_seg(VCPU_SREG_DS, &vmx->rmode.segs[VCPU_SREG_DS]);
	fix_rmode_seg(VCPU_SREG_GS, &vmx->rmode.segs[VCPU_SREG_GS]);
	fix_rmode_seg(VCPU_SREG_FS, &vmx->rmode.segs[VCPU_SREG_FS]);
}

int vmx_set_efer(struct kvm_vcpu *vcpu, u64 efer)
{
	struct vcpu_vmx *vmx = to_vmx(vcpu);

	/* Nothing to do if hardware doesn't support EFER. */
	if (!vmx_find_uret_msr(vmx, MSR_EFER))
		return 0;

	vcpu->arch.efer = efer;
#ifdef CONFIG_X86_64
	if (efer & EFER_LMA)
		vm_entry_controls_setbit(vmx, VM_ENTRY_IA32E_MODE);
	else
		vm_entry_controls_clearbit(vmx, VM_ENTRY_IA32E_MODE);
#else
	if (KVM_BUG_ON(efer & EFER_LMA, vcpu->kvm))
		return 1;
#endif

	vmx_setup_uret_msrs(vmx);
	return 0;
}

#ifdef CONFIG_X86_64

static void enter_lmode(struct kvm_vcpu *vcpu)
{
	u32 guest_tr_ar;

	vmx_segment_cache_clear(to_vmx(vcpu));

	guest_tr_ar = vmcs_read32(GUEST_TR_AR_BYTES);
	if ((guest_tr_ar & VMX_AR_TYPE_MASK) != VMX_AR_TYPE_BUSY_64_TSS) {
		pr_debug_ratelimited("%s: tss fixup for long mode. \n",
				     __func__);
		vmcs_write32(GUEST_TR_AR_BYTES,
			     (guest_tr_ar & ~VMX_AR_TYPE_MASK)
			     | VMX_AR_TYPE_BUSY_64_TSS);
	}
	vmx_set_efer(vcpu, vcpu->arch.efer | EFER_LMA);
}

static void exit_lmode(struct kvm_vcpu *vcpu)
{
	vmx_set_efer(vcpu, vcpu->arch.efer & ~EFER_LMA);
}

#endif

static void vmx_flush_tlb_all(struct kvm_vcpu *vcpu)
{
	struct vcpu_vmx *vmx = to_vmx(vcpu);

	/*
	 * INVEPT must be issued when EPT is enabled, irrespective of VPID, as
	 * the CPU is not required to invalidate guest-physical mappings on
	 * VM-Entry, even if VPID is disabled.  Guest-physical mappings are
	 * associated with the root EPT structure and not any particular VPID
	 * (INVVPID also isn't required to invalidate guest-physical mappings).
	 */
	if (enable_ept) {
		ept_sync_global();
	} else if (enable_vpid) {
		if (cpu_has_vmx_invvpid_global()) {
			vpid_sync_vcpu_global();
		} else {
			vpid_sync_vcpu_single(vmx->vpid);
			vpid_sync_vcpu_single(vmx->nested.vpid02);
		}
	}
}

static inline int vmx_get_current_vpid(struct kvm_vcpu *vcpu)
{
	if (is_guest_mode(vcpu))
		return nested_get_vpid02(vcpu);
	return to_vmx(vcpu)->vpid;
}

static void vmx_flush_tlb_current(struct kvm_vcpu *vcpu)
{
	struct kvm_mmu *mmu = vcpu->arch.mmu;
	u64 root_hpa = mmu->root.hpa;

	/* No flush required if the current context is invalid. */
	if (!VALID_PAGE(root_hpa))
		return;

	if (enable_ept)
		ept_sync_context(construct_eptp(vcpu, root_hpa,
						mmu->root_role.level));
	else
		vpid_sync_context(vmx_get_current_vpid(vcpu));
}

static void vmx_flush_tlb_gva(struct kvm_vcpu *vcpu, gva_t addr)
{
	/*
	 * vpid_sync_vcpu_addr() is a nop if vpid==0, see the comment in
	 * vmx_flush_tlb_guest() for an explanation of why this is ok.
	 */
	vpid_sync_vcpu_addr(vmx_get_current_vpid(vcpu), addr);
}

static void vmx_flush_tlb_guest(struct kvm_vcpu *vcpu)
{
	/*
	 * vpid_sync_context() is a nop if vpid==0, e.g. if enable_vpid==0 or a
	 * vpid couldn't be allocated for this vCPU.  VM-Enter and VM-Exit are
	 * required to flush GVA->{G,H}PA mappings from the TLB if vpid is
	 * disabled (VM-Enter with vpid enabled and vpid==0 is disallowed),
	 * i.e. no explicit INVVPID is necessary.
	 */
	vpid_sync_context(vmx_get_current_vpid(vcpu));
}

void vmx_ept_load_pdptrs(struct kvm_vcpu *vcpu)
{
	struct kvm_mmu *mmu = vcpu->arch.walk_mmu;

	if (!kvm_register_is_dirty(vcpu, VCPU_EXREG_PDPTR))
		return;

	if (is_pae_paging(vcpu)) {
		vmcs_write64(GUEST_PDPTR0, mmu->pdptrs[0]);
		vmcs_write64(GUEST_PDPTR1, mmu->pdptrs[1]);
		vmcs_write64(GUEST_PDPTR2, mmu->pdptrs[2]);
		vmcs_write64(GUEST_PDPTR3, mmu->pdptrs[3]);
	}
}

void ept_save_pdptrs(struct kvm_vcpu *vcpu)
{
	struct kvm_mmu *mmu = vcpu->arch.walk_mmu;

	if (WARN_ON_ONCE(!is_pae_paging(vcpu)))
		return;

	mmu->pdptrs[0] = vmcs_read64(GUEST_PDPTR0);
	mmu->pdptrs[1] = vmcs_read64(GUEST_PDPTR1);
	mmu->pdptrs[2] = vmcs_read64(GUEST_PDPTR2);
	mmu->pdptrs[3] = vmcs_read64(GUEST_PDPTR3);

	kvm_register_mark_available(vcpu, VCPU_EXREG_PDPTR);
}

#define CR3_EXITING_BITS (CPU_BASED_CR3_LOAD_EXITING | \
			  CPU_BASED_CR3_STORE_EXITING)

void vmx_set_cr0(struct kvm_vcpu *vcpu, unsigned long cr0)
{
	struct vcpu_vmx *vmx = to_vmx(vcpu);
	unsigned long hw_cr0, old_cr0_pg;
	u32 tmp;

	old_cr0_pg = kvm_read_cr0_bits(vcpu, X86_CR0_PG);

	hw_cr0 = (cr0 & ~KVM_VM_CR0_ALWAYS_OFF);
	if (is_unrestricted_guest(vcpu))
		hw_cr0 |= KVM_VM_CR0_ALWAYS_ON_UNRESTRICTED_GUEST;
	else {
		hw_cr0 |= KVM_VM_CR0_ALWAYS_ON;
		if (!enable_ept)
			hw_cr0 |= X86_CR0_WP;

		if (vmx->rmode.vm86_active && (cr0 & X86_CR0_PE))
			enter_pmode(vcpu);

		if (!vmx->rmode.vm86_active && !(cr0 & X86_CR0_PE))
			enter_rmode(vcpu);
	}

	vmcs_writel(CR0_READ_SHADOW, cr0);
	vmcs_writel(GUEST_CR0, hw_cr0);
	vcpu->arch.cr0 = cr0;
	kvm_register_mark_available(vcpu, VCPU_EXREG_CR0);

#ifdef CONFIG_X86_64
	if (vcpu->arch.efer & EFER_LME) {
		if (!old_cr0_pg && (cr0 & X86_CR0_PG))
			enter_lmode(vcpu);
		else if (old_cr0_pg && !(cr0 & X86_CR0_PG))
			exit_lmode(vcpu);
	}
#endif

	if (enable_ept && !is_unrestricted_guest(vcpu)) {
		/*
		 * Ensure KVM has an up-to-date snapshot of the guest's CR3.  If
		 * the below code _enables_ CR3 exiting, vmx_cache_reg() will
		 * (correctly) stop reading vmcs.GUEST_CR3 because it thinks
		 * KVM's CR3 is installed.
		 */
		if (!kvm_register_is_available(vcpu, VCPU_EXREG_CR3))
			vmx_cache_reg(vcpu, VCPU_EXREG_CR3);

		/*
		 * When running with EPT but not unrestricted guest, KVM must
		 * intercept CR3 accesses when paging is _disabled_.  This is
		 * necessary because restricted guests can't actually run with
		 * paging disabled, and so KVM stuffs its own CR3 in order to
		 * run the guest when identity mapped page tables.
		 *
		 * Do _NOT_ check the old CR0.PG, e.g. to optimize away the
		 * update, it may be stale with respect to CR3 interception,
		 * e.g. after nested VM-Enter.
		 *
		 * Lastly, honor L1's desires, i.e. intercept CR3 loads and/or
		 * stores to forward them to L1, even if KVM does not need to
		 * intercept them to preserve its identity mapped page tables.
		 */
		if (!(cr0 & X86_CR0_PG)) {
			exec_controls_setbit(vmx, CR3_EXITING_BITS);
		} else if (!is_guest_mode(vcpu)) {
			exec_controls_clearbit(vmx, CR3_EXITING_BITS);
		} else {
			tmp = exec_controls_get(vmx);
			tmp &= ~CR3_EXITING_BITS;
			tmp |= get_vmcs12(vcpu)->cpu_based_vm_exec_control & CR3_EXITING_BITS;
			exec_controls_set(vmx, tmp);
		}

		/* Note, vmx_set_cr4() consumes the new vcpu->arch.cr0. */
		if ((old_cr0_pg ^ cr0) & X86_CR0_PG)
			vmx_set_cr4(vcpu, kvm_read_cr4(vcpu));

		/*
		 * When !CR0_PG -> CR0_PG, vcpu->arch.cr3 becomes active, but
		 * GUEST_CR3 is still vmx->ept_identity_map_addr if EPT + !URG.
		 */
		if (!(old_cr0_pg & X86_CR0_PG) && (cr0 & X86_CR0_PG))
			kvm_register_mark_dirty(vcpu, VCPU_EXREG_CR3);
	}

	/* depends on vcpu->arch.cr0 to be set to a new value */
	vmx->emulation_required = vmx_emulation_required(vcpu);
}

static int vmx_get_max_tdp_level(void)
{
	if (cpu_has_vmx_ept_5levels())
		return 5;
	return 4;
}

u64 construct_eptp(struct kvm_vcpu *vcpu, hpa_t root_hpa, int root_level)
{
	u64 eptp = VMX_EPTP_MT_WB;

	eptp |= (root_level == 5) ? VMX_EPTP_PWL_5 : VMX_EPTP_PWL_4;

	if (enable_ept_ad_bits &&
	    (!is_guest_mode(vcpu) || nested_ept_ad_enabled(vcpu)))
		eptp |= VMX_EPTP_AD_ENABLE_BIT;
	eptp |= root_hpa;

	return eptp;
}

static void vmx_load_mmu_pgd(struct kvm_vcpu *vcpu, hpa_t root_hpa,
			     int root_level)
{
	struct kvm *kvm = vcpu->kvm;
	bool update_guest_cr3 = true;
	unsigned long guest_cr3;
	u64 eptp;

	if (enable_ept) {
		eptp = construct_eptp(vcpu, root_hpa, root_level);
		vmcs_write64(EPT_POINTER, eptp);

		hv_track_root_tdp(vcpu, root_hpa);

		if (!enable_unrestricted_guest && !is_paging(vcpu))
			guest_cr3 = to_kvm_vmx(kvm)->ept_identity_map_addr;
		else if (kvm_register_is_dirty(vcpu, VCPU_EXREG_CR3))
			guest_cr3 = vcpu->arch.cr3;
		else /* vmcs.GUEST_CR3 is already up-to-date. */
			update_guest_cr3 = false;
		vmx_ept_load_pdptrs(vcpu);
	} else {
		guest_cr3 = root_hpa | kvm_get_active_pcid(vcpu);
	}

	if (update_guest_cr3)
		vmcs_writel(GUEST_CR3, guest_cr3);
}


static bool vmx_is_valid_cr4(struct kvm_vcpu *vcpu, unsigned long cr4)
{
	/*
	 * We operate under the default treatment of SMM, so VMX cannot be
	 * enabled under SMM.  Note, whether or not VMXE is allowed at all,
	 * i.e. is a reserved bit, is handled by common x86 code.
	 */
	if ((cr4 & X86_CR4_VMXE) && is_smm(vcpu))
		return false;

	if (to_vmx(vcpu)->nested.vmxon && !nested_cr4_valid(vcpu, cr4))
		return false;

	return true;
}

void vmx_set_cr4(struct kvm_vcpu *vcpu, unsigned long cr4)
{
	unsigned long old_cr4 = vcpu->arch.cr4;
	struct vcpu_vmx *vmx = to_vmx(vcpu);
	/*
	 * Pass through host's Machine Check Enable value to hw_cr4, which
	 * is in force while we are in guest mode.  Do not let guests control
	 * this bit, even if host CR4.MCE == 0.
	 */
	unsigned long hw_cr4;

	hw_cr4 = (cr4_read_shadow() & X86_CR4_MCE) | (cr4 & ~X86_CR4_MCE);
	if (is_unrestricted_guest(vcpu))
		hw_cr4 |= KVM_VM_CR4_ALWAYS_ON_UNRESTRICTED_GUEST;
	else if (vmx->rmode.vm86_active)
		hw_cr4 |= KVM_RMODE_VM_CR4_ALWAYS_ON;
	else
		hw_cr4 |= KVM_PMODE_VM_CR4_ALWAYS_ON;

	if (!boot_cpu_has(X86_FEATURE_UMIP) && vmx_umip_emulated()) {
		if (cr4 & X86_CR4_UMIP) {
			secondary_exec_controls_setbit(vmx, SECONDARY_EXEC_DESC);
			hw_cr4 &= ~X86_CR4_UMIP;
		} else if (!is_guest_mode(vcpu) ||
			!nested_cpu_has2(get_vmcs12(vcpu), SECONDARY_EXEC_DESC)) {
			secondary_exec_controls_clearbit(vmx, SECONDARY_EXEC_DESC);
		}
	}

	vcpu->arch.cr4 = cr4;
	kvm_register_mark_available(vcpu, VCPU_EXREG_CR4);

	if (!is_unrestricted_guest(vcpu)) {
		if (enable_ept) {
			if (!is_paging(vcpu)) {
				hw_cr4 &= ~X86_CR4_PAE;
				hw_cr4 |= X86_CR4_PSE;
			} else if (!(cr4 & X86_CR4_PAE)) {
				hw_cr4 &= ~X86_CR4_PAE;
			}
		}

		/*
		 * SMEP/SMAP/PKU is disabled if CPU is in non-paging mode in
		 * hardware.  To emulate this behavior, SMEP/SMAP/PKU needs
		 * to be manually disabled when guest switches to non-paging
		 * mode.
		 *
		 * If !enable_unrestricted_guest, the CPU is always running
		 * with CR0.PG=1 and CR4 needs to be modified.
		 * If enable_unrestricted_guest, the CPU automatically
		 * disables SMEP/SMAP/PKU when the guest sets CR0.PG=0.
		 */
		if (!is_paging(vcpu))
			hw_cr4 &= ~(X86_CR4_SMEP | X86_CR4_SMAP | X86_CR4_PKE);
	}

	vmcs_writel(CR4_READ_SHADOW, cr4);
	vmcs_writel(GUEST_CR4, hw_cr4);

	if ((cr4 ^ old_cr4) & (X86_CR4_OSXSAVE | X86_CR4_PKE))
		kvm_update_cpuid_runtime(vcpu);
}

void vmx_get_segment(struct kvm_vcpu *vcpu, struct kvm_segment *var, int seg)
{
	struct vcpu_vmx *vmx = to_vmx(vcpu);
	u32 ar;

	if (vmx->rmode.vm86_active && seg != VCPU_SREG_LDTR) {
		*var = vmx->rmode.segs[seg];
		if (seg == VCPU_SREG_TR
		    || var->selector == vmx_read_guest_seg_selector(vmx, seg))
			return;
		var->base = vmx_read_guest_seg_base(vmx, seg);
		var->selector = vmx_read_guest_seg_selector(vmx, seg);
		return;
	}
	var->base = vmx_read_guest_seg_base(vmx, seg);
	var->limit = vmx_read_guest_seg_limit(vmx, seg);
	var->selector = vmx_read_guest_seg_selector(vmx, seg);
	ar = vmx_read_guest_seg_ar(vmx, seg);
	var->unusable = (ar >> 16) & 1;
	var->type = ar & 15;
	var->s = (ar >> 4) & 1;
	var->dpl = (ar >> 5) & 3;
	/*
	 * Some userspaces do not preserve unusable property. Since usable
	 * segment has to be present according to VMX spec we can use present
	 * property to amend userspace bug by making unusable segment always
	 * nonpresent. vmx_segment_access_rights() already marks nonpresent
	 * segment as unusable.
	 */
	var->present = !var->unusable;
	var->avl = (ar >> 12) & 1;
	var->l = (ar >> 13) & 1;
	var->db = (ar >> 14) & 1;
	var->g = (ar >> 15) & 1;
}

static u64 vmx_get_segment_base(struct kvm_vcpu *vcpu, int seg)
{
	struct kvm_segment s;

	if (to_vmx(vcpu)->rmode.vm86_active) {
		vmx_get_segment(vcpu, &s, seg);
		return s.base;
	}
	return vmx_read_guest_seg_base(to_vmx(vcpu), seg);
}

int vmx_get_cpl(struct kvm_vcpu *vcpu)
{
	struct vcpu_vmx *vmx = to_vmx(vcpu);

	if (unlikely(vmx->rmode.vm86_active))
		return 0;
	else {
		int ar = vmx_read_guest_seg_ar(vmx, VCPU_SREG_SS);
		return VMX_AR_DPL(ar);
	}
}

static u32 vmx_segment_access_rights(struct kvm_segment *var)
{
	u32 ar;

	if (var->unusable || !var->present)
		ar = 1 << 16;
	else {
		ar = var->type & 15;
		ar |= (var->s & 1) << 4;
		ar |= (var->dpl & 3) << 5;
		ar |= (var->present & 1) << 7;
		ar |= (var->avl & 1) << 12;
		ar |= (var->l & 1) << 13;
		ar |= (var->db & 1) << 14;
		ar |= (var->g & 1) << 15;
	}

	return ar;
}

void __vmx_set_segment(struct kvm_vcpu *vcpu, struct kvm_segment *var, int seg)
{
	struct vcpu_vmx *vmx = to_vmx(vcpu);
	const struct kvm_vmx_segment_field *sf = &kvm_vmx_segment_fields[seg];

	vmx_segment_cache_clear(vmx);

	if (vmx->rmode.vm86_active && seg != VCPU_SREG_LDTR) {
		vmx->rmode.segs[seg] = *var;
		if (seg == VCPU_SREG_TR)
			vmcs_write16(sf->selector, var->selector);
		else if (var->s)
			fix_rmode_seg(seg, &vmx->rmode.segs[seg]);
		return;
	}

	vmcs_writel(sf->base, var->base);
	vmcs_write32(sf->limit, var->limit);
	vmcs_write16(sf->selector, var->selector);

	/*
	 *   Fix the "Accessed" bit in AR field of segment registers for older
	 * qemu binaries.
	 *   IA32 arch specifies that at the time of processor reset the
	 * "Accessed" bit in the AR field of segment registers is 1. And qemu
	 * is setting it to 0 in the userland code. This causes invalid guest
	 * state vmexit when "unrestricted guest" mode is turned on.
	 *    Fix for this setup issue in cpu_reset is being pushed in the qemu
	 * tree. Newer qemu binaries with that qemu fix would not need this
	 * kvm hack.
	 */
	if (is_unrestricted_guest(vcpu) && (seg != VCPU_SREG_LDTR))
		var->type |= 0x1; /* Accessed */

	vmcs_write32(sf->ar_bytes, vmx_segment_access_rights(var));
}

static void vmx_set_segment(struct kvm_vcpu *vcpu, struct kvm_segment *var, int seg)
{
	__vmx_set_segment(vcpu, var, seg);

	to_vmx(vcpu)->emulation_required = vmx_emulation_required(vcpu);
}

static void vmx_get_cs_db_l_bits(struct kvm_vcpu *vcpu, int *db, int *l)
{
	u32 ar = vmx_read_guest_seg_ar(to_vmx(vcpu), VCPU_SREG_CS);

	*db = (ar >> 14) & 1;
	*l = (ar >> 13) & 1;
}

static void vmx_get_idt(struct kvm_vcpu *vcpu, struct desc_ptr *dt)
{
	dt->size = vmcs_read32(GUEST_IDTR_LIMIT);
	dt->address = vmcs_readl(GUEST_IDTR_BASE);
}

static void vmx_set_idt(struct kvm_vcpu *vcpu, struct desc_ptr *dt)
{
	vmcs_write32(GUEST_IDTR_LIMIT, dt->size);
	vmcs_writel(GUEST_IDTR_BASE, dt->address);
}

static void vmx_get_gdt(struct kvm_vcpu *vcpu, struct desc_ptr *dt)
{
	dt->size = vmcs_read32(GUEST_GDTR_LIMIT);
	dt->address = vmcs_readl(GUEST_GDTR_BASE);
}

static void vmx_set_gdt(struct kvm_vcpu *vcpu, struct desc_ptr *dt)
{
	vmcs_write32(GUEST_GDTR_LIMIT, dt->size);
	vmcs_writel(GUEST_GDTR_BASE, dt->address);
}

static bool rmode_segment_valid(struct kvm_vcpu *vcpu, int seg)
{
	struct kvm_segment var;
	u32 ar;

	vmx_get_segment(vcpu, &var, seg);
	var.dpl = 0x3;
	if (seg == VCPU_SREG_CS)
		var.type = 0x3;
	ar = vmx_segment_access_rights(&var);

	if (var.base != (var.selector << 4))
		return false;
	if (var.limit != 0xffff)
		return false;
	if (ar != 0xf3)
		return false;

	return true;
}

static bool code_segment_valid(struct kvm_vcpu *vcpu)
{
	struct kvm_segment cs;
	unsigned int cs_rpl;

	vmx_get_segment(vcpu, &cs, VCPU_SREG_CS);
	cs_rpl = cs.selector & SEGMENT_RPL_MASK;

	if (cs.unusable)
		return false;
	if (~cs.type & (VMX_AR_TYPE_CODE_MASK|VMX_AR_TYPE_ACCESSES_MASK))
		return false;
	if (!cs.s)
		return false;
	if (cs.type & VMX_AR_TYPE_WRITEABLE_MASK) {
		if (cs.dpl > cs_rpl)
			return false;
	} else {
		if (cs.dpl != cs_rpl)
			return false;
	}
	if (!cs.present)
		return false;

	/* TODO: Add Reserved field check, this'll require a new member in the kvm_segment_field structure */
	return true;
}

static bool stack_segment_valid(struct kvm_vcpu *vcpu)
{
	struct kvm_segment ss;
	unsigned int ss_rpl;

	vmx_get_segment(vcpu, &ss, VCPU_SREG_SS);
	ss_rpl = ss.selector & SEGMENT_RPL_MASK;

	if (ss.unusable)
		return true;
	if (ss.type != 3 && ss.type != 7)
		return false;
	if (!ss.s)
		return false;
	if (ss.dpl != ss_rpl) /* DPL != RPL */
		return false;
	if (!ss.present)
		return false;

	return true;
}

static bool data_segment_valid(struct kvm_vcpu *vcpu, int seg)
{
	struct kvm_segment var;
	unsigned int rpl;

	vmx_get_segment(vcpu, &var, seg);
	rpl = var.selector & SEGMENT_RPL_MASK;

	if (var.unusable)
		return true;
	if (!var.s)
		return false;
	if (!var.present)
		return false;
	if (~var.type & (VMX_AR_TYPE_CODE_MASK|VMX_AR_TYPE_WRITEABLE_MASK)) {
		if (var.dpl < rpl) /* DPL < RPL */
			return false;
	}

	/* TODO: Add other members to kvm_segment_field to allow checking for other access
	 * rights flags
	 */
	return true;
}

static bool tr_valid(struct kvm_vcpu *vcpu)
{
	struct kvm_segment tr;

	vmx_get_segment(vcpu, &tr, VCPU_SREG_TR);

	if (tr.unusable)
		return false;
	if (tr.selector & SEGMENT_TI_MASK)	/* TI = 1 */
		return false;
	if (tr.type != 3 && tr.type != 11) /* TODO: Check if guest is in IA32e mode */
		return false;
	if (!tr.present)
		return false;

	return true;
}

static bool ldtr_valid(struct kvm_vcpu *vcpu)
{
	struct kvm_segment ldtr;

	vmx_get_segment(vcpu, &ldtr, VCPU_SREG_LDTR);

	if (ldtr.unusable)
		return true;
	if (ldtr.selector & SEGMENT_TI_MASK)	/* TI = 1 */
		return false;
	if (ldtr.type != 2)
		return false;
	if (!ldtr.present)
		return false;

	return true;
}

static bool cs_ss_rpl_check(struct kvm_vcpu *vcpu)
{
	struct kvm_segment cs, ss;

	vmx_get_segment(vcpu, &cs, VCPU_SREG_CS);
	vmx_get_segment(vcpu, &ss, VCPU_SREG_SS);

	return ((cs.selector & SEGMENT_RPL_MASK) ==
		 (ss.selector & SEGMENT_RPL_MASK));
}

/*
 * Check if guest state is valid. Returns true if valid, false if
 * not.
 * We assume that registers are always usable
 */
bool __vmx_guest_state_valid(struct kvm_vcpu *vcpu)
{
	/* real mode guest state checks */
	if (!is_protmode(vcpu) || (vmx_get_rflags(vcpu) & X86_EFLAGS_VM)) {
		if (!rmode_segment_valid(vcpu, VCPU_SREG_CS))
			return false;
		if (!rmode_segment_valid(vcpu, VCPU_SREG_SS))
			return false;
		if (!rmode_segment_valid(vcpu, VCPU_SREG_DS))
			return false;
		if (!rmode_segment_valid(vcpu, VCPU_SREG_ES))
			return false;
		if (!rmode_segment_valid(vcpu, VCPU_SREG_FS))
			return false;
		if (!rmode_segment_valid(vcpu, VCPU_SREG_GS))
			return false;
	} else {
	/* protected mode guest state checks */
		if (!cs_ss_rpl_check(vcpu))
			return false;
		if (!code_segment_valid(vcpu))
			return false;
		if (!stack_segment_valid(vcpu))
			return false;
		if (!data_segment_valid(vcpu, VCPU_SREG_DS))
			return false;
		if (!data_segment_valid(vcpu, VCPU_SREG_ES))
			return false;
		if (!data_segment_valid(vcpu, VCPU_SREG_FS))
			return false;
		if (!data_segment_valid(vcpu, VCPU_SREG_GS))
			return false;
		if (!tr_valid(vcpu))
			return false;
		if (!ldtr_valid(vcpu))
			return false;
	}
	/* TODO:
	 * - Add checks on RIP
	 * - Add checks on RFLAGS
	 */

	return true;
}

static int init_rmode_tss(struct kvm *kvm, void __user *ua)
{
	const void *zero_page = (const void *) __va(page_to_phys(ZERO_PAGE(0)));
	u16 data;
	int i;

	for (i = 0; i < 3; i++) {
		if (__copy_to_user(ua + PAGE_SIZE * i, zero_page, PAGE_SIZE))
			return -EFAULT;
	}

	data = TSS_BASE_SIZE + TSS_REDIRECTION_SIZE;
	if (__copy_to_user(ua + TSS_IOPB_BASE_OFFSET, &data, sizeof(u16)))
		return -EFAULT;

	data = ~0;
	if (__copy_to_user(ua + RMODE_TSS_SIZE - 1, &data, sizeof(u8)))
		return -EFAULT;

	return 0;
}

static int init_rmode_identity_map(struct kvm *kvm)
{
	struct kvm_vmx *kvm_vmx = to_kvm_vmx(kvm);
	int i, r = 0;
	void __user *uaddr;
	u32 tmp;

	/* Protect kvm_vmx->ept_identity_pagetable_done. */
	mutex_lock(&kvm->slots_lock);

	if (likely(kvm_vmx->ept_identity_pagetable_done))
		goto out;

	if (!kvm_vmx->ept_identity_map_addr)
		kvm_vmx->ept_identity_map_addr = VMX_EPT_IDENTITY_PAGETABLE_ADDR;

	uaddr = __x86_set_memory_region(kvm,
					IDENTITY_PAGETABLE_PRIVATE_MEMSLOT,
					kvm_vmx->ept_identity_map_addr,
					PAGE_SIZE);
	if (IS_ERR(uaddr)) {
		r = PTR_ERR(uaddr);
		goto out;
	}

	/* Set up identity-mapping pagetable for EPT in real mode */
	for (i = 0; i < (PAGE_SIZE / sizeof(tmp)); i++) {
		tmp = (i << 22) + (_PAGE_PRESENT | _PAGE_RW | _PAGE_USER |
			_PAGE_ACCESSED | _PAGE_DIRTY | _PAGE_PSE);
		if (__copy_to_user(uaddr + i * sizeof(tmp), &tmp, sizeof(tmp))) {
			r = -EFAULT;
			goto out;
		}
	}
	kvm_vmx->ept_identity_pagetable_done = true;

out:
	mutex_unlock(&kvm->slots_lock);
	return r;
}

static void seg_setup(int seg)
{
	const struct kvm_vmx_segment_field *sf = &kvm_vmx_segment_fields[seg];
	unsigned int ar;

	vmcs_write16(sf->selector, 0);
	vmcs_writel(sf->base, 0);
	vmcs_write32(sf->limit, 0xffff);
	ar = 0x93;
	if (seg == VCPU_SREG_CS)
		ar |= 0x08; /* code segment */

	vmcs_write32(sf->ar_bytes, ar);
}

static int alloc_apic_access_page(struct kvm *kvm)
{
	struct page *page;
	void __user *hva;
	int ret = 0;

	mutex_lock(&kvm->slots_lock);
	if (kvm->arch.apic_access_memslot_enabled)
		goto out;
	hva = __x86_set_memory_region(kvm, APIC_ACCESS_PAGE_PRIVATE_MEMSLOT,
				      APIC_DEFAULT_PHYS_BASE, PAGE_SIZE);
	if (IS_ERR(hva)) {
		ret = PTR_ERR(hva);
		goto out;
	}

	page = gfn_to_page(kvm, APIC_DEFAULT_PHYS_BASE >> PAGE_SHIFT);
	if (is_error_page(page)) {
		ret = -EFAULT;
		goto out;
	}

	/*
	 * Do not pin the page in memory, so that memory hot-unplug
	 * is able to migrate it.
	 */
	put_page(page);
	kvm->arch.apic_access_memslot_enabled = true;
out:
	mutex_unlock(&kvm->slots_lock);
	return ret;
}

int allocate_vpid(void)
{
	int vpid;

	if (!enable_vpid)
		return 0;
	spin_lock(&vmx_vpid_lock);
	vpid = find_first_zero_bit(vmx_vpid_bitmap, VMX_NR_VPIDS);
	if (vpid < VMX_NR_VPIDS)
		__set_bit(vpid, vmx_vpid_bitmap);
	else
		vpid = 0;
	spin_unlock(&vmx_vpid_lock);
	return vpid;
}

void free_vpid(int vpid)
{
	if (!enable_vpid || vpid == 0)
		return;
	spin_lock(&vmx_vpid_lock);
	__clear_bit(vpid, vmx_vpid_bitmap);
	spin_unlock(&vmx_vpid_lock);
}

static void vmx_msr_bitmap_l01_changed(struct vcpu_vmx *vmx)
{
	/*
	 * When KVM is a nested hypervisor on top of Hyper-V and uses
	 * 'Enlightened MSR Bitmap' feature L0 needs to know that MSR
	 * bitmap has changed.
	 */
	if (static_branch_unlikely(&enable_evmcs))
		evmcs_touch_msr_bitmap();

	vmx->nested.force_msr_bitmap_recalc = true;
}

void vmx_disable_intercept_for_msr(struct kvm_vcpu *vcpu, u32 msr, int type)
{
	struct vcpu_vmx *vmx = to_vmx(vcpu);
	unsigned long *msr_bitmap = vmx->vmcs01.msr_bitmap;

	if (!cpu_has_vmx_msr_bitmap())
		return;

	vmx_msr_bitmap_l01_changed(vmx);

	/*
	 * Mark the desired intercept state in shadow bitmap, this is needed
	 * for resync when the MSR filters change.
	*/
	if (is_valid_passthrough_msr(msr)) {
		int idx = possible_passthrough_msr_slot(msr);

		if (idx != -ENOENT) {
			if (type & MSR_TYPE_R)
				clear_bit(idx, vmx->shadow_msr_intercept.read);
			if (type & MSR_TYPE_W)
				clear_bit(idx, vmx->shadow_msr_intercept.write);
		}
	}

	if ((type & MSR_TYPE_R) &&
	    !kvm_msr_allowed(vcpu, msr, KVM_MSR_FILTER_READ)) {
		vmx_set_msr_bitmap_read(msr_bitmap, msr);
		type &= ~MSR_TYPE_R;
	}

	if ((type & MSR_TYPE_W) &&
	    !kvm_msr_allowed(vcpu, msr, KVM_MSR_FILTER_WRITE)) {
		vmx_set_msr_bitmap_write(msr_bitmap, msr);
		type &= ~MSR_TYPE_W;
	}

	if (type & MSR_TYPE_R)
		vmx_clear_msr_bitmap_read(msr_bitmap, msr);

	if (type & MSR_TYPE_W)
		vmx_clear_msr_bitmap_write(msr_bitmap, msr);
}

void vmx_enable_intercept_for_msr(struct kvm_vcpu *vcpu, u32 msr, int type)
{
	struct vcpu_vmx *vmx = to_vmx(vcpu);
	unsigned long *msr_bitmap = vmx->vmcs01.msr_bitmap;

	if (!cpu_has_vmx_msr_bitmap())
		return;

	vmx_msr_bitmap_l01_changed(vmx);

	/*
	 * Mark the desired intercept state in shadow bitmap, this is needed
	 * for resync when the MSR filter changes.
	*/
	if (is_valid_passthrough_msr(msr)) {
		int idx = possible_passthrough_msr_slot(msr);

		if (idx != -ENOENT) {
			if (type & MSR_TYPE_R)
				set_bit(idx, vmx->shadow_msr_intercept.read);
			if (type & MSR_TYPE_W)
				set_bit(idx, vmx->shadow_msr_intercept.write);
		}
	}

	if (type & MSR_TYPE_R)
		vmx_set_msr_bitmap_read(msr_bitmap, msr);

	if (type & MSR_TYPE_W)
		vmx_set_msr_bitmap_write(msr_bitmap, msr);
}

static void vmx_reset_x2apic_msrs(struct kvm_vcpu *vcpu, u8 mode)
{
	unsigned long *msr_bitmap = to_vmx(vcpu)->vmcs01.msr_bitmap;
	unsigned long read_intercept;
	int msr;

	read_intercept = (mode & MSR_BITMAP_MODE_X2APIC_APICV) ? 0 : ~0;

	for (msr = 0x800; msr <= 0x8ff; msr += BITS_PER_LONG) {
		unsigned int read_idx = msr / BITS_PER_LONG;
		unsigned int write_idx = read_idx + (0x800 / sizeof(long));

		msr_bitmap[read_idx] = read_intercept;
		msr_bitmap[write_idx] = ~0ul;
	}
}

static void vmx_update_msr_bitmap_x2apic(struct kvm_vcpu *vcpu)
{
	struct vcpu_vmx *vmx = to_vmx(vcpu);
	u8 mode;

	if (!cpu_has_vmx_msr_bitmap())
		return;

	if (cpu_has_secondary_exec_ctrls() &&
	    (secondary_exec_controls_get(vmx) &
	     SECONDARY_EXEC_VIRTUALIZE_X2APIC_MODE)) {
		mode = MSR_BITMAP_MODE_X2APIC;
		if (enable_apicv && kvm_vcpu_apicv_active(vcpu))
			mode |= MSR_BITMAP_MODE_X2APIC_APICV;
	} else {
		mode = 0;
	}

	if (mode == vmx->x2apic_msr_bitmap_mode)
		return;

	vmx->x2apic_msr_bitmap_mode = mode;

	vmx_reset_x2apic_msrs(vcpu, mode);

	/*
	 * TPR reads and writes can be virtualized even if virtual interrupt
	 * delivery is not in use.
	 */
	vmx_set_intercept_for_msr(vcpu, X2APIC_MSR(APIC_TASKPRI), MSR_TYPE_RW,
				  !(mode & MSR_BITMAP_MODE_X2APIC));

	if (mode & MSR_BITMAP_MODE_X2APIC_APICV) {
		vmx_enable_intercept_for_msr(vcpu, X2APIC_MSR(APIC_TMCCT), MSR_TYPE_RW);
		vmx_disable_intercept_for_msr(vcpu, X2APIC_MSR(APIC_EOI), MSR_TYPE_W);
		vmx_disable_intercept_for_msr(vcpu, X2APIC_MSR(APIC_SELF_IPI), MSR_TYPE_W);
		if (enable_ipiv)
			vmx_disable_intercept_for_msr(vcpu, X2APIC_MSR(APIC_ICR), MSR_TYPE_RW);
	}
}

void pt_update_intercept_for_msr(struct kvm_vcpu *vcpu)
{
	struct vcpu_vmx *vmx = to_vmx(vcpu);
	bool flag = !(vmx->pt_desc.guest.ctl & RTIT_CTL_TRACEEN);
	u32 i;

	vmx_set_intercept_for_msr(vcpu, MSR_IA32_RTIT_STATUS, MSR_TYPE_RW, flag);
	vmx_set_intercept_for_msr(vcpu, MSR_IA32_RTIT_OUTPUT_BASE, MSR_TYPE_RW, flag);
	vmx_set_intercept_for_msr(vcpu, MSR_IA32_RTIT_OUTPUT_MASK, MSR_TYPE_RW, flag);
	vmx_set_intercept_for_msr(vcpu, MSR_IA32_RTIT_CR3_MATCH, MSR_TYPE_RW, flag);
	for (i = 0; i < vmx->pt_desc.num_address_ranges; i++) {
		vmx_set_intercept_for_msr(vcpu, MSR_IA32_RTIT_ADDR0_A + i * 2, MSR_TYPE_RW, flag);
		vmx_set_intercept_for_msr(vcpu, MSR_IA32_RTIT_ADDR0_B + i * 2, MSR_TYPE_RW, flag);
	}
}

static bool vmx_guest_apic_has_interrupt(struct kvm_vcpu *vcpu)
{
	struct vcpu_vmx *vmx = to_vmx(vcpu);
	void *vapic_page;
	u32 vppr;
	int rvi;

	if (WARN_ON_ONCE(!is_guest_mode(vcpu)) ||
		!nested_cpu_has_vid(get_vmcs12(vcpu)) ||
		WARN_ON_ONCE(!vmx->nested.virtual_apic_map.gfn))
		return false;

	rvi = vmx_get_rvi();

	vapic_page = vmx->nested.virtual_apic_map.hva;
	vppr = *((u32 *)(vapic_page + APIC_PROCPRI));

	return ((rvi & 0xf0) > (vppr & 0xf0));
}

static void vmx_msr_filter_changed(struct kvm_vcpu *vcpu)
{
	struct vcpu_vmx *vmx = to_vmx(vcpu);
	u32 i;

	/*
	 * Redo intercept permissions for MSRs that KVM is passing through to
	 * the guest.  Disabling interception will check the new MSR filter and
	 * ensure that KVM enables interception if usersepace wants to filter
	 * the MSR.  MSRs that KVM is already intercepting don't need to be
	 * refreshed since KVM is going to intercept them regardless of what
	 * userspace wants.
	 */
	for (i = 0; i < ARRAY_SIZE(vmx_possible_passthrough_msrs); i++) {
		u32 msr = vmx_possible_passthrough_msrs[i];

		if (!test_bit(i, vmx->shadow_msr_intercept.read))
			vmx_disable_intercept_for_msr(vcpu, msr, MSR_TYPE_R);

		if (!test_bit(i, vmx->shadow_msr_intercept.write))
			vmx_disable_intercept_for_msr(vcpu, msr, MSR_TYPE_W);
	}

	/* PT MSRs can be passed through iff PT is exposed to the guest. */
	if (vmx_pt_mode_is_host_guest())
		pt_update_intercept_for_msr(vcpu);
}

static inline void kvm_vcpu_trigger_posted_interrupt(struct kvm_vcpu *vcpu,
						     int pi_vec)
{
#ifdef CONFIG_SMP
	if (vcpu->mode == IN_GUEST_MODE) {
		/*
		 * The vector of the virtual has already been set in the PIR.
		 * Send a notification event to deliver the virtual interrupt
		 * unless the vCPU is the currently running vCPU, i.e. the
		 * event is being sent from a fastpath VM-Exit handler, in
		 * which case the PIR will be synced to the vIRR before
		 * re-entering the guest.
		 *
		 * When the target is not the running vCPU, the following
		 * possibilities emerge:
		 *
		 * Case 1: vCPU stays in non-root mode. Sending a notification
		 * event posts the interrupt to the vCPU.
		 *
		 * Case 2: vCPU exits to root mode and is still runnable. The
		 * PIR will be synced to the vIRR before re-entering the guest.
		 * Sending a notification event is ok as the host IRQ handler
		 * will ignore the spurious event.
		 *
		 * Case 3: vCPU exits to root mode and is blocked. vcpu_block()
		 * has already synced PIR to vIRR and never blocks the vCPU if
		 * the vIRR is not empty. Therefore, a blocked vCPU here does
		 * not wait for any requested interrupts in PIR, and sending a
		 * notification event also results in a benign, spurious event.
		 */

		if (vcpu != kvm_get_running_vcpu())
			apic->send_IPI_mask(get_cpu_mask(vcpu->cpu), pi_vec);
		return;
	}
#endif
	/*
	 * The vCPU isn't in the guest; wake the vCPU in case it is blocking,
	 * otherwise do nothing as KVM will grab the highest priority pending
	 * IRQ via ->sync_pir_to_irr() in vcpu_enter_guest().
	 */
	kvm_vcpu_wake_up(vcpu);
}

static int vmx_deliver_nested_posted_interrupt(struct kvm_vcpu *vcpu,
						int vector)
{
	struct vcpu_vmx *vmx = to_vmx(vcpu);

	if (is_guest_mode(vcpu) &&
	    vector == vmx->nested.posted_intr_nv) {
		/*
		 * If a posted intr is not recognized by hardware,
		 * we will accomplish it in the next vmentry.
		 */
		vmx->nested.pi_pending = true;
		kvm_make_request(KVM_REQ_EVENT, vcpu);

		/*
		 * This pairs with the smp_mb_*() after setting vcpu->mode in
		 * vcpu_enter_guest() to guarantee the vCPU sees the event
		 * request if triggering a posted interrupt "fails" because
		 * vcpu->mode != IN_GUEST_MODE.  The extra barrier is needed as
		 * the smb_wmb() in kvm_make_request() only ensures everything
		 * done before making the request is visible when the request
		 * is visible, it doesn't ensure ordering between the store to
		 * vcpu->requests and the load from vcpu->mode.
		 */
		smp_mb__after_atomic();

		/* the PIR and ON have been set by L1. */
		kvm_vcpu_trigger_posted_interrupt(vcpu, POSTED_INTR_NESTED_VECTOR);
		return 0;
	}
	return -1;
}
/*
 * Send interrupt to vcpu via posted interrupt way.
 * 1. If target vcpu is running(non-root mode), send posted interrupt
 * notification to vcpu and hardware will sync PIR to vIRR atomically.
 * 2. If target vcpu isn't running(root mode), kick it to pick up the
 * interrupt from PIR in next vmentry.
 */
static int vmx_deliver_posted_interrupt(struct kvm_vcpu *vcpu, int vector)
{
	struct vcpu_vmx *vmx = to_vmx(vcpu);
	int r;

	r = vmx_deliver_nested_posted_interrupt(vcpu, vector);
	if (!r)
		return 0;

	/* Note, this is called iff the local APIC is in-kernel. */
	if (!vcpu->arch.apic->apicv_active)
		return -1;

	if (pi_test_and_set_pir(vector, &vmx->pi_desc))
		return 0;

	/* If a previous notification has sent the IPI, nothing to do.  */
	if (pi_test_and_set_on(&vmx->pi_desc))
		return 0;

	/*
	 * The implied barrier in pi_test_and_set_on() pairs with the smp_mb_*()
	 * after setting vcpu->mode in vcpu_enter_guest(), thus the vCPU is
	 * guaranteed to see PID.ON=1 and sync the PIR to IRR if triggering a
	 * posted interrupt "fails" because vcpu->mode != IN_GUEST_MODE.
	 */
	kvm_vcpu_trigger_posted_interrupt(vcpu, POSTED_INTR_VECTOR);
	return 0;
}

static void vmx_deliver_interrupt(struct kvm_lapic *apic, int delivery_mode,
				  int trig_mode, int vector)
{
	struct kvm_vcpu *vcpu = apic->vcpu;

	if (vmx_deliver_posted_interrupt(vcpu, vector)) {
		kvm_lapic_set_irr(vector, apic);
		kvm_make_request(KVM_REQ_EVENT, vcpu);
		kvm_vcpu_kick(vcpu);
	} else {
		trace_kvm_apicv_accept_irq(vcpu->vcpu_id, delivery_mode,
					   trig_mode, vector);
	}
}

/*
 * Set up the vmcs's constant host-state fields, i.e., host-state fields that
 * will not change in the lifetime of the guest.
 * Note that host-state that does change is set elsewhere. E.g., host-state
 * that is set differently for each CPU is set in vmx_vcpu_load(), not here.
 */
void vmx_set_constant_host_state(struct vcpu_vmx *vmx)
{
	u32 low32, high32;
	unsigned long tmpl;
	unsigned long cr0, cr3, cr4;

	cr0 = read_cr0();
	WARN_ON(cr0 & X86_CR0_TS);
	vmcs_writel(HOST_CR0, cr0);  /* 22.2.3 */

	/*
	 * Save the most likely value for this task's CR3 in the VMCS.
	 * We can't use __get_current_cr3_fast() because we're not atomic.
	 */
	cr3 = __read_cr3();
	vmcs_writel(HOST_CR3, cr3);		/* 22.2.3  FIXME: shadow tables */
	vmx->loaded_vmcs->host_state.cr3 = cr3;

	/* Save the most likely value for this task's CR4 in the VMCS. */
	cr4 = cr4_read_shadow();
	vmcs_writel(HOST_CR4, cr4);			/* 22.2.3, 22.2.5 */
	vmx->loaded_vmcs->host_state.cr4 = cr4;

	vmcs_write16(HOST_CS_SELECTOR, __KERNEL_CS);  /* 22.2.4 */
#ifdef CONFIG_X86_64
	/*
	 * Load null selectors, so we can avoid reloading them in
	 * vmx_prepare_switch_to_host(), in case userspace uses
	 * the null selectors too (the expected case).
	 */
	vmcs_write16(HOST_DS_SELECTOR, 0);
	vmcs_write16(HOST_ES_SELECTOR, 0);
#else
	vmcs_write16(HOST_DS_SELECTOR, __KERNEL_DS);  /* 22.2.4 */
	vmcs_write16(HOST_ES_SELECTOR, __KERNEL_DS);  /* 22.2.4 */
#endif
	vmcs_write16(HOST_SS_SELECTOR, __KERNEL_DS);  /* 22.2.4 */
	vmcs_write16(HOST_TR_SELECTOR, GDT_ENTRY_TSS*8);  /* 22.2.4 */

	vmcs_writel(HOST_IDTR_BASE, host_idt_base);   /* 22.2.4 */

	vmcs_writel(HOST_RIP, (unsigned long)vmx_vmexit); /* 22.2.5 */

	rdmsr(MSR_IA32_SYSENTER_CS, low32, high32);
	vmcs_write32(HOST_IA32_SYSENTER_CS, low32);

	/*
	 * SYSENTER is used for 32-bit system calls on either 32-bit or
	 * 64-bit kernels.  It is always zero If neither is allowed, otherwise
	 * vmx_vcpu_load_vmcs loads it with the per-CPU entry stack (and may
	 * have already done so!).
	 */
	if (!IS_ENABLED(CONFIG_IA32_EMULATION) && !IS_ENABLED(CONFIG_X86_32))
		vmcs_writel(HOST_IA32_SYSENTER_ESP, 0);

	rdmsrl(MSR_IA32_SYSENTER_EIP, tmpl);
	vmcs_writel(HOST_IA32_SYSENTER_EIP, tmpl);   /* 22.2.3 */

	if (vmcs_config.vmexit_ctrl & VM_EXIT_LOAD_IA32_PAT) {
		rdmsr(MSR_IA32_CR_PAT, low32, high32);
		vmcs_write64(HOST_IA32_PAT, low32 | ((u64) high32 << 32));
	}

	if (cpu_has_load_ia32_efer())
		vmcs_write64(HOST_IA32_EFER, host_efer);
}

void set_cr4_guest_host_mask(struct vcpu_vmx *vmx)
{
	struct kvm_vcpu *vcpu = &vmx->vcpu;

	vcpu->arch.cr4_guest_owned_bits = KVM_POSSIBLE_CR4_GUEST_BITS &
					  ~vcpu->arch.cr4_guest_rsvd_bits;
	if (!enable_ept) {
		vcpu->arch.cr4_guest_owned_bits &= ~X86_CR4_TLBFLUSH_BITS;
		vcpu->arch.cr4_guest_owned_bits &= ~X86_CR4_PDPTR_BITS;
	}
	if (is_guest_mode(&vmx->vcpu))
		vcpu->arch.cr4_guest_owned_bits &=
			~get_vmcs12(vcpu)->cr4_guest_host_mask;
	vmcs_writel(CR4_GUEST_HOST_MASK, ~vcpu->arch.cr4_guest_owned_bits);
}

static u32 vmx_pin_based_exec_ctrl(struct vcpu_vmx *vmx)
{
	u32 pin_based_exec_ctrl = vmcs_config.pin_based_exec_ctrl;

	if (!kvm_vcpu_apicv_active(&vmx->vcpu))
		pin_based_exec_ctrl &= ~PIN_BASED_POSTED_INTR;

	if (!enable_vnmi)
		pin_based_exec_ctrl &= ~PIN_BASED_VIRTUAL_NMIS;

	if (!enable_preemption_timer)
		pin_based_exec_ctrl &= ~PIN_BASED_VMX_PREEMPTION_TIMER;

	return pin_based_exec_ctrl;
}

static u32 vmx_vmentry_ctrl(void)
{
	u32 vmentry_ctrl = vmcs_config.vmentry_ctrl;

	if (vmx_pt_mode_is_system())
		vmentry_ctrl &= ~(VM_ENTRY_PT_CONCEAL_PIP |
				  VM_ENTRY_LOAD_IA32_RTIT_CTL);
	/*
	 * IA32e mode, and loading of EFER and PERF_GLOBAL_CTRL are toggled dynamically.
	 */
	vmentry_ctrl &= ~(VM_ENTRY_LOAD_IA32_PERF_GLOBAL_CTRL |
			  VM_ENTRY_LOAD_IA32_EFER |
			  VM_ENTRY_IA32E_MODE);

	if (cpu_has_perf_global_ctrl_bug())
		vmentry_ctrl &= ~VM_ENTRY_LOAD_IA32_PERF_GLOBAL_CTRL;

	return vmentry_ctrl;
}

static u32 vmx_vmexit_ctrl(void)
{
	u32 vmexit_ctrl = vmcs_config.vmexit_ctrl;

	/*
	 * Not used by KVM and never set in vmcs01 or vmcs02, but emulated for
	 * nested virtualization and thus allowed to be set in vmcs12.
	 */
	vmexit_ctrl &= ~(VM_EXIT_SAVE_IA32_PAT | VM_EXIT_SAVE_IA32_EFER |
			 VM_EXIT_SAVE_VMX_PREEMPTION_TIMER);

	if (vmx_pt_mode_is_system())
		vmexit_ctrl &= ~(VM_EXIT_PT_CONCEAL_PIP |
				 VM_EXIT_CLEAR_IA32_RTIT_CTL);

	if (cpu_has_perf_global_ctrl_bug())
		vmexit_ctrl &= ~VM_EXIT_LOAD_IA32_PERF_GLOBAL_CTRL;

	/* Loading of EFER and PERF_GLOBAL_CTRL are toggled dynamically */
	return vmexit_ctrl &
		~(VM_EXIT_LOAD_IA32_PERF_GLOBAL_CTRL | VM_EXIT_LOAD_IA32_EFER);
}

static void vmx_refresh_apicv_exec_ctrl(struct kvm_vcpu *vcpu)
{
	struct vcpu_vmx *vmx = to_vmx(vcpu);

	if (is_guest_mode(vcpu)) {
		vmx->nested.update_vmcs01_apicv_status = true;
		return;
	}

	pin_controls_set(vmx, vmx_pin_based_exec_ctrl(vmx));

	if (kvm_vcpu_apicv_active(vcpu)) {
		secondary_exec_controls_setbit(vmx,
					       SECONDARY_EXEC_APIC_REGISTER_VIRT |
					       SECONDARY_EXEC_VIRTUAL_INTR_DELIVERY);
		if (enable_ipiv)
			tertiary_exec_controls_setbit(vmx, TERTIARY_EXEC_IPI_VIRT);
	} else {
		secondary_exec_controls_clearbit(vmx,
						 SECONDARY_EXEC_APIC_REGISTER_VIRT |
						 SECONDARY_EXEC_VIRTUAL_INTR_DELIVERY);
		if (enable_ipiv)
			tertiary_exec_controls_clearbit(vmx, TERTIARY_EXEC_IPI_VIRT);
	}

	vmx_update_msr_bitmap_x2apic(vcpu);
}

static u32 vmx_exec_control(struct vcpu_vmx *vmx)
{
	u32 exec_control = vmcs_config.cpu_based_exec_ctrl;

	/*
	 * Not used by KVM, but fully supported for nesting, i.e. are allowed in
	 * vmcs12 and propagated to vmcs02 when set in vmcs12.
	 */
	exec_control &= ~(CPU_BASED_RDTSC_EXITING |
			  CPU_BASED_USE_IO_BITMAPS |
			  CPU_BASED_MONITOR_TRAP_FLAG |
			  CPU_BASED_PAUSE_EXITING);

	/* INTR_WINDOW_EXITING and NMI_WINDOW_EXITING are toggled dynamically */
	exec_control &= ~(CPU_BASED_INTR_WINDOW_EXITING |
			  CPU_BASED_NMI_WINDOW_EXITING);

	if (vmx->vcpu.arch.switch_db_regs & KVM_DEBUGREG_WONT_EXIT)
		exec_control &= ~CPU_BASED_MOV_DR_EXITING;

	if (!cpu_need_tpr_shadow(&vmx->vcpu))
		exec_control &= ~CPU_BASED_TPR_SHADOW;

#ifdef CONFIG_X86_64
	if (exec_control & CPU_BASED_TPR_SHADOW)
		exec_control &= ~(CPU_BASED_CR8_LOAD_EXITING |
				  CPU_BASED_CR8_STORE_EXITING);
	else
		exec_control |= CPU_BASED_CR8_STORE_EXITING |
				CPU_BASED_CR8_LOAD_EXITING;
#endif
	/* No need to intercept CR3 access or INVPLG when using EPT. */
	if (enable_ept)
		exec_control &= ~(CPU_BASED_CR3_LOAD_EXITING |
				  CPU_BASED_CR3_STORE_EXITING |
				  CPU_BASED_INVLPG_EXITING);
	if (kvm_mwait_in_guest(vmx->vcpu.kvm))
		exec_control &= ~(CPU_BASED_MWAIT_EXITING |
				CPU_BASED_MONITOR_EXITING);
	if (kvm_hlt_in_guest(vmx->vcpu.kvm))
		exec_control &= ~CPU_BASED_HLT_EXITING;
	return exec_control;
}

static u64 vmx_tertiary_exec_control(struct vcpu_vmx *vmx)
{
	u64 exec_control = vmcs_config.cpu_based_3rd_exec_ctrl;

	/*
	 * IPI virtualization relies on APICv. Disable IPI virtualization if
	 * APICv is inhibited.
	 */
	if (!enable_ipiv || !kvm_vcpu_apicv_active(&vmx->vcpu))
		exec_control &= ~TERTIARY_EXEC_IPI_VIRT;

	return exec_control;
}

/*
 * Adjust a single secondary execution control bit to intercept/allow an
 * instruction in the guest.  This is usually done based on whether or not a
 * feature has been exposed to the guest in order to correctly emulate faults.
 */
static inline void
vmx_adjust_secondary_exec_control(struct vcpu_vmx *vmx, u32 *exec_control,
				  u32 control, bool enabled, bool exiting)
{
	/*
	 * If the control is for an opt-in feature, clear the control if the
	 * feature is not exposed to the guest, i.e. not enabled.  If the
	 * control is opt-out, i.e. an exiting control, clear the control if
	 * the feature _is_ exposed to the guest, i.e. exiting/interception is
	 * disabled for the associated instruction.  Note, the caller is
	 * responsible presetting exec_control to set all supported bits.
	 */
	if (enabled == exiting)
		*exec_control &= ~control;

	/*
	 * Update the nested MSR settings so that a nested VMM can/can't set
	 * controls for features that are/aren't exposed to the guest.
	 */
	if (nested) {
		if (enabled)
			vmx->nested.msrs.secondary_ctls_high |= control;
		else
			vmx->nested.msrs.secondary_ctls_high &= ~control;
	}
}

/*
 * Wrapper macro for the common case of adjusting a secondary execution control
 * based on a single guest CPUID bit, with a dedicated feature bit.  This also
 * verifies that the control is actually supported by KVM and hardware.
 */
#define vmx_adjust_sec_exec_control(vmx, exec_control, name, feat_name, ctrl_name, exiting) \
({									 \
	bool __enabled;							 \
									 \
	if (cpu_has_vmx_##name()) {					 \
		__enabled = guest_cpuid_has(&(vmx)->vcpu,		 \
					    X86_FEATURE_##feat_name);	 \
		vmx_adjust_secondary_exec_control(vmx, exec_control,	 \
			SECONDARY_EXEC_##ctrl_name, __enabled, exiting); \
	}								 \
})

/* More macro magic for ENABLE_/opt-in versus _EXITING/opt-out controls. */
#define vmx_adjust_sec_exec_feature(vmx, exec_control, lname, uname) \
	vmx_adjust_sec_exec_control(vmx, exec_control, lname, uname, ENABLE_##uname, false)

#define vmx_adjust_sec_exec_exiting(vmx, exec_control, lname, uname) \
	vmx_adjust_sec_exec_control(vmx, exec_control, lname, uname, uname##_EXITING, true)

static u32 vmx_secondary_exec_control(struct vcpu_vmx *vmx)
{
	struct kvm_vcpu *vcpu = &vmx->vcpu;

	u32 exec_control = vmcs_config.cpu_based_2nd_exec_ctrl;

	if (vmx_pt_mode_is_system())
		exec_control &= ~(SECONDARY_EXEC_PT_USE_GPA | SECONDARY_EXEC_PT_CONCEAL_VMX);
	if (!cpu_need_virtualize_apic_accesses(vcpu))
		exec_control &= ~SECONDARY_EXEC_VIRTUALIZE_APIC_ACCESSES;
	if (vmx->vpid == 0)
		exec_control &= ~SECONDARY_EXEC_ENABLE_VPID;
	if (!enable_ept) {
		exec_control &= ~SECONDARY_EXEC_ENABLE_EPT;
		enable_unrestricted_guest = 0;
	}
	if (!enable_unrestricted_guest)
		exec_control &= ~SECONDARY_EXEC_UNRESTRICTED_GUEST;
	if (kvm_pause_in_guest(vmx->vcpu.kvm))
		exec_control &= ~SECONDARY_EXEC_PAUSE_LOOP_EXITING;
	if (!kvm_vcpu_apicv_active(vcpu))
		exec_control &= ~(SECONDARY_EXEC_APIC_REGISTER_VIRT |
				  SECONDARY_EXEC_VIRTUAL_INTR_DELIVERY);
	exec_control &= ~SECONDARY_EXEC_VIRTUALIZE_X2APIC_MODE;

	/* SECONDARY_EXEC_DESC is enabled/disabled on writes to CR4.UMIP,
	 * in vmx_set_cr4.  */
	exec_control &= ~SECONDARY_EXEC_DESC;

	/* SECONDARY_EXEC_SHADOW_VMCS is enabled when L1 executes VMPTRLD
	   (handle_vmptrld).
	   We can NOT enable shadow_vmcs here because we don't have yet
	   a current VMCS12
	*/
	exec_control &= ~SECONDARY_EXEC_SHADOW_VMCS;

	/*
	 * PML is enabled/disabled when dirty logging of memsmlots changes, but
	 * it needs to be set here when dirty logging is already active, e.g.
	 * if this vCPU was created after dirty logging was enabled.
	 */
	if (!vcpu->kvm->arch.cpu_dirty_logging_count)
		exec_control &= ~SECONDARY_EXEC_ENABLE_PML;

	if (cpu_has_vmx_xsaves()) {
		/* Exposing XSAVES only when XSAVE is exposed */
		bool xsaves_enabled =
			boot_cpu_has(X86_FEATURE_XSAVE) &&
			guest_cpuid_has(vcpu, X86_FEATURE_XSAVE) &&
			guest_cpuid_has(vcpu, X86_FEATURE_XSAVES);

		vcpu->arch.xsaves_enabled = xsaves_enabled;

		vmx_adjust_secondary_exec_control(vmx, &exec_control,
						  SECONDARY_EXEC_XSAVES,
						  xsaves_enabled, false);
	}

	/*
	 * RDPID is also gated by ENABLE_RDTSCP, turn on the control if either
	 * feature is exposed to the guest.  This creates a virtualization hole
	 * if both are supported in hardware but only one is exposed to the
	 * guest, but letting the guest execute RDTSCP or RDPID when either one
	 * is advertised is preferable to emulating the advertised instruction
	 * in KVM on #UD, and obviously better than incorrectly injecting #UD.
	 */
	if (cpu_has_vmx_rdtscp()) {
		bool rdpid_or_rdtscp_enabled =
			guest_cpuid_has(vcpu, X86_FEATURE_RDTSCP) ||
			guest_cpuid_has(vcpu, X86_FEATURE_RDPID);

		vmx_adjust_secondary_exec_control(vmx, &exec_control,
						  SECONDARY_EXEC_ENABLE_RDTSCP,
						  rdpid_or_rdtscp_enabled, false);
	}
	vmx_adjust_sec_exec_feature(vmx, &exec_control, invpcid, INVPCID);

	vmx_adjust_sec_exec_exiting(vmx, &exec_control, rdrand, RDRAND);
	vmx_adjust_sec_exec_exiting(vmx, &exec_control, rdseed, RDSEED);

	vmx_adjust_sec_exec_control(vmx, &exec_control, waitpkg, WAITPKG,
				    ENABLE_USR_WAIT_PAUSE, false);

	if (!vcpu->kvm->arch.bus_lock_detection_enabled)
		exec_control &= ~SECONDARY_EXEC_BUS_LOCK_DETECTION;

	if (!kvm_notify_vmexit_enabled(vcpu->kvm))
		exec_control &= ~SECONDARY_EXEC_NOTIFY_VM_EXITING;

	return exec_control;
}

static inline int vmx_get_pid_table_order(struct kvm *kvm)
{
	return get_order(kvm->arch.max_vcpu_ids * sizeof(*to_kvm_vmx(kvm)->pid_table));
}

static int vmx_alloc_ipiv_pid_table(struct kvm *kvm)
{
	struct page *pages;
	struct kvm_vmx *kvm_vmx = to_kvm_vmx(kvm);

	if (!irqchip_in_kernel(kvm) || !enable_ipiv)
		return 0;

	if (kvm_vmx->pid_table)
		return 0;

	pages = alloc_pages(GFP_KERNEL | __GFP_ZERO, vmx_get_pid_table_order(kvm));
	if (!pages)
		return -ENOMEM;

	kvm_vmx->pid_table = (void *)page_address(pages);
	return 0;
}

static int vmx_vcpu_precreate(struct kvm *kvm)
{
	return vmx_alloc_ipiv_pid_table(kvm);
}

#define VMX_XSS_EXIT_BITMAP 0

static void init_vmcs(struct vcpu_vmx *vmx)
{
	struct kvm *kvm = vmx->vcpu.kvm;
	struct kvm_vmx *kvm_vmx = to_kvm_vmx(kvm);

	if (nested)
		nested_vmx_set_vmcs_shadowing_bitmap();

	if (cpu_has_vmx_msr_bitmap())
		vmcs_write64(MSR_BITMAP, __pa(vmx->vmcs01.msr_bitmap));

	vmcs_write64(VMCS_LINK_POINTER, INVALID_GPA); /* 22.3.1.5 */

	/* Control */
	pin_controls_set(vmx, vmx_pin_based_exec_ctrl(vmx));

	exec_controls_set(vmx, vmx_exec_control(vmx));

	if (cpu_has_secondary_exec_ctrls())
		secondary_exec_controls_set(vmx, vmx_secondary_exec_control(vmx));

	if (cpu_has_tertiary_exec_ctrls())
		tertiary_exec_controls_set(vmx, vmx_tertiary_exec_control(vmx));

	if (enable_apicv && lapic_in_kernel(&vmx->vcpu)) {
		vmcs_write64(EOI_EXIT_BITMAP0, 0);
		vmcs_write64(EOI_EXIT_BITMAP1, 0);
		vmcs_write64(EOI_EXIT_BITMAP2, 0);
		vmcs_write64(EOI_EXIT_BITMAP3, 0);

		vmcs_write16(GUEST_INTR_STATUS, 0);

		vmcs_write16(POSTED_INTR_NV, POSTED_INTR_VECTOR);
		vmcs_write64(POSTED_INTR_DESC_ADDR, __pa((&vmx->pi_desc)));
	}

	if (vmx_can_use_ipiv(&vmx->vcpu)) {
		vmcs_write64(PID_POINTER_TABLE, __pa(kvm_vmx->pid_table));
		vmcs_write16(LAST_PID_POINTER_INDEX, kvm->arch.max_vcpu_ids - 1);
	}

	if (!kvm_pause_in_guest(kvm)) {
		vmcs_write32(PLE_GAP, ple_gap);
		vmx->ple_window = ple_window;
		vmx->ple_window_dirty = true;
	}

	if (kvm_notify_vmexit_enabled(kvm))
		vmcs_write32(NOTIFY_WINDOW, kvm->arch.notify_window);

	vmcs_write32(PAGE_FAULT_ERROR_CODE_MASK, 0);
	vmcs_write32(PAGE_FAULT_ERROR_CODE_MATCH, 0);
	vmcs_write32(CR3_TARGET_COUNT, 0);           /* 22.2.1 */

	vmcs_write16(HOST_FS_SELECTOR, 0);            /* 22.2.4 */
	vmcs_write16(HOST_GS_SELECTOR, 0);            /* 22.2.4 */
	vmx_set_constant_host_state(vmx);
	vmcs_writel(HOST_FS_BASE, 0); /* 22.2.4 */
	vmcs_writel(HOST_GS_BASE, 0); /* 22.2.4 */

	if (cpu_has_vmx_vmfunc())
		vmcs_write64(VM_FUNCTION_CONTROL, 0);

	vmcs_write32(VM_EXIT_MSR_STORE_COUNT, 0);
	vmcs_write32(VM_EXIT_MSR_LOAD_COUNT, 0);
	vmcs_write64(VM_EXIT_MSR_LOAD_ADDR, __pa(vmx->msr_autoload.host.val));
	vmcs_write32(VM_ENTRY_MSR_LOAD_COUNT, 0);
	vmcs_write64(VM_ENTRY_MSR_LOAD_ADDR, __pa(vmx->msr_autoload.guest.val));

	if (vmcs_config.vmentry_ctrl & VM_ENTRY_LOAD_IA32_PAT)
		vmcs_write64(GUEST_IA32_PAT, vmx->vcpu.arch.pat);

	vm_exit_controls_set(vmx, vmx_vmexit_ctrl());

	/* 22.2.1, 20.8.1 */
	vm_entry_controls_set(vmx, vmx_vmentry_ctrl());

	vmx->vcpu.arch.cr0_guest_owned_bits = KVM_POSSIBLE_CR0_GUEST_BITS;
	vmcs_writel(CR0_GUEST_HOST_MASK, ~vmx->vcpu.arch.cr0_guest_owned_bits);

	set_cr4_guest_host_mask(vmx);

	if (vmx->vpid != 0)
		vmcs_write16(VIRTUAL_PROCESSOR_ID, vmx->vpid);

	if (cpu_has_vmx_xsaves())
		vmcs_write64(XSS_EXIT_BITMAP, VMX_XSS_EXIT_BITMAP);

	if (enable_pml) {
		vmcs_write64(PML_ADDRESS, page_to_phys(vmx->pml_pg));
		vmcs_write16(GUEST_PML_INDEX, PML_ENTITY_NUM - 1);
	}

	vmx_write_encls_bitmap(&vmx->vcpu, NULL);

	if (vmx_pt_mode_is_host_guest()) {
		memset(&vmx->pt_desc, 0, sizeof(vmx->pt_desc));
		/* Bit[6~0] are forced to 1, writes are ignored. */
		vmx->pt_desc.guest.output_mask = 0x7F;
		vmcs_write64(GUEST_IA32_RTIT_CTL, 0);
	}

	vmcs_write32(GUEST_SYSENTER_CS, 0);
	vmcs_writel(GUEST_SYSENTER_ESP, 0);
	vmcs_writel(GUEST_SYSENTER_EIP, 0);
	vmcs_write64(GUEST_IA32_DEBUGCTL, 0);

	if (cpu_has_vmx_tpr_shadow()) {
		vmcs_write64(VIRTUAL_APIC_PAGE_ADDR, 0);
		if (cpu_need_tpr_shadow(&vmx->vcpu))
			vmcs_write64(VIRTUAL_APIC_PAGE_ADDR,
				     __pa(vmx->vcpu.arch.apic->regs));
		vmcs_write32(TPR_THRESHOLD, 0);
	}

	vmx_setup_uret_msrs(vmx);
}

static void __vmx_vcpu_reset(struct kvm_vcpu *vcpu)
{
	struct vcpu_vmx *vmx = to_vmx(vcpu);

	init_vmcs(vmx);

	if (nested)
		memcpy(&vmx->nested.msrs, &vmcs_config.nested, sizeof(vmx->nested.msrs));

	vcpu_setup_sgx_lepubkeyhash(vcpu);

	vmx->nested.posted_intr_nv = -1;
	vmx->nested.vmxon_ptr = INVALID_GPA;
	vmx->nested.current_vmptr = INVALID_GPA;
	vmx->nested.hv_evmcs_vmptr = EVMPTR_INVALID;

	vcpu->arch.microcode_version = 0x100000000ULL;
	vmx->msr_ia32_feature_control_valid_bits = FEAT_CTL_LOCKED;

	/*
	 * Enforce invariant: pi_desc.nv is always either POSTED_INTR_VECTOR
	 * or POSTED_INTR_WAKEUP_VECTOR.
	 */
	vmx->pi_desc.nv = POSTED_INTR_VECTOR;
	vmx->pi_desc.sn = 1;
}

static void vmx_vcpu_reset(struct kvm_vcpu *vcpu, bool init_event)
{
	struct vcpu_vmx *vmx = to_vmx(vcpu);

	if (!init_event)
		__vmx_vcpu_reset(vcpu);

	vmx->rmode.vm86_active = 0;
	vmx->spec_ctrl = 0;

	vmx->msr_ia32_umwait_control = 0;

	vmx->hv_deadline_tsc = -1;
	kvm_set_cr8(vcpu, 0);

	vmx_segment_cache_clear(vmx);
	kvm_register_mark_available(vcpu, VCPU_EXREG_SEGMENTS);

	seg_setup(VCPU_SREG_CS);
	vmcs_write16(GUEST_CS_SELECTOR, 0xf000);
	vmcs_writel(GUEST_CS_BASE, 0xffff0000ul);

	seg_setup(VCPU_SREG_DS);
	seg_setup(VCPU_SREG_ES);
	seg_setup(VCPU_SREG_FS);
	seg_setup(VCPU_SREG_GS);
	seg_setup(VCPU_SREG_SS);

	vmcs_write16(GUEST_TR_SELECTOR, 0);
	vmcs_writel(GUEST_TR_BASE, 0);
	vmcs_write32(GUEST_TR_LIMIT, 0xffff);
	vmcs_write32(GUEST_TR_AR_BYTES, 0x008b);

	vmcs_write16(GUEST_LDTR_SELECTOR, 0);
	vmcs_writel(GUEST_LDTR_BASE, 0);
	vmcs_write32(GUEST_LDTR_LIMIT, 0xffff);
	vmcs_write32(GUEST_LDTR_AR_BYTES, 0x00082);

	vmcs_writel(GUEST_GDTR_BASE, 0);
	vmcs_write32(GUEST_GDTR_LIMIT, 0xffff);

	vmcs_writel(GUEST_IDTR_BASE, 0);
	vmcs_write32(GUEST_IDTR_LIMIT, 0xffff);

	vmcs_write32(GUEST_ACTIVITY_STATE, GUEST_ACTIVITY_ACTIVE);
	vmcs_write32(GUEST_INTERRUPTIBILITY_INFO, 0);
	vmcs_writel(GUEST_PENDING_DBG_EXCEPTIONS, 0);
	if (kvm_mpx_supported())
		vmcs_write64(GUEST_BNDCFGS, 0);

	vmcs_write32(VM_ENTRY_INTR_INFO_FIELD, 0);  /* 22.2.1 */

	kvm_make_request(KVM_REQ_APIC_PAGE_RELOAD, vcpu);

	vpid_sync_context(vmx->vpid);

	vmx_update_fb_clear_dis(vcpu, vmx);
}

static void vmx_enable_irq_window(struct kvm_vcpu *vcpu)
{
	exec_controls_setbit(to_vmx(vcpu), CPU_BASED_INTR_WINDOW_EXITING);
}

static void vmx_enable_nmi_window(struct kvm_vcpu *vcpu)
{
	if (!enable_vnmi ||
	    vmcs_read32(GUEST_INTERRUPTIBILITY_INFO) & GUEST_INTR_STATE_STI) {
		vmx_enable_irq_window(vcpu);
		return;
	}

	exec_controls_setbit(to_vmx(vcpu), CPU_BASED_NMI_WINDOW_EXITING);
}

static void vmx_inject_irq(struct kvm_vcpu *vcpu, bool reinjected)
{
	struct vcpu_vmx *vmx = to_vmx(vcpu);
	uint32_t intr;
	int irq = vcpu->arch.interrupt.nr;

	trace_kvm_inj_virq(irq, vcpu->arch.interrupt.soft, reinjected);

	++vcpu->stat.irq_injections;
	if (vmx->rmode.vm86_active) {
		int inc_eip = 0;
		if (vcpu->arch.interrupt.soft)
			inc_eip = vcpu->arch.event_exit_inst_len;
		kvm_inject_realmode_interrupt(vcpu, irq, inc_eip);
		return;
	}
	intr = irq | INTR_INFO_VALID_MASK;
	if (vcpu->arch.interrupt.soft) {
		intr |= INTR_TYPE_SOFT_INTR;
		vmcs_write32(VM_ENTRY_INSTRUCTION_LEN,
			     vmx->vcpu.arch.event_exit_inst_len);
	} else
		intr |= INTR_TYPE_EXT_INTR;
	vmcs_write32(VM_ENTRY_INTR_INFO_FIELD, intr);

	vmx_clear_hlt(vcpu);
}

static void vmx_inject_nmi(struct kvm_vcpu *vcpu)
{
	struct vcpu_vmx *vmx = to_vmx(vcpu);

	if (!enable_vnmi) {
		/*
		 * Tracking the NMI-blocked state in software is built upon
		 * finding the next open IRQ window. This, in turn, depends on
		 * well-behaving guests: They have to keep IRQs disabled at
		 * least as long as the NMI handler runs. Otherwise we may
		 * cause NMI nesting, maybe breaking the guest. But as this is
		 * highly unlikely, we can live with the residual risk.
		 */
		vmx->loaded_vmcs->soft_vnmi_blocked = 1;
		vmx->loaded_vmcs->vnmi_blocked_time = 0;
	}

	++vcpu->stat.nmi_injections;
	vmx->loaded_vmcs->nmi_known_unmasked = false;

	if (vmx->rmode.vm86_active) {
		kvm_inject_realmode_interrupt(vcpu, NMI_VECTOR, 0);
		return;
	}

	vmcs_write32(VM_ENTRY_INTR_INFO_FIELD,
			INTR_TYPE_NMI_INTR | INTR_INFO_VALID_MASK | NMI_VECTOR);

	vmx_clear_hlt(vcpu);
}

bool vmx_get_nmi_mask(struct kvm_vcpu *vcpu)
{
	struct vcpu_vmx *vmx = to_vmx(vcpu);
	bool masked;

	if (!enable_vnmi)
		return vmx->loaded_vmcs->soft_vnmi_blocked;
	if (vmx->loaded_vmcs->nmi_known_unmasked)
		return false;
	masked = vmcs_read32(GUEST_INTERRUPTIBILITY_INFO) & GUEST_INTR_STATE_NMI;
	vmx->loaded_vmcs->nmi_known_unmasked = !masked;
	return masked;
}

void vmx_set_nmi_mask(struct kvm_vcpu *vcpu, bool masked)
{
	struct vcpu_vmx *vmx = to_vmx(vcpu);

	if (!enable_vnmi) {
		if (vmx->loaded_vmcs->soft_vnmi_blocked != masked) {
			vmx->loaded_vmcs->soft_vnmi_blocked = masked;
			vmx->loaded_vmcs->vnmi_blocked_time = 0;
		}
	} else {
		vmx->loaded_vmcs->nmi_known_unmasked = !masked;
		if (masked)
			vmcs_set_bits(GUEST_INTERRUPTIBILITY_INFO,
				      GUEST_INTR_STATE_NMI);
		else
			vmcs_clear_bits(GUEST_INTERRUPTIBILITY_INFO,
					GUEST_INTR_STATE_NMI);
	}
}

bool vmx_nmi_blocked(struct kvm_vcpu *vcpu)
{
	if (is_guest_mode(vcpu) && nested_exit_on_nmi(vcpu))
		return false;

	if (!enable_vnmi && to_vmx(vcpu)->loaded_vmcs->soft_vnmi_blocked)
		return true;

	return (vmcs_read32(GUEST_INTERRUPTIBILITY_INFO) &
		(GUEST_INTR_STATE_MOV_SS | GUEST_INTR_STATE_STI |
		 GUEST_INTR_STATE_NMI));
}

static int vmx_nmi_allowed(struct kvm_vcpu *vcpu, bool for_injection)
{
	if (to_vmx(vcpu)->nested.nested_run_pending)
		return -EBUSY;

	/* An NMI must not be injected into L2 if it's supposed to VM-Exit.  */
	if (for_injection && is_guest_mode(vcpu) && nested_exit_on_nmi(vcpu))
		return -EBUSY;

	return !vmx_nmi_blocked(vcpu);
}

bool vmx_interrupt_blocked(struct kvm_vcpu *vcpu)
{
	if (is_guest_mode(vcpu) && nested_exit_on_intr(vcpu))
		return false;

	return !(vmx_get_rflags(vcpu) & X86_EFLAGS_IF) ||
	       (vmcs_read32(GUEST_INTERRUPTIBILITY_INFO) &
		(GUEST_INTR_STATE_STI | GUEST_INTR_STATE_MOV_SS));
}

static int vmx_interrupt_allowed(struct kvm_vcpu *vcpu, bool for_injection)
{
	if (to_vmx(vcpu)->nested.nested_run_pending)
		return -EBUSY;

       /*
        * An IRQ must not be injected into L2 if it's supposed to VM-Exit,
        * e.g. if the IRQ arrived asynchronously after checking nested events.
        */
	if (for_injection && is_guest_mode(vcpu) && nested_exit_on_intr(vcpu))
		return -EBUSY;

	return !vmx_interrupt_blocked(vcpu);
}

static int vmx_set_tss_addr(struct kvm *kvm, unsigned int addr)
{
	void __user *ret;

	if (enable_unrestricted_guest)
		return 0;

	mutex_lock(&kvm->slots_lock);
	ret = __x86_set_memory_region(kvm, TSS_PRIVATE_MEMSLOT, addr,
				      PAGE_SIZE * 3);
	mutex_unlock(&kvm->slots_lock);

	if (IS_ERR(ret))
		return PTR_ERR(ret);

	to_kvm_vmx(kvm)->tss_addr = addr;

	return init_rmode_tss(kvm, ret);
}

static int vmx_set_identity_map_addr(struct kvm *kvm, u64 ident_addr)
{
	to_kvm_vmx(kvm)->ept_identity_map_addr = ident_addr;
	return 0;
}

static bool rmode_exception(struct kvm_vcpu *vcpu, int vec)
{
	switch (vec) {
	case BP_VECTOR:
		/*
		 * Update instruction length as we may reinject the exception
		 * from user space while in guest debugging mode.
		 */
		to_vmx(vcpu)->vcpu.arch.event_exit_inst_len =
			vmcs_read32(VM_EXIT_INSTRUCTION_LEN);
		if (vcpu->guest_debug & KVM_GUESTDBG_USE_SW_BP)
			return false;
		fallthrough;
	case DB_VECTOR:
		return !(vcpu->guest_debug &
			(KVM_GUESTDBG_SINGLESTEP | KVM_GUESTDBG_USE_HW_BP));
	case DE_VECTOR:
	case OF_VECTOR:
	case BR_VECTOR:
	case UD_VECTOR:
	case DF_VECTOR:
	case SS_VECTOR:
	case GP_VECTOR:
	case MF_VECTOR:
		return true;
	}
	return false;
}

static int handle_rmode_exception(struct kvm_vcpu *vcpu,
				  int vec, u32 err_code)
{
	/*
	 * Instruction with address size override prefix opcode 0x67
	 * Cause the #SS fault with 0 error code in VM86 mode.
	 */
	if (((vec == GP_VECTOR) || (vec == SS_VECTOR)) && err_code == 0) {
		if (kvm_emulate_instruction(vcpu, 0)) {
			if (vcpu->arch.halt_request) {
				vcpu->arch.halt_request = 0;
				return kvm_emulate_halt_noskip(vcpu);
			}
			return 1;
		}
		return 0;
	}

	/*
	 * Forward all other exceptions that are valid in real mode.
	 * FIXME: Breaks guest debugging in real mode, needs to be fixed with
	 *        the required debugging infrastructure rework.
	 */
	kvm_queue_exception(vcpu, vec);
	return 1;
}

static int handle_machine_check(struct kvm_vcpu *vcpu)
{
	/* handled by vmx_vcpu_run() */
	return 1;
}

/*
 * If the host has split lock detection disabled, then #AC is
 * unconditionally injected into the guest, which is the pre split lock
 * detection behaviour.
 *
 * If the host has split lock detection enabled then #AC is
 * only injected into the guest when:
 *  - Guest CPL == 3 (user mode)
 *  - Guest has #AC detection enabled in CR0
 *  - Guest EFLAGS has AC bit set
 */
bool vmx_guest_inject_ac(struct kvm_vcpu *vcpu)
{
	if (!boot_cpu_has(X86_FEATURE_SPLIT_LOCK_DETECT))
		return true;

	return vmx_get_cpl(vcpu) == 3 && kvm_read_cr0_bits(vcpu, X86_CR0_AM) &&
	       (kvm_get_rflags(vcpu) & X86_EFLAGS_AC);
}

static int handle_exception_nmi(struct kvm_vcpu *vcpu)
{
	struct vcpu_vmx *vmx = to_vmx(vcpu);
	struct kvm_run *kvm_run = vcpu->run;
	u32 intr_info, ex_no, error_code;
	unsigned long cr2, dr6;
	u32 vect_info;

	vect_info = vmx->idt_vectoring_info;
	intr_info = vmx_get_intr_info(vcpu);

	if (is_machine_check(intr_info) || is_nmi(intr_info))
		return 1; /* handled by handle_exception_nmi_irqoff() */

	/*
	 * Queue the exception here instead of in handle_nm_fault_irqoff().
	 * This ensures the nested_vmx check is not skipped so vmexit can
	 * be reflected to L1 (when it intercepts #NM) before reaching this
	 * point.
	 */
	if (is_nm_fault(intr_info)) {
		kvm_queue_exception(vcpu, NM_VECTOR);
		return 1;
	}

	if (is_invalid_opcode(intr_info))
		return handle_ud(vcpu);

	error_code = 0;
	if (intr_info & INTR_INFO_DELIVER_CODE_MASK)
		error_code = vmcs_read32(VM_EXIT_INTR_ERROR_CODE);

	if (!vmx->rmode.vm86_active && is_gp_fault(intr_info)) {
		WARN_ON_ONCE(!enable_vmware_backdoor);

		/*
		 * VMware backdoor emulation on #GP interception only handles
		 * IN{S}, OUT{S}, and RDPMC, none of which generate a non-zero
		 * error code on #GP.
		 */
		if (error_code) {
			kvm_queue_exception_e(vcpu, GP_VECTOR, error_code);
			return 1;
		}
		return kvm_emulate_instruction(vcpu, EMULTYPE_VMWARE_GP);
	}

	/*
	 * The #PF with PFEC.RSVD = 1 indicates the guest is accessing
	 * MMIO, it is better to report an internal error.
	 * See the comments in vmx_handle_exit.
	 */
	if ((vect_info & VECTORING_INFO_VALID_MASK) &&
	    !(is_page_fault(intr_info) && !(error_code & PFERR_RSVD_MASK))) {
		vcpu->run->exit_reason = KVM_EXIT_INTERNAL_ERROR;
		vcpu->run->internal.suberror = KVM_INTERNAL_ERROR_SIMUL_EX;
		vcpu->run->internal.ndata = 4;
		vcpu->run->internal.data[0] = vect_info;
		vcpu->run->internal.data[1] = intr_info;
		vcpu->run->internal.data[2] = error_code;
		vcpu->run->internal.data[3] = vcpu->arch.last_vmentry_cpu;
		return 0;
	}

	if (is_page_fault(intr_info)) {
		cr2 = vmx_get_exit_qual(vcpu);
		if (enable_ept && !vcpu->arch.apf.host_apf_flags) {
			/*
			 * EPT will cause page fault only if we need to
			 * detect illegal GPAs.
			 */
			WARN_ON_ONCE(!allow_smaller_maxphyaddr);
			kvm_fixup_and_inject_pf_error(vcpu, cr2, error_code);
			return 1;
		} else
			return kvm_handle_page_fault(vcpu, error_code, cr2, NULL, 0);
	}

	ex_no = intr_info & INTR_INFO_VECTOR_MASK;

	if (vmx->rmode.vm86_active && rmode_exception(vcpu, ex_no))
		return handle_rmode_exception(vcpu, ex_no, error_code);

	switch (ex_no) {
	case DB_VECTOR:
		dr6 = vmx_get_exit_qual(vcpu);
		if (!(vcpu->guest_debug &
		      (KVM_GUESTDBG_SINGLESTEP | KVM_GUESTDBG_USE_HW_BP))) {
			/*
			 * If the #DB was due to ICEBP, a.k.a. INT1, skip the
			 * instruction.  ICEBP generates a trap-like #DB, but
			 * despite its interception control being tied to #DB,
			 * is an instruction intercept, i.e. the VM-Exit occurs
			 * on the ICEBP itself.  Use the inner "skip" helper to
			 * avoid single-step #DB and MTF updates, as ICEBP is
			 * higher priority.  Note, skipping ICEBP still clears
			 * STI and MOVSS blocking.
			 *
			 * For all other #DBs, set vmcs.PENDING_DBG_EXCEPTIONS.BS
			 * if single-step is enabled in RFLAGS and STI or MOVSS
			 * blocking is active, as the CPU doesn't set the bit
			 * on VM-Exit due to #DB interception.  VM-Entry has a
			 * consistency check that a single-step #DB is pending
			 * in this scenario as the previous instruction cannot
			 * have toggled RFLAGS.TF 0=>1 (because STI and POP/MOV
			 * don't modify RFLAGS), therefore the one instruction
			 * delay when activating single-step breakpoints must
			 * have already expired.  Note, the CPU sets/clears BS
			 * as appropriate for all other VM-Exits types.
			 */
			if (is_icebp(intr_info))
				WARN_ON(!skip_emulated_instruction(vcpu));
			else if ((vmx_get_rflags(vcpu) & X86_EFLAGS_TF) &&
				 (vmcs_read32(GUEST_INTERRUPTIBILITY_INFO) &
				  (GUEST_INTR_STATE_STI | GUEST_INTR_STATE_MOV_SS)))
				vmcs_writel(GUEST_PENDING_DBG_EXCEPTIONS,
					    vmcs_readl(GUEST_PENDING_DBG_EXCEPTIONS) | DR6_BS);

			kvm_queue_exception_p(vcpu, DB_VECTOR, dr6);
			return 1;
		}
		kvm_run->debug.arch.dr6 = dr6 | DR6_ACTIVE_LOW;
		kvm_run->debug.arch.dr7 = vmcs_readl(GUEST_DR7);
		fallthrough;
	case BP_VECTOR:
		/*
		 * Update instruction length as we may reinject #BP from
		 * user space while in guest debugging mode. Reading it for
		 * #DB as well causes no harm, it is not used in that case.
		 */
		vmx->vcpu.arch.event_exit_inst_len =
			vmcs_read32(VM_EXIT_INSTRUCTION_LEN);
		kvm_run->exit_reason = KVM_EXIT_DEBUG;
		kvm_run->debug.arch.pc = kvm_get_linear_rip(vcpu);
		kvm_run->debug.arch.exception = ex_no;
		break;
	case AC_VECTOR:
		if (vmx_guest_inject_ac(vcpu)) {
			kvm_queue_exception_e(vcpu, AC_VECTOR, error_code);
			return 1;
		}

		/*
		 * Handle split lock. Depending on detection mode this will
		 * either warn and disable split lock detection for this
		 * task or force SIGBUS on it.
		 */
		if (handle_guest_split_lock(kvm_rip_read(vcpu)))
			return 1;
		fallthrough;
	default:
		kvm_run->exit_reason = KVM_EXIT_EXCEPTION;
		kvm_run->ex.exception = ex_no;
		kvm_run->ex.error_code = error_code;
		break;
	}
	return 0;
}

static __always_inline int handle_external_interrupt(struct kvm_vcpu *vcpu)
{
	++vcpu->stat.irq_exits;
	return 1;
}

static int handle_triple_fault(struct kvm_vcpu *vcpu)
{
	vcpu->run->exit_reason = KVM_EXIT_SHUTDOWN;
	vcpu->mmio_needed = 0;
	return 0;
}

static int handle_io(struct kvm_vcpu *vcpu)
{
	unsigned long exit_qualification;
	int size, in, string;
	unsigned port;

	exit_qualification = vmx_get_exit_qual(vcpu);
	string = (exit_qualification & 16) != 0;

	++vcpu->stat.io_exits;

	if (string)
		return kvm_emulate_instruction(vcpu, 0);

	port = exit_qualification >> 16;
	size = (exit_qualification & 7) + 1;
	in = (exit_qualification & 8) != 0;

	return kvm_fast_pio(vcpu, size, port, in);
}

static void
vmx_patch_hypercall(struct kvm_vcpu *vcpu, unsigned char *hypercall)
{
	/*
	 * Patch in the VMCALL instruction:
	 */
	hypercall[0] = 0x0f;
	hypercall[1] = 0x01;
	hypercall[2] = 0xc1;
}

/* called to set cr0 as appropriate for a mov-to-cr0 exit. */
static int handle_set_cr0(struct kvm_vcpu *vcpu, unsigned long val)
{
	if (is_guest_mode(vcpu)) {
		struct vmcs12 *vmcs12 = get_vmcs12(vcpu);
		unsigned long orig_val = val;

		/*
		 * We get here when L2 changed cr0 in a way that did not change
		 * any of L1's shadowed bits (see nested_vmx_exit_handled_cr),
		 * but did change L0 shadowed bits. So we first calculate the
		 * effective cr0 value that L1 would like to write into the
		 * hardware. It consists of the L2-owned bits from the new
		 * value combined with the L1-owned bits from L1's guest_cr0.
		 */
		val = (val & ~vmcs12->cr0_guest_host_mask) |
			(vmcs12->guest_cr0 & vmcs12->cr0_guest_host_mask);

		if (!nested_guest_cr0_valid(vcpu, val))
			return 1;

		if (kvm_set_cr0(vcpu, val))
			return 1;
		vmcs_writel(CR0_READ_SHADOW, orig_val);
		return 0;
	} else {
		if (to_vmx(vcpu)->nested.vmxon &&
		    !nested_host_cr0_valid(vcpu, val))
			return 1;

		return kvm_set_cr0(vcpu, val);
	}
}

static int handle_set_cr4(struct kvm_vcpu *vcpu, unsigned long val)
{
	if (is_guest_mode(vcpu)) {
		struct vmcs12 *vmcs12 = get_vmcs12(vcpu);
		unsigned long orig_val = val;

		/* analogously to handle_set_cr0 */
		val = (val & ~vmcs12->cr4_guest_host_mask) |
			(vmcs12->guest_cr4 & vmcs12->cr4_guest_host_mask);
		if (kvm_set_cr4(vcpu, val))
			return 1;
		vmcs_writel(CR4_READ_SHADOW, orig_val);
		return 0;
	} else
		return kvm_set_cr4(vcpu, val);
}

static int handle_desc(struct kvm_vcpu *vcpu)
{
	WARN_ON(!(vcpu->arch.cr4 & X86_CR4_UMIP));
	return kvm_emulate_instruction(vcpu, 0);
}

static int handle_cr(struct kvm_vcpu *vcpu)
{
	unsigned long exit_qualification, val;
	int cr;
	int reg;
	int err;
	int ret;

	exit_qualification = vmx_get_exit_qual(vcpu);
	cr = exit_qualification & 15;
	reg = (exit_qualification >> 8) & 15;
	switch ((exit_qualification >> 4) & 3) {
	case 0: /* mov to cr */
		val = kvm_register_read(vcpu, reg);
		trace_kvm_cr_write(cr, val);
		switch (cr) {
		case 0:
			err = handle_set_cr0(vcpu, val);
			return kvm_complete_insn_gp(vcpu, err);
		case 3:
			WARN_ON_ONCE(enable_unrestricted_guest);

			err = kvm_set_cr3(vcpu, val);
			return kvm_complete_insn_gp(vcpu, err);
		case 4:
			err = handle_set_cr4(vcpu, val);
			return kvm_complete_insn_gp(vcpu, err);
		case 8: {
				u8 cr8_prev = kvm_get_cr8(vcpu);
				u8 cr8 = (u8)val;
				err = kvm_set_cr8(vcpu, cr8);
				ret = kvm_complete_insn_gp(vcpu, err);
				if (lapic_in_kernel(vcpu))
					return ret;
				if (cr8_prev <= cr8)
					return ret;
				/*
				 * TODO: we might be squashing a
				 * KVM_GUESTDBG_SINGLESTEP-triggered
				 * KVM_EXIT_DEBUG here.
				 */
				vcpu->run->exit_reason = KVM_EXIT_SET_TPR;
				return 0;
			}
		}
		break;
	case 2: /* clts */
		KVM_BUG(1, vcpu->kvm, "Guest always owns CR0.TS");
		return -EIO;
	case 1: /*mov from cr*/
		switch (cr) {
		case 3:
			WARN_ON_ONCE(enable_unrestricted_guest);

			val = kvm_read_cr3(vcpu);
			kvm_register_write(vcpu, reg, val);
			trace_kvm_cr_read(cr, val);
			return kvm_skip_emulated_instruction(vcpu);
		case 8:
			val = kvm_get_cr8(vcpu);
			kvm_register_write(vcpu, reg, val);
			trace_kvm_cr_read(cr, val);
			return kvm_skip_emulated_instruction(vcpu);
		}
		break;
	case 3: /* lmsw */
		val = (exit_qualification >> LMSW_SOURCE_DATA_SHIFT) & 0x0f;
		trace_kvm_cr_write(0, (kvm_read_cr0(vcpu) & ~0xful) | val);
		kvm_lmsw(vcpu, val);

		return kvm_skip_emulated_instruction(vcpu);
	default:
		break;
	}
	vcpu->run->exit_reason = 0;
	vcpu_unimpl(vcpu, "unhandled control register: op %d cr %d\n",
	       (int)(exit_qualification >> 4) & 3, cr);
	return 0;
}

static int handle_dr(struct kvm_vcpu *vcpu)
{
	unsigned long exit_qualification;
	int dr, dr7, reg;
	int err = 1;

	exit_qualification = vmx_get_exit_qual(vcpu);
	dr = exit_qualification & DEBUG_REG_ACCESS_NUM;

	/* First, if DR does not exist, trigger UD */
	if (!kvm_require_dr(vcpu, dr))
		return 1;

	if (vmx_get_cpl(vcpu) > 0)
		goto out;

	dr7 = vmcs_readl(GUEST_DR7);
	if (dr7 & DR7_GD) {
		/*
		 * As the vm-exit takes precedence over the debug trap, we
		 * need to emulate the latter, either for the host or the
		 * guest debugging itself.
		 */
		if (vcpu->guest_debug & KVM_GUESTDBG_USE_HW_BP) {
			vcpu->run->debug.arch.dr6 = DR6_BD | DR6_ACTIVE_LOW;
			vcpu->run->debug.arch.dr7 = dr7;
			vcpu->run->debug.arch.pc = kvm_get_linear_rip(vcpu);
			vcpu->run->debug.arch.exception = DB_VECTOR;
			vcpu->run->exit_reason = KVM_EXIT_DEBUG;
			return 0;
		} else {
			kvm_queue_exception_p(vcpu, DB_VECTOR, DR6_BD);
			return 1;
		}
	}

	if (vcpu->guest_debug == 0) {
		exec_controls_clearbit(to_vmx(vcpu), CPU_BASED_MOV_DR_EXITING);

		/*
		 * No more DR vmexits; force a reload of the debug registers
		 * and reenter on this instruction.  The next vmexit will
		 * retrieve the full state of the debug registers.
		 */
		vcpu->arch.switch_db_regs |= KVM_DEBUGREG_WONT_EXIT;
		return 1;
	}

	reg = DEBUG_REG_ACCESS_REG(exit_qualification);
	if (exit_qualification & TYPE_MOV_FROM_DR) {
		unsigned long val;

		kvm_get_dr(vcpu, dr, &val);
		kvm_register_write(vcpu, reg, val);
		err = 0;
	} else {
		err = kvm_set_dr(vcpu, dr, kvm_register_read(vcpu, reg));
	}

out:
	return kvm_complete_insn_gp(vcpu, err);
}

static void vmx_sync_dirty_debug_regs(struct kvm_vcpu *vcpu)
{
	get_debugreg(vcpu->arch.db[0], 0);
	get_debugreg(vcpu->arch.db[1], 1);
	get_debugreg(vcpu->arch.db[2], 2);
	get_debugreg(vcpu->arch.db[3], 3);
	get_debugreg(vcpu->arch.dr6, 6);
	vcpu->arch.dr7 = vmcs_readl(GUEST_DR7);

	vcpu->arch.switch_db_regs &= ~KVM_DEBUGREG_WONT_EXIT;
	exec_controls_setbit(to_vmx(vcpu), CPU_BASED_MOV_DR_EXITING);

	/*
	 * exc_debug expects dr6 to be cleared after it runs, avoid that it sees
	 * a stale dr6 from the guest.
	 */
	set_debugreg(DR6_RESERVED, 6);
}

static void vmx_set_dr7(struct kvm_vcpu *vcpu, unsigned long val)
{
	vmcs_writel(GUEST_DR7, val);
}

static int handle_tpr_below_threshold(struct kvm_vcpu *vcpu)
{
	kvm_apic_update_ppr(vcpu);
	return 1;
}

static int handle_interrupt_window(struct kvm_vcpu *vcpu)
{
	exec_controls_clearbit(to_vmx(vcpu), CPU_BASED_INTR_WINDOW_EXITING);

	kvm_make_request(KVM_REQ_EVENT, vcpu);

	++vcpu->stat.irq_window_exits;
	return 1;
}

static int handle_invlpg(struct kvm_vcpu *vcpu)
{
	unsigned long exit_qualification = vmx_get_exit_qual(vcpu);

	kvm_mmu_invlpg(vcpu, exit_qualification);
	return kvm_skip_emulated_instruction(vcpu);
}

static int handle_apic_access(struct kvm_vcpu *vcpu)
{
	if (likely(fasteoi)) {
		unsigned long exit_qualification = vmx_get_exit_qual(vcpu);
		int access_type, offset;

		access_type = exit_qualification & APIC_ACCESS_TYPE;
		offset = exit_qualification & APIC_ACCESS_OFFSET;
		/*
		 * Sane guest uses MOV to write EOI, with written value
		 * not cared. So make a short-circuit here by avoiding
		 * heavy instruction emulation.
		 */
		if ((access_type == TYPE_LINEAR_APIC_INST_WRITE) &&
		    (offset == APIC_EOI)) {
			kvm_lapic_set_eoi(vcpu);
			return kvm_skip_emulated_instruction(vcpu);
		}
	}
	return kvm_emulate_instruction(vcpu, 0);
}

static int handle_apic_eoi_induced(struct kvm_vcpu *vcpu)
{
	unsigned long exit_qualification = vmx_get_exit_qual(vcpu);
	int vector = exit_qualification & 0xff;

	/* EOI-induced VM exit is trap-like and thus no need to adjust IP */
	kvm_apic_set_eoi_accelerated(vcpu, vector);
	return 1;
}

static int handle_apic_write(struct kvm_vcpu *vcpu)
{
	unsigned long exit_qualification = vmx_get_exit_qual(vcpu);

	/*
	 * APIC-write VM-Exit is trap-like, KVM doesn't need to advance RIP and
	 * hardware has done any necessary aliasing, offset adjustments, etc...
	 * for the access.  I.e. the correct value has already been  written to
	 * the vAPIC page for the correct 16-byte chunk.  KVM needs only to
	 * retrieve the register value and emulate the access.
	 */
	u32 offset = exit_qualification & 0xff0;

	kvm_apic_write_nodecode(vcpu, offset);
	return 1;
}

static int handle_task_switch(struct kvm_vcpu *vcpu)
{
	struct vcpu_vmx *vmx = to_vmx(vcpu);
	unsigned long exit_qualification;
	bool has_error_code = false;
	u32 error_code = 0;
	u16 tss_selector;
	int reason, type, idt_v, idt_index;

	idt_v = (vmx->idt_vectoring_info & VECTORING_INFO_VALID_MASK);
	idt_index = (vmx->idt_vectoring_info & VECTORING_INFO_VECTOR_MASK);
	type = (vmx->idt_vectoring_info & VECTORING_INFO_TYPE_MASK);

	exit_qualification = vmx_get_exit_qual(vcpu);

	reason = (u32)exit_qualification >> 30;
	if (reason == TASK_SWITCH_GATE && idt_v) {
		switch (type) {
		case INTR_TYPE_NMI_INTR:
			vcpu->arch.nmi_injected = false;
			vmx_set_nmi_mask(vcpu, true);
			break;
		case INTR_TYPE_EXT_INTR:
		case INTR_TYPE_SOFT_INTR:
			kvm_clear_interrupt_queue(vcpu);
			break;
		case INTR_TYPE_HARD_EXCEPTION:
			if (vmx->idt_vectoring_info &
			    VECTORING_INFO_DELIVER_CODE_MASK) {
				has_error_code = true;
				error_code =
					vmcs_read32(IDT_VECTORING_ERROR_CODE);
			}
			fallthrough;
		case INTR_TYPE_SOFT_EXCEPTION:
			kvm_clear_exception_queue(vcpu);
			break;
		default:
			break;
		}
	}
	tss_selector = exit_qualification;

	if (!idt_v || (type != INTR_TYPE_HARD_EXCEPTION &&
		       type != INTR_TYPE_EXT_INTR &&
		       type != INTR_TYPE_NMI_INTR))
		WARN_ON(!skip_emulated_instruction(vcpu));

	/*
	 * TODO: What about debug traps on tss switch?
	 *       Are we supposed to inject them and update dr6?
	 */
	return kvm_task_switch(vcpu, tss_selector,
			       type == INTR_TYPE_SOFT_INTR ? idt_index : -1,
			       reason, has_error_code, error_code);
}

static int handle_ept_violation(struct kvm_vcpu *vcpu)
{
	unsigned long exit_qualification;
	gpa_t gpa;
	u64 error_code;

	exit_qualification = vmx_get_exit_qual(vcpu);

	/*
	 * EPT violation happened while executing iret from NMI,
	 * "blocked by NMI" bit has to be set before next VM entry.
	 * There are errata that may cause this bit to not be set:
	 * AAK134, BY25.
	 */
	if (!(to_vmx(vcpu)->idt_vectoring_info & VECTORING_INFO_VALID_MASK) &&
			enable_vnmi &&
			(exit_qualification & INTR_INFO_UNBLOCK_NMI))
		vmcs_set_bits(GUEST_INTERRUPTIBILITY_INFO, GUEST_INTR_STATE_NMI);

	gpa = vmcs_read64(GUEST_PHYSICAL_ADDRESS);
	trace_kvm_page_fault(vcpu, gpa, exit_qualification);

	/* Is it a read fault? */
	error_code = (exit_qualification & EPT_VIOLATION_ACC_READ)
		     ? PFERR_USER_MASK : 0;
	/* Is it a write fault? */
	error_code |= (exit_qualification & EPT_VIOLATION_ACC_WRITE)
		      ? PFERR_WRITE_MASK : 0;
	/* Is it a fetch fault? */
	error_code |= (exit_qualification & EPT_VIOLATION_ACC_INSTR)
		      ? PFERR_FETCH_MASK : 0;
	/* ept page table entry is present? */
	error_code |= (exit_qualification & EPT_VIOLATION_RWX_MASK)
		      ? PFERR_PRESENT_MASK : 0;

	error_code |= (exit_qualification & EPT_VIOLATION_GVA_TRANSLATED) != 0 ?
	       PFERR_GUEST_FINAL_MASK : PFERR_GUEST_PAGE_MASK;

	vcpu->arch.exit_qualification = exit_qualification;

	/*
	 * Check that the GPA doesn't exceed physical memory limits, as that is
	 * a guest page fault.  We have to emulate the instruction here, because
	 * if the illegal address is that of a paging structure, then
	 * EPT_VIOLATION_ACC_WRITE bit is set.  Alternatively, if supported we
	 * would also use advanced VM-exit information for EPT violations to
	 * reconstruct the page fault error code.
	 */
	if (unlikely(allow_smaller_maxphyaddr && kvm_vcpu_is_illegal_gpa(vcpu, gpa)))
		return kvm_emulate_instruction(vcpu, 0);

	return kvm_mmu_page_fault(vcpu, gpa, error_code, NULL, 0);
}

static int handle_ept_misconfig(struct kvm_vcpu *vcpu)
{
	gpa_t gpa;

	if (!vmx_can_emulate_instruction(vcpu, EMULTYPE_PF, NULL, 0))
		return 1;

	/*
	 * A nested guest cannot optimize MMIO vmexits, because we have an
	 * nGPA here instead of the required GPA.
	 */
	gpa = vmcs_read64(GUEST_PHYSICAL_ADDRESS);
	if (!is_guest_mode(vcpu) &&
	    !kvm_io_bus_write(vcpu, KVM_FAST_MMIO_BUS, gpa, 0, NULL)) {
		trace_kvm_fast_mmio(gpa);
		return kvm_skip_emulated_instruction(vcpu);
	}

	return kvm_mmu_page_fault(vcpu, gpa, PFERR_RSVD_MASK, NULL, 0);
}

static int handle_nmi_window(struct kvm_vcpu *vcpu)
{
	if (KVM_BUG_ON(!enable_vnmi, vcpu->kvm))
		return -EIO;

	exec_controls_clearbit(to_vmx(vcpu), CPU_BASED_NMI_WINDOW_EXITING);
	++vcpu->stat.nmi_window_exits;
	kvm_make_request(KVM_REQ_EVENT, vcpu);

	return 1;
}

static bool vmx_emulation_required_with_pending_exception(struct kvm_vcpu *vcpu)
{
	struct vcpu_vmx *vmx = to_vmx(vcpu);

	return vmx->emulation_required && !vmx->rmode.vm86_active &&
	       (kvm_is_exception_pending(vcpu) || vcpu->arch.exception.injected);
}

static int handle_invalid_guest_state(struct kvm_vcpu *vcpu)
{
	struct vcpu_vmx *vmx = to_vmx(vcpu);
	bool intr_window_requested;
	unsigned count = 130;

	intr_window_requested = exec_controls_get(vmx) &
				CPU_BASED_INTR_WINDOW_EXITING;

	while (vmx->emulation_required && count-- != 0) {
		if (intr_window_requested && !vmx_interrupt_blocked(vcpu))
			return handle_interrupt_window(&vmx->vcpu);

		if (kvm_test_request(KVM_REQ_EVENT, vcpu))
			return 1;

		if (!kvm_emulate_instruction(vcpu, 0))
			return 0;

		if (vmx_emulation_required_with_pending_exception(vcpu)) {
			kvm_prepare_emulation_failure_exit(vcpu);
			return 0;
		}

		if (vcpu->arch.halt_request) {
			vcpu->arch.halt_request = 0;
			return kvm_emulate_halt_noskip(vcpu);
		}

		/*
		 * Note, return 1 and not 0, vcpu_run() will invoke
		 * xfer_to_guest_mode() which will create a proper return
		 * code.
		 */
		if (__xfer_to_guest_mode_work_pending())
			return 1;
	}

	return 1;
}

static int vmx_vcpu_pre_run(struct kvm_vcpu *vcpu)
{
	if (vmx_emulation_required_with_pending_exception(vcpu)) {
		kvm_prepare_emulation_failure_exit(vcpu);
		return 0;
	}

	return 1;
}

static void grow_ple_window(struct kvm_vcpu *vcpu)
{
	struct vcpu_vmx *vmx = to_vmx(vcpu);
	unsigned int old = vmx->ple_window;

	vmx->ple_window = __grow_ple_window(old, ple_window,
					    ple_window_grow,
					    ple_window_max);

	if (vmx->ple_window != old) {
		vmx->ple_window_dirty = true;
		trace_kvm_ple_window_update(vcpu->vcpu_id,
					    vmx->ple_window, old);
	}
}

static void shrink_ple_window(struct kvm_vcpu *vcpu)
{
	struct vcpu_vmx *vmx = to_vmx(vcpu);
	unsigned int old = vmx->ple_window;

	vmx->ple_window = __shrink_ple_window(old, ple_window,
					      ple_window_shrink,
					      ple_window);

	if (vmx->ple_window != old) {
		vmx->ple_window_dirty = true;
		trace_kvm_ple_window_update(vcpu->vcpu_id,
					    vmx->ple_window, old);
	}
}

/*
 * Indicate a busy-waiting vcpu in spinlock. We do not enable the PAUSE
 * exiting, so only get here on cpu with PAUSE-Loop-Exiting.
 */
static int handle_pause(struct kvm_vcpu *vcpu)
{
	if (!kvm_pause_in_guest(vcpu->kvm))
		grow_ple_window(vcpu);

	/*
	 * Intel sdm vol3 ch-25.1.3 says: The "PAUSE-loop exiting"
	 * VM-execution control is ignored if CPL > 0. OTOH, KVM
	 * never set PAUSE_EXITING and just set PLE if supported,
	 * so the vcpu must be CPL=0 if it gets a PAUSE exit.
	 */
	kvm_vcpu_on_spin(vcpu, true);
	return kvm_skip_emulated_instruction(vcpu);
}

static int handle_monitor_trap(struct kvm_vcpu *vcpu)
{
	return 1;
}

static int handle_invpcid(struct kvm_vcpu *vcpu)
{
	u32 vmx_instruction_info;
	unsigned long type;
	gva_t gva;
	struct {
		u64 pcid;
		u64 gla;
	} operand;
	int gpr_index;

	if (!guest_cpuid_has(vcpu, X86_FEATURE_INVPCID)) {
		kvm_queue_exception(vcpu, UD_VECTOR);
		return 1;
	}

	vmx_instruction_info = vmcs_read32(VMX_INSTRUCTION_INFO);
	gpr_index = vmx_get_instr_info_reg2(vmx_instruction_info);
	type = kvm_register_read(vcpu, gpr_index);

	/* According to the Intel instruction reference, the memory operand
	 * is read even if it isn't needed (e.g., for type==all)
	 */
	if (get_vmx_mem_address(vcpu, vmx_get_exit_qual(vcpu),
				vmx_instruction_info, false,
				sizeof(operand), &gva))
		return 1;

	return kvm_handle_invpcid(vcpu, type, gva);
}

static int handle_pml_full(struct kvm_vcpu *vcpu)
{
	unsigned long exit_qualification;

	trace_kvm_pml_full(vcpu->vcpu_id);

	exit_qualification = vmx_get_exit_qual(vcpu);

	/*
	 * PML buffer FULL happened while executing iret from NMI,
	 * "blocked by NMI" bit has to be set before next VM entry.
	 */
	if (!(to_vmx(vcpu)->idt_vectoring_info & VECTORING_INFO_VALID_MASK) &&
			enable_vnmi &&
			(exit_qualification & INTR_INFO_UNBLOCK_NMI))
		vmcs_set_bits(GUEST_INTERRUPTIBILITY_INFO,
				GUEST_INTR_STATE_NMI);

	/*
	 * PML buffer already flushed at beginning of VMEXIT. Nothing to do
	 * here.., and there's no userspace involvement needed for PML.
	 */
	return 1;
}

static fastpath_t handle_fastpath_preemption_timer(struct kvm_vcpu *vcpu)
{
	struct vcpu_vmx *vmx = to_vmx(vcpu);

	if (!vmx->req_immediate_exit &&
	    !unlikely(vmx->loaded_vmcs->hv_timer_soft_disabled)) {
		kvm_lapic_expired_hv_timer(vcpu);
		return EXIT_FASTPATH_REENTER_GUEST;
	}

	return EXIT_FASTPATH_NONE;
}

static int handle_preemption_timer(struct kvm_vcpu *vcpu)
{
	handle_fastpath_preemption_timer(vcpu);
	return 1;
}

/*
 * When nested=0, all VMX instruction VM Exits filter here.  The handlers
 * are overwritten by nested_vmx_setup() when nested=1.
 */
static int handle_vmx_instruction(struct kvm_vcpu *vcpu)
{
	kvm_queue_exception(vcpu, UD_VECTOR);
	return 1;
}

#ifndef CONFIG_X86_SGX_KVM
static int handle_encls(struct kvm_vcpu *vcpu)
{
	/*
	 * SGX virtualization is disabled.  There is no software enable bit for
	 * SGX, so KVM intercepts all ENCLS leafs and injects a #UD to prevent
	 * the guest from executing ENCLS (when SGX is supported by hardware).
	 */
	kvm_queue_exception(vcpu, UD_VECTOR);
	return 1;
}
#endif /* CONFIG_X86_SGX_KVM */

static int handle_bus_lock_vmexit(struct kvm_vcpu *vcpu)
{
	/*
	 * Hardware may or may not set the BUS_LOCK_DETECTED flag on BUS_LOCK
	 * VM-Exits. Unconditionally set the flag here and leave the handling to
	 * vmx_handle_exit().
	 */
	to_vmx(vcpu)->exit_reason.bus_lock_detected = true;
	return 1;
}

static int handle_notify(struct kvm_vcpu *vcpu)
{
	unsigned long exit_qual = vmx_get_exit_qual(vcpu);
	bool context_invalid = exit_qual & NOTIFY_VM_CONTEXT_INVALID;

	++vcpu->stat.notify_window_exits;

	/*
	 * Notify VM exit happened while executing iret from NMI,
	 * "blocked by NMI" bit has to be set before next VM entry.
	 */
	if (enable_vnmi && (exit_qual & INTR_INFO_UNBLOCK_NMI))
		vmcs_set_bits(GUEST_INTERRUPTIBILITY_INFO,
			      GUEST_INTR_STATE_NMI);

	if (vcpu->kvm->arch.notify_vmexit_flags & KVM_X86_NOTIFY_VMEXIT_USER ||
	    context_invalid) {
		vcpu->run->exit_reason = KVM_EXIT_NOTIFY;
		vcpu->run->notify.flags = context_invalid ?
					  KVM_NOTIFY_CONTEXT_INVALID : 0;
		return 0;
	}

	return 1;
}

/*
 * The exit handlers return 1 if the exit was handled fully and guest execution
 * may resume.  Otherwise they set the kvm_run parameter to indicate what needs
 * to be done to userspace and return 0.
 */
static int (*kvm_vmx_exit_handlers[])(struct kvm_vcpu *vcpu) = {
	[EXIT_REASON_EXCEPTION_NMI]           = handle_exception_nmi,
	[EXIT_REASON_EXTERNAL_INTERRUPT]      = handle_external_interrupt,
	[EXIT_REASON_TRIPLE_FAULT]            = handle_triple_fault,
	[EXIT_REASON_NMI_WINDOW]	      = handle_nmi_window,
	[EXIT_REASON_IO_INSTRUCTION]          = handle_io,
	[EXIT_REASON_CR_ACCESS]               = handle_cr,
	[EXIT_REASON_DR_ACCESS]               = handle_dr,
	[EXIT_REASON_CPUID]                   = kvm_emulate_cpuid,
	[EXIT_REASON_MSR_READ]                = kvm_emulate_rdmsr,
	[EXIT_REASON_MSR_WRITE]               = kvm_emulate_wrmsr,
	[EXIT_REASON_INTERRUPT_WINDOW]        = handle_interrupt_window,
	[EXIT_REASON_HLT]                     = kvm_emulate_halt,
	[EXIT_REASON_INVD]		      = kvm_emulate_invd,
	[EXIT_REASON_INVLPG]		      = handle_invlpg,
	[EXIT_REASON_RDPMC]                   = kvm_emulate_rdpmc,
	[EXIT_REASON_VMCALL]                  = kvm_emulate_hypercall,
	[EXIT_REASON_VMCLEAR]		      = handle_vmx_instruction,
	[EXIT_REASON_VMLAUNCH]		      = handle_vmx_instruction,
	[EXIT_REASON_VMPTRLD]		      = handle_vmx_instruction,
	[EXIT_REASON_VMPTRST]		      = handle_vmx_instruction,
	[EXIT_REASON_VMREAD]		      = handle_vmx_instruction,
	[EXIT_REASON_VMRESUME]		      = handle_vmx_instruction,
	[EXIT_REASON_VMWRITE]		      = handle_vmx_instruction,
	[EXIT_REASON_VMOFF]		      = handle_vmx_instruction,
	[EXIT_REASON_VMON]		      = handle_vmx_instruction,
	[EXIT_REASON_TPR_BELOW_THRESHOLD]     = handle_tpr_below_threshold,
	[EXIT_REASON_APIC_ACCESS]             = handle_apic_access,
	[EXIT_REASON_APIC_WRITE]              = handle_apic_write,
	[EXIT_REASON_EOI_INDUCED]             = handle_apic_eoi_induced,
	[EXIT_REASON_WBINVD]                  = kvm_emulate_wbinvd,
	[EXIT_REASON_XSETBV]                  = kvm_emulate_xsetbv,
	[EXIT_REASON_TASK_SWITCH]             = handle_task_switch,
	[EXIT_REASON_MCE_DURING_VMENTRY]      = handle_machine_check,
	[EXIT_REASON_GDTR_IDTR]		      = handle_desc,
	[EXIT_REASON_LDTR_TR]		      = handle_desc,
	[EXIT_REASON_EPT_VIOLATION]	      = handle_ept_violation,
	[EXIT_REASON_EPT_MISCONFIG]           = handle_ept_misconfig,
	[EXIT_REASON_PAUSE_INSTRUCTION]       = handle_pause,
	[EXIT_REASON_MWAIT_INSTRUCTION]	      = kvm_emulate_mwait,
	[EXIT_REASON_MONITOR_TRAP_FLAG]       = handle_monitor_trap,
	[EXIT_REASON_MONITOR_INSTRUCTION]     = kvm_emulate_monitor,
	[EXIT_REASON_INVEPT]                  = handle_vmx_instruction,
	[EXIT_REASON_INVVPID]                 = handle_vmx_instruction,
	[EXIT_REASON_RDRAND]                  = kvm_handle_invalid_op,
	[EXIT_REASON_RDSEED]                  = kvm_handle_invalid_op,
	[EXIT_REASON_PML_FULL]		      = handle_pml_full,
	[EXIT_REASON_INVPCID]                 = handle_invpcid,
	[EXIT_REASON_VMFUNC]		      = handle_vmx_instruction,
	[EXIT_REASON_PREEMPTION_TIMER]	      = handle_preemption_timer,
	[EXIT_REASON_ENCLS]		      = handle_encls,
	[EXIT_REASON_BUS_LOCK]                = handle_bus_lock_vmexit,
	[EXIT_REASON_NOTIFY]		      = handle_notify,
};

static const int kvm_vmx_max_exit_handlers =
	ARRAY_SIZE(kvm_vmx_exit_handlers);

static void vmx_get_exit_info(struct kvm_vcpu *vcpu, u32 *reason,
			      u64 *info1, u64 *info2,
			      u32 *intr_info, u32 *error_code)
{
	struct vcpu_vmx *vmx = to_vmx(vcpu);

	*reason = vmx->exit_reason.full;
	*info1 = vmx_get_exit_qual(vcpu);
	if (!(vmx->exit_reason.failed_vmentry)) {
		*info2 = vmx->idt_vectoring_info;
		*intr_info = vmx_get_intr_info(vcpu);
		if (is_exception_with_error_code(*intr_info))
			*error_code = vmcs_read32(VM_EXIT_INTR_ERROR_CODE);
		else
			*error_code = 0;
	} else {
		*info2 = 0;
		*intr_info = 0;
		*error_code = 0;
	}
}

static void vmx_destroy_pml_buffer(struct vcpu_vmx *vmx)
{
	if (vmx->pml_pg) {
		__free_page(vmx->pml_pg);
		vmx->pml_pg = NULL;
	}
}

static void vmx_flush_pml_buffer(struct kvm_vcpu *vcpu)
{
	struct vcpu_vmx *vmx = to_vmx(vcpu);
	u64 *pml_buf;
	u16 pml_idx;

	pml_idx = vmcs_read16(GUEST_PML_INDEX);

	/* Do nothing if PML buffer is empty */
	if (pml_idx == (PML_ENTITY_NUM - 1))
		return;

	/* PML index always points to next available PML buffer entity */
	if (pml_idx >= PML_ENTITY_NUM)
		pml_idx = 0;
	else
		pml_idx++;

	pml_buf = page_address(vmx->pml_pg);
	for (; pml_idx < PML_ENTITY_NUM; pml_idx++) {
		u64 gpa;

		gpa = pml_buf[pml_idx];
		WARN_ON(gpa & (PAGE_SIZE - 1));
		kvm_vcpu_mark_page_dirty(vcpu, gpa >> PAGE_SHIFT);
	}

	/* reset PML index */
	vmcs_write16(GUEST_PML_INDEX, PML_ENTITY_NUM - 1);
}

static void vmx_dump_sel(char *name, uint32_t sel)
{
	pr_err("%s sel=0x%04x, attr=0x%05x, limit=0x%08x, base=0x%016lx\n",
	       name, vmcs_read16(sel),
	       vmcs_read32(sel + GUEST_ES_AR_BYTES - GUEST_ES_SELECTOR),
	       vmcs_read32(sel + GUEST_ES_LIMIT - GUEST_ES_SELECTOR),
	       vmcs_readl(sel + GUEST_ES_BASE - GUEST_ES_SELECTOR));
}

static void vmx_dump_dtsel(char *name, uint32_t limit)
{
	pr_err("%s                           limit=0x%08x, base=0x%016lx\n",
	       name, vmcs_read32(limit),
	       vmcs_readl(limit + GUEST_GDTR_BASE - GUEST_GDTR_LIMIT));
}

static void vmx_dump_msrs(char *name, struct vmx_msrs *m)
{
	unsigned int i;
	struct vmx_msr_entry *e;

	pr_err("MSR %s:\n", name);
	for (i = 0, e = m->val; i < m->nr; ++i, ++e)
		pr_err("  %2d: msr=0x%08x value=0x%016llx\n", i, e->index, e->value);
}

void dump_vmcs(struct kvm_vcpu *vcpu)
{
	struct vcpu_vmx *vmx = to_vmx(vcpu);
	u32 vmentry_ctl, vmexit_ctl;
	u32 cpu_based_exec_ctrl, pin_based_exec_ctrl, secondary_exec_control;
	u64 tertiary_exec_control;
	unsigned long cr4;
	int efer_slot;

	if (!dump_invalid_vmcs) {
		pr_warn_ratelimited("set kvm_intel.dump_invalid_vmcs=1 to dump internal KVM state.\n");
		return;
	}

	vmentry_ctl = vmcs_read32(VM_ENTRY_CONTROLS);
	vmexit_ctl = vmcs_read32(VM_EXIT_CONTROLS);
	cpu_based_exec_ctrl = vmcs_read32(CPU_BASED_VM_EXEC_CONTROL);
	pin_based_exec_ctrl = vmcs_read32(PIN_BASED_VM_EXEC_CONTROL);
	cr4 = vmcs_readl(GUEST_CR4);

	if (cpu_has_secondary_exec_ctrls())
		secondary_exec_control = vmcs_read32(SECONDARY_VM_EXEC_CONTROL);
	else
		secondary_exec_control = 0;

	if (cpu_has_tertiary_exec_ctrls())
		tertiary_exec_control = vmcs_read64(TERTIARY_VM_EXEC_CONTROL);
	else
		tertiary_exec_control = 0;

	pr_err("VMCS %p, last attempted VM-entry on CPU %d\n",
	       vmx->loaded_vmcs->vmcs, vcpu->arch.last_vmentry_cpu);
	pr_err("*** Guest State ***\n");
	pr_err("CR0: actual=0x%016lx, shadow=0x%016lx, gh_mask=%016lx\n",
	       vmcs_readl(GUEST_CR0), vmcs_readl(CR0_READ_SHADOW),
	       vmcs_readl(CR0_GUEST_HOST_MASK));
	pr_err("CR4: actual=0x%016lx, shadow=0x%016lx, gh_mask=%016lx\n",
	       cr4, vmcs_readl(CR4_READ_SHADOW), vmcs_readl(CR4_GUEST_HOST_MASK));
	pr_err("CR3 = 0x%016lx\n", vmcs_readl(GUEST_CR3));
	if (cpu_has_vmx_ept()) {
		pr_err("PDPTR0 = 0x%016llx  PDPTR1 = 0x%016llx\n",
		       vmcs_read64(GUEST_PDPTR0), vmcs_read64(GUEST_PDPTR1));
		pr_err("PDPTR2 = 0x%016llx  PDPTR3 = 0x%016llx\n",
		       vmcs_read64(GUEST_PDPTR2), vmcs_read64(GUEST_PDPTR3));
	}
	pr_err("RSP = 0x%016lx  RIP = 0x%016lx\n",
	       vmcs_readl(GUEST_RSP), vmcs_readl(GUEST_RIP));
	pr_err("RFLAGS=0x%08lx         DR7 = 0x%016lx\n",
	       vmcs_readl(GUEST_RFLAGS), vmcs_readl(GUEST_DR7));
	pr_err("Sysenter RSP=%016lx CS:RIP=%04x:%016lx\n",
	       vmcs_readl(GUEST_SYSENTER_ESP),
	       vmcs_read32(GUEST_SYSENTER_CS), vmcs_readl(GUEST_SYSENTER_EIP));
	vmx_dump_sel("CS:  ", GUEST_CS_SELECTOR);
	vmx_dump_sel("DS:  ", GUEST_DS_SELECTOR);
	vmx_dump_sel("SS:  ", GUEST_SS_SELECTOR);
	vmx_dump_sel("ES:  ", GUEST_ES_SELECTOR);
	vmx_dump_sel("FS:  ", GUEST_FS_SELECTOR);
	vmx_dump_sel("GS:  ", GUEST_GS_SELECTOR);
	vmx_dump_dtsel("GDTR:", GUEST_GDTR_LIMIT);
	vmx_dump_sel("LDTR:", GUEST_LDTR_SELECTOR);
	vmx_dump_dtsel("IDTR:", GUEST_IDTR_LIMIT);
	vmx_dump_sel("TR:  ", GUEST_TR_SELECTOR);
	efer_slot = vmx_find_loadstore_msr_slot(&vmx->msr_autoload.guest, MSR_EFER);
	if (vmentry_ctl & VM_ENTRY_LOAD_IA32_EFER)
		pr_err("EFER= 0x%016llx\n", vmcs_read64(GUEST_IA32_EFER));
	else if (efer_slot >= 0)
		pr_err("EFER= 0x%016llx (autoload)\n",
		       vmx->msr_autoload.guest.val[efer_slot].value);
	else if (vmentry_ctl & VM_ENTRY_IA32E_MODE)
		pr_err("EFER= 0x%016llx (effective)\n",
		       vcpu->arch.efer | (EFER_LMA | EFER_LME));
	else
		pr_err("EFER= 0x%016llx (effective)\n",
		       vcpu->arch.efer & ~(EFER_LMA | EFER_LME));
	if (vmentry_ctl & VM_ENTRY_LOAD_IA32_PAT)
		pr_err("PAT = 0x%016llx\n", vmcs_read64(GUEST_IA32_PAT));
	pr_err("DebugCtl = 0x%016llx  DebugExceptions = 0x%016lx\n",
	       vmcs_read64(GUEST_IA32_DEBUGCTL),
	       vmcs_readl(GUEST_PENDING_DBG_EXCEPTIONS));
	if (cpu_has_load_perf_global_ctrl() &&
	    vmentry_ctl & VM_ENTRY_LOAD_IA32_PERF_GLOBAL_CTRL)
		pr_err("PerfGlobCtl = 0x%016llx\n",
		       vmcs_read64(GUEST_IA32_PERF_GLOBAL_CTRL));
	if (vmentry_ctl & VM_ENTRY_LOAD_BNDCFGS)
		pr_err("BndCfgS = 0x%016llx\n", vmcs_read64(GUEST_BNDCFGS));
	pr_err("Interruptibility = %08x  ActivityState = %08x\n",
	       vmcs_read32(GUEST_INTERRUPTIBILITY_INFO),
	       vmcs_read32(GUEST_ACTIVITY_STATE));
	if (secondary_exec_control & SECONDARY_EXEC_VIRTUAL_INTR_DELIVERY)
		pr_err("InterruptStatus = %04x\n",
		       vmcs_read16(GUEST_INTR_STATUS));
	if (vmcs_read32(VM_ENTRY_MSR_LOAD_COUNT) > 0)
		vmx_dump_msrs("guest autoload", &vmx->msr_autoload.guest);
	if (vmcs_read32(VM_EXIT_MSR_STORE_COUNT) > 0)
		vmx_dump_msrs("guest autostore", &vmx->msr_autostore.guest);

	pr_err("*** Host State ***\n");
	pr_err("RIP = 0x%016lx  RSP = 0x%016lx\n",
	       vmcs_readl(HOST_RIP), vmcs_readl(HOST_RSP));
	pr_err("CS=%04x SS=%04x DS=%04x ES=%04x FS=%04x GS=%04x TR=%04x\n",
	       vmcs_read16(HOST_CS_SELECTOR), vmcs_read16(HOST_SS_SELECTOR),
	       vmcs_read16(HOST_DS_SELECTOR), vmcs_read16(HOST_ES_SELECTOR),
	       vmcs_read16(HOST_FS_SELECTOR), vmcs_read16(HOST_GS_SELECTOR),
	       vmcs_read16(HOST_TR_SELECTOR));
	pr_err("FSBase=%016lx GSBase=%016lx TRBase=%016lx\n",
	       vmcs_readl(HOST_FS_BASE), vmcs_readl(HOST_GS_BASE),
	       vmcs_readl(HOST_TR_BASE));
	pr_err("GDTBase=%016lx IDTBase=%016lx\n",
	       vmcs_readl(HOST_GDTR_BASE), vmcs_readl(HOST_IDTR_BASE));
	pr_err("CR0=%016lx CR3=%016lx CR4=%016lx\n",
	       vmcs_readl(HOST_CR0), vmcs_readl(HOST_CR3),
	       vmcs_readl(HOST_CR4));
	pr_err("Sysenter RSP=%016lx CS:RIP=%04x:%016lx\n",
	       vmcs_readl(HOST_IA32_SYSENTER_ESP),
	       vmcs_read32(HOST_IA32_SYSENTER_CS),
	       vmcs_readl(HOST_IA32_SYSENTER_EIP));
	if (vmexit_ctl & VM_EXIT_LOAD_IA32_EFER)
		pr_err("EFER= 0x%016llx\n", vmcs_read64(HOST_IA32_EFER));
	if (vmexit_ctl & VM_EXIT_LOAD_IA32_PAT)
		pr_err("PAT = 0x%016llx\n", vmcs_read64(HOST_IA32_PAT));
	if (cpu_has_load_perf_global_ctrl() &&
	    vmexit_ctl & VM_EXIT_LOAD_IA32_PERF_GLOBAL_CTRL)
		pr_err("PerfGlobCtl = 0x%016llx\n",
		       vmcs_read64(HOST_IA32_PERF_GLOBAL_CTRL));
	if (vmcs_read32(VM_EXIT_MSR_LOAD_COUNT) > 0)
		vmx_dump_msrs("host autoload", &vmx->msr_autoload.host);

	pr_err("*** Control State ***\n");
	pr_err("CPUBased=0x%08x SecondaryExec=0x%08x TertiaryExec=0x%016llx\n",
	       cpu_based_exec_ctrl, secondary_exec_control, tertiary_exec_control);
	pr_err("PinBased=0x%08x EntryControls=%08x ExitControls=%08x\n",
	       pin_based_exec_ctrl, vmentry_ctl, vmexit_ctl);
	pr_err("ExceptionBitmap=%08x PFECmask=%08x PFECmatch=%08x\n",
	       vmcs_read32(EXCEPTION_BITMAP),
	       vmcs_read32(PAGE_FAULT_ERROR_CODE_MASK),
	       vmcs_read32(PAGE_FAULT_ERROR_CODE_MATCH));
	pr_err("VMEntry: intr_info=%08x errcode=%08x ilen=%08x\n",
	       vmcs_read32(VM_ENTRY_INTR_INFO_FIELD),
	       vmcs_read32(VM_ENTRY_EXCEPTION_ERROR_CODE),
	       vmcs_read32(VM_ENTRY_INSTRUCTION_LEN));
	pr_err("VMExit: intr_info=%08x errcode=%08x ilen=%08x\n",
	       vmcs_read32(VM_EXIT_INTR_INFO),
	       vmcs_read32(VM_EXIT_INTR_ERROR_CODE),
	       vmcs_read32(VM_EXIT_INSTRUCTION_LEN));
	pr_err("        reason=%08x qualification=%016lx\n",
	       vmcs_read32(VM_EXIT_REASON), vmcs_readl(EXIT_QUALIFICATION));
	pr_err("IDTVectoring: info=%08x errcode=%08x\n",
	       vmcs_read32(IDT_VECTORING_INFO_FIELD),
	       vmcs_read32(IDT_VECTORING_ERROR_CODE));
	pr_err("TSC Offset = 0x%016llx\n", vmcs_read64(TSC_OFFSET));
	if (secondary_exec_control & SECONDARY_EXEC_TSC_SCALING)
		pr_err("TSC Multiplier = 0x%016llx\n",
		       vmcs_read64(TSC_MULTIPLIER));
	if (cpu_based_exec_ctrl & CPU_BASED_TPR_SHADOW) {
		if (secondary_exec_control & SECONDARY_EXEC_VIRTUAL_INTR_DELIVERY) {
			u16 status = vmcs_read16(GUEST_INTR_STATUS);
			pr_err("SVI|RVI = %02x|%02x ", status >> 8, status & 0xff);
		}
		pr_cont("TPR Threshold = 0x%02x\n", vmcs_read32(TPR_THRESHOLD));
		if (secondary_exec_control & SECONDARY_EXEC_VIRTUALIZE_APIC_ACCESSES)
			pr_err("APIC-access addr = 0x%016llx ", vmcs_read64(APIC_ACCESS_ADDR));
		pr_cont("virt-APIC addr = 0x%016llx\n", vmcs_read64(VIRTUAL_APIC_PAGE_ADDR));
	}
	if (pin_based_exec_ctrl & PIN_BASED_POSTED_INTR)
		pr_err("PostedIntrVec = 0x%02x\n", vmcs_read16(POSTED_INTR_NV));
	if ((secondary_exec_control & SECONDARY_EXEC_ENABLE_EPT))
		pr_err("EPT pointer = 0x%016llx\n", vmcs_read64(EPT_POINTER));
	if (secondary_exec_control & SECONDARY_EXEC_PAUSE_LOOP_EXITING)
		pr_err("PLE Gap=%08x Window=%08x\n",
		       vmcs_read32(PLE_GAP), vmcs_read32(PLE_WINDOW));
	if (secondary_exec_control & SECONDARY_EXEC_ENABLE_VPID)
		pr_err("Virtual processor ID = 0x%04x\n",
		       vmcs_read16(VIRTUAL_PROCESSOR_ID));
}

/*
 * The guest has exited.  See if we can fix it or if we need userspace
 * assistance.
 */
static int __vmx_handle_exit(struct kvm_vcpu *vcpu, fastpath_t exit_fastpath)
{
	struct vcpu_vmx *vmx = to_vmx(vcpu);
	union vmx_exit_reason exit_reason = vmx->exit_reason;
	u32 vectoring_info = vmx->idt_vectoring_info;
	u16 exit_handler_index;

	/*
	 * Flush logged GPAs PML buffer, this will make dirty_bitmap more
	 * updated. Another good is, in kvm_vm_ioctl_get_dirty_log, before
	 * querying dirty_bitmap, we only need to kick all vcpus out of guest
	 * mode as if vcpus is in root mode, the PML buffer must has been
	 * flushed already.  Note, PML is never enabled in hardware while
	 * running L2.
	 */
	if (enable_pml && !is_guest_mode(vcpu))
		vmx_flush_pml_buffer(vcpu);

	/*
	 * KVM should never reach this point with a pending nested VM-Enter.
	 * More specifically, short-circuiting VM-Entry to emulate L2 due to
	 * invalid guest state should never happen as that means KVM knowingly
	 * allowed a nested VM-Enter with an invalid vmcs12.  More below.
	 */
	if (KVM_BUG_ON(vmx->nested.nested_run_pending, vcpu->kvm))
		return -EIO;

	if (is_guest_mode(vcpu)) {
		/*
		 * PML is never enabled when running L2, bail immediately if a
		 * PML full exit occurs as something is horribly wrong.
		 */
		if (exit_reason.basic == EXIT_REASON_PML_FULL)
			goto unexpected_vmexit;

		/*
		 * The host physical addresses of some pages of guest memory
		 * are loaded into the vmcs02 (e.g. vmcs12's Virtual APIC
		 * Page). The CPU may write to these pages via their host
		 * physical address while L2 is running, bypassing any
		 * address-translation-based dirty tracking (e.g. EPT write
		 * protection).
		 *
		 * Mark them dirty on every exit from L2 to prevent them from
		 * getting out of sync with dirty tracking.
		 */
		nested_mark_vmcs12_pages_dirty(vcpu);

		/*
		 * Synthesize a triple fault if L2 state is invalid.  In normal
		 * operation, nested VM-Enter rejects any attempt to enter L2
		 * with invalid state.  However, those checks are skipped if
		 * state is being stuffed via RSM or KVM_SET_NESTED_STATE.  If
		 * L2 state is invalid, it means either L1 modified SMRAM state
		 * or userspace provided bad state.  Synthesize TRIPLE_FAULT as
		 * doing so is architecturally allowed in the RSM case, and is
		 * the least awful solution for the userspace case without
		 * risking false positives.
		 */
		if (vmx->emulation_required) {
			nested_vmx_vmexit(vcpu, EXIT_REASON_TRIPLE_FAULT, 0, 0);
			return 1;
		}

		if (nested_vmx_reflect_vmexit(vcpu))
			return 1;
	}

	/* If guest state is invalid, start emulating.  L2 is handled above. */
	if (vmx->emulation_required)
		return handle_invalid_guest_state(vcpu);

	if (exit_reason.failed_vmentry) {
		dump_vmcs(vcpu);
		vcpu->run->exit_reason = KVM_EXIT_FAIL_ENTRY;
		vcpu->run->fail_entry.hardware_entry_failure_reason
			= exit_reason.full;
		vcpu->run->fail_entry.cpu = vcpu->arch.last_vmentry_cpu;
		return 0;
	}

	if (unlikely(vmx->fail)) {
		dump_vmcs(vcpu);
		vcpu->run->exit_reason = KVM_EXIT_FAIL_ENTRY;
		vcpu->run->fail_entry.hardware_entry_failure_reason
			= vmcs_read32(VM_INSTRUCTION_ERROR);
		vcpu->run->fail_entry.cpu = vcpu->arch.last_vmentry_cpu;
		return 0;
	}

	/*
	 * Note:
	 * Do not try to fix EXIT_REASON_EPT_MISCONFIG if it caused by
	 * delivery event since it indicates guest is accessing MMIO.
	 * The vm-exit can be triggered again after return to guest that
	 * will cause infinite loop.
	 */
	if ((vectoring_info & VECTORING_INFO_VALID_MASK) &&
	    (exit_reason.basic != EXIT_REASON_EXCEPTION_NMI &&
	     exit_reason.basic != EXIT_REASON_EPT_VIOLATION &&
	     exit_reason.basic != EXIT_REASON_PML_FULL &&
	     exit_reason.basic != EXIT_REASON_APIC_ACCESS &&
	     exit_reason.basic != EXIT_REASON_TASK_SWITCH &&
	     exit_reason.basic != EXIT_REASON_NOTIFY)) {
		int ndata = 3;

		vcpu->run->exit_reason = KVM_EXIT_INTERNAL_ERROR;
		vcpu->run->internal.suberror = KVM_INTERNAL_ERROR_DELIVERY_EV;
		vcpu->run->internal.data[0] = vectoring_info;
		vcpu->run->internal.data[1] = exit_reason.full;
		vcpu->run->internal.data[2] = vcpu->arch.exit_qualification;
		if (exit_reason.basic == EXIT_REASON_EPT_MISCONFIG) {
			vcpu->run->internal.data[ndata++] =
				vmcs_read64(GUEST_PHYSICAL_ADDRESS);
		}
		vcpu->run->internal.data[ndata++] = vcpu->arch.last_vmentry_cpu;
		vcpu->run->internal.ndata = ndata;
		return 0;
	}

	if (unlikely(!enable_vnmi &&
		     vmx->loaded_vmcs->soft_vnmi_blocked)) {
		if (!vmx_interrupt_blocked(vcpu)) {
			vmx->loaded_vmcs->soft_vnmi_blocked = 0;
		} else if (vmx->loaded_vmcs->vnmi_blocked_time > 1000000000LL &&
			   vcpu->arch.nmi_pending) {
			/*
			 * This CPU don't support us in finding the end of an
			 * NMI-blocked window if the guest runs with IRQs
			 * disabled. So we pull the trigger after 1 s of
			 * futile waiting, but inform the user about this.
			 */
			printk(KERN_WARNING "%s: Breaking out of NMI-blocked "
			       "state on VCPU %d after 1 s timeout\n",
			       __func__, vcpu->vcpu_id);
			vmx->loaded_vmcs->soft_vnmi_blocked = 0;
		}
	}

	if (exit_fastpath != EXIT_FASTPATH_NONE)
		return 1;

	if (exit_reason.basic >= kvm_vmx_max_exit_handlers)
		goto unexpected_vmexit;
#ifdef CONFIG_RETPOLINE
	if (exit_reason.basic == EXIT_REASON_MSR_WRITE)
		return kvm_emulate_wrmsr(vcpu);
	else if (exit_reason.basic == EXIT_REASON_PREEMPTION_TIMER)
		return handle_preemption_timer(vcpu);
	else if (exit_reason.basic == EXIT_REASON_INTERRUPT_WINDOW)
		return handle_interrupt_window(vcpu);
	else if (exit_reason.basic == EXIT_REASON_EXTERNAL_INTERRUPT)
		return handle_external_interrupt(vcpu);
	else if (exit_reason.basic == EXIT_REASON_HLT)
		return kvm_emulate_halt(vcpu);
	else if (exit_reason.basic == EXIT_REASON_EPT_MISCONFIG)
		return handle_ept_misconfig(vcpu);
#endif

	exit_handler_index = array_index_nospec((u16)exit_reason.basic,
						kvm_vmx_max_exit_handlers);
	if (!kvm_vmx_exit_handlers[exit_handler_index])
		goto unexpected_vmexit;

	return kvm_vmx_exit_handlers[exit_handler_index](vcpu);

unexpected_vmexit:
	vcpu_unimpl(vcpu, "vmx: unexpected exit reason 0x%x\n",
		    exit_reason.full);
	dump_vmcs(vcpu);
	vcpu->run->exit_reason = KVM_EXIT_INTERNAL_ERROR;
	vcpu->run->internal.suberror =
			KVM_INTERNAL_ERROR_UNEXPECTED_EXIT_REASON;
	vcpu->run->internal.ndata = 2;
	vcpu->run->internal.data[0] = exit_reason.full;
	vcpu->run->internal.data[1] = vcpu->arch.last_vmentry_cpu;
	return 0;
}

static int vmx_handle_exit(struct kvm_vcpu *vcpu, fastpath_t exit_fastpath)
{
	int ret = __vmx_handle_exit(vcpu, exit_fastpath);

	/*
	 * Exit to user space when bus lock detected to inform that there is
	 * a bus lock in guest.
	 */
	if (to_vmx(vcpu)->exit_reason.bus_lock_detected) {
		if (ret > 0)
			vcpu->run->exit_reason = KVM_EXIT_X86_BUS_LOCK;

		vcpu->run->flags |= KVM_RUN_X86_BUS_LOCK;
		return 0;
	}
	return ret;
}

/*
 * Software based L1D cache flush which is used when microcode providing
 * the cache control MSR is not loaded.
 *
 * The L1D cache is 32 KiB on Nehalem and later microarchitectures, but to
 * flush it is required to read in 64 KiB because the replacement algorithm
 * is not exactly LRU. This could be sized at runtime via topology
 * information but as all relevant affected CPUs have 32KiB L1D cache size
 * there is no point in doing so.
 */
static noinstr void vmx_l1d_flush(struct kvm_vcpu *vcpu)
{
	int size = PAGE_SIZE << L1D_CACHE_ORDER;

	/*
	 * This code is only executed when the flush mode is 'cond' or
	 * 'always'
	 */
	if (static_branch_likely(&vmx_l1d_flush_cond)) {
		bool flush_l1d;

		/*
		 * Clear the per-vcpu flush bit, it gets set again
		 * either from vcpu_run() or from one of the unsafe
		 * VMEXIT handlers.
		 */
		flush_l1d = vcpu->arch.l1tf_flush_l1d;
		vcpu->arch.l1tf_flush_l1d = false;

		/*
		 * Clear the per-cpu flush bit, it gets set again from
		 * the interrupt handlers.
		 */
		flush_l1d |= kvm_get_cpu_l1tf_flush_l1d();
		kvm_clear_cpu_l1tf_flush_l1d();

		if (!flush_l1d)
			return;
	}

	vcpu->stat.l1d_flush++;

	if (static_cpu_has(X86_FEATURE_FLUSH_L1D)) {
		native_wrmsrl(MSR_IA32_FLUSH_CMD, L1D_FLUSH);
		return;
	}

	asm volatile(
		/* First ensure the pages are in the TLB */
		"xorl	%%eax, %%eax\n"
		".Lpopulate_tlb:\n\t"
		"movzbl	(%[flush_pages], %%" _ASM_AX "), %%ecx\n\t"
		"addl	$4096, %%eax\n\t"
		"cmpl	%%eax, %[size]\n\t"
		"jne	.Lpopulate_tlb\n\t"
		"xorl	%%eax, %%eax\n\t"
		"cpuid\n\t"
		/* Now fill the cache */
		"xorl	%%eax, %%eax\n"
		".Lfill_cache:\n"
		"movzbl	(%[flush_pages], %%" _ASM_AX "), %%ecx\n\t"
		"addl	$64, %%eax\n\t"
		"cmpl	%%eax, %[size]\n\t"
		"jne	.Lfill_cache\n\t"
		"lfence\n"
		:: [flush_pages] "r" (vmx_l1d_flush_pages),
		    [size] "r" (size)
		: "eax", "ebx", "ecx", "edx");
}

static void vmx_update_cr8_intercept(struct kvm_vcpu *vcpu, int tpr, int irr)
{
	struct vmcs12 *vmcs12 = get_vmcs12(vcpu);
	int tpr_threshold;

	if (is_guest_mode(vcpu) &&
		nested_cpu_has(vmcs12, CPU_BASED_TPR_SHADOW))
		return;

	tpr_threshold = (irr == -1 || tpr < irr) ? 0 : irr;
	if (is_guest_mode(vcpu))
		to_vmx(vcpu)->nested.l1_tpr_threshold = tpr_threshold;
	else
		vmcs_write32(TPR_THRESHOLD, tpr_threshold);
}

void vmx_set_virtual_apic_mode(struct kvm_vcpu *vcpu)
{
	struct vcpu_vmx *vmx = to_vmx(vcpu);
	u32 sec_exec_control;

	if (!lapic_in_kernel(vcpu))
		return;

	if (!flexpriority_enabled &&
	    !cpu_has_vmx_virtualize_x2apic_mode())
		return;

	/* Postpone execution until vmcs01 is the current VMCS. */
	if (is_guest_mode(vcpu)) {
		vmx->nested.change_vmcs01_virtual_apic_mode = true;
		return;
	}

	sec_exec_control = secondary_exec_controls_get(vmx);
	sec_exec_control &= ~(SECONDARY_EXEC_VIRTUALIZE_APIC_ACCESSES |
			      SECONDARY_EXEC_VIRTUALIZE_X2APIC_MODE);

	switch (kvm_get_apic_mode(vcpu)) {
	case LAPIC_MODE_INVALID:
		WARN_ONCE(true, "Invalid local APIC state");
		break;
	case LAPIC_MODE_DISABLED:
		break;
	case LAPIC_MODE_XAPIC:
		if (flexpriority_enabled) {
			sec_exec_control |=
				SECONDARY_EXEC_VIRTUALIZE_APIC_ACCESSES;
			kvm_make_request(KVM_REQ_APIC_PAGE_RELOAD, vcpu);

			/*
			 * Flush the TLB, reloading the APIC access page will
			 * only do so if its physical address has changed, but
			 * the guest may have inserted a non-APIC mapping into
			 * the TLB while the APIC access page was disabled.
			 */
			kvm_make_request(KVM_REQ_TLB_FLUSH_CURRENT, vcpu);
		}
		break;
	case LAPIC_MODE_X2APIC:
		if (cpu_has_vmx_virtualize_x2apic_mode())
			sec_exec_control |=
				SECONDARY_EXEC_VIRTUALIZE_X2APIC_MODE;
		break;
	}
	secondary_exec_controls_set(vmx, sec_exec_control);

	vmx_update_msr_bitmap_x2apic(vcpu);
}

static void vmx_set_apic_access_page_addr(struct kvm_vcpu *vcpu)
{
	struct page *page;

	/* Defer reload until vmcs01 is the current VMCS. */
	if (is_guest_mode(vcpu)) {
		to_vmx(vcpu)->nested.reload_vmcs01_apic_access_page = true;
		return;
	}

	if (!(secondary_exec_controls_get(to_vmx(vcpu)) &
	    SECONDARY_EXEC_VIRTUALIZE_APIC_ACCESSES))
		return;

	page = gfn_to_page(vcpu->kvm, APIC_DEFAULT_PHYS_BASE >> PAGE_SHIFT);
	if (is_error_page(page))
		return;

	vmcs_write64(APIC_ACCESS_ADDR, page_to_phys(page));
	vmx_flush_tlb_current(vcpu);

	/*
	 * Do not pin apic access page in memory, the MMU notifier
	 * will call us again if it is migrated or swapped out.
	 */
	put_page(page);
}

static void vmx_hwapic_isr_update(int max_isr)
{
	u16 status;
	u8 old;

	if (max_isr == -1)
		max_isr = 0;

	status = vmcs_read16(GUEST_INTR_STATUS);
	old = status >> 8;
	if (max_isr != old) {
		status &= 0xff;
		status |= max_isr << 8;
		vmcs_write16(GUEST_INTR_STATUS, status);
	}
}

static void vmx_set_rvi(int vector)
{
	u16 status;
	u8 old;

	if (vector == -1)
		vector = 0;

	status = vmcs_read16(GUEST_INTR_STATUS);
	old = (u8)status & 0xff;
	if ((u8)vector != old) {
		status &= ~0xff;
		status |= (u8)vector;
		vmcs_write16(GUEST_INTR_STATUS, status);
	}
}

static void vmx_hwapic_irr_update(struct kvm_vcpu *vcpu, int max_irr)
{
	/*
	 * When running L2, updating RVI is only relevant when
	 * vmcs12 virtual-interrupt-delivery enabled.
	 * However, it can be enabled only when L1 also
	 * intercepts external-interrupts and in that case
	 * we should not update vmcs02 RVI but instead intercept
	 * interrupt. Therefore, do nothing when running L2.
	 */
	if (!is_guest_mode(vcpu))
		vmx_set_rvi(max_irr);
}

static int vmx_sync_pir_to_irr(struct kvm_vcpu *vcpu)
{
	struct vcpu_vmx *vmx = to_vmx(vcpu);
	int max_irr;
	bool got_posted_interrupt;

	if (KVM_BUG_ON(!enable_apicv, vcpu->kvm))
		return -EIO;

	if (pi_test_on(&vmx->pi_desc)) {
		pi_clear_on(&vmx->pi_desc);
		/*
		 * IOMMU can write to PID.ON, so the barrier matters even on UP.
		 * But on x86 this is just a compiler barrier anyway.
		 */
		smp_mb__after_atomic();
		got_posted_interrupt =
			kvm_apic_update_irr(vcpu, vmx->pi_desc.pir, &max_irr);
	} else {
		max_irr = kvm_lapic_find_highest_irr(vcpu);
		got_posted_interrupt = false;
	}

	/*
	 * Newly recognized interrupts are injected via either virtual interrupt
	 * delivery (RVI) or KVM_REQ_EVENT.  Virtual interrupt delivery is
	 * disabled in two cases:
	 *
	 * 1) If L2 is running and the vCPU has a new pending interrupt.  If L1
	 * wants to exit on interrupts, KVM_REQ_EVENT is needed to synthesize a
	 * VM-Exit to L1.  If L1 doesn't want to exit, the interrupt is injected
	 * into L2, but KVM doesn't use virtual interrupt delivery to inject
	 * interrupts into L2, and so KVM_REQ_EVENT is again needed.
	 *
	 * 2) If APICv is disabled for this vCPU, assigned devices may still
	 * attempt to post interrupts.  The posted interrupt vector will cause
	 * a VM-Exit and the subsequent entry will call sync_pir_to_irr.
	 */
	if (!is_guest_mode(vcpu) && kvm_vcpu_apicv_active(vcpu))
		vmx_set_rvi(max_irr);
	else if (got_posted_interrupt)
		kvm_make_request(KVM_REQ_EVENT, vcpu);

	return max_irr;
}

static void vmx_load_eoi_exitmap(struct kvm_vcpu *vcpu, u64 *eoi_exit_bitmap)
{
	if (!kvm_vcpu_apicv_active(vcpu))
		return;

	vmcs_write64(EOI_EXIT_BITMAP0, eoi_exit_bitmap[0]);
	vmcs_write64(EOI_EXIT_BITMAP1, eoi_exit_bitmap[1]);
	vmcs_write64(EOI_EXIT_BITMAP2, eoi_exit_bitmap[2]);
	vmcs_write64(EOI_EXIT_BITMAP3, eoi_exit_bitmap[3]);
}

static void vmx_apicv_post_state_restore(struct kvm_vcpu *vcpu)
{
	struct vcpu_vmx *vmx = to_vmx(vcpu);

	pi_clear_on(&vmx->pi_desc);
	memset(vmx->pi_desc.pir, 0, sizeof(vmx->pi_desc.pir));
}

void vmx_do_interrupt_nmi_irqoff(unsigned long entry);

static void handle_interrupt_nmi_irqoff(struct kvm_vcpu *vcpu,
					unsigned long entry)
{
	bool is_nmi = entry == (unsigned long)asm_exc_nmi_noist;

	kvm_before_interrupt(vcpu, is_nmi ? KVM_HANDLING_NMI : KVM_HANDLING_IRQ);
	vmx_do_interrupt_nmi_irqoff(entry);
	kvm_after_interrupt(vcpu);
}

static void handle_nm_fault_irqoff(struct kvm_vcpu *vcpu)
{
	/*
	 * Save xfd_err to guest_fpu before interrupt is enabled, so the
	 * MSR value is not clobbered by the host activity before the guest
	 * has chance to consume it.
	 *
	 * Do not blindly read xfd_err here, since this exception might
	 * be caused by L1 interception on a platform which doesn't
	 * support xfd at all.
	 *
	 * Do it conditionally upon guest_fpu::xfd. xfd_err matters
	 * only when xfd contains a non-zero value.
	 *
	 * Queuing exception is done in vmx_handle_exit. See comment there.
	 */
	if (vcpu->arch.guest_fpu.fpstate->xfd)
		rdmsrl(MSR_IA32_XFD_ERR, vcpu->arch.guest_fpu.xfd_err);
}

static void handle_exception_nmi_irqoff(struct vcpu_vmx *vmx)
{
	const unsigned long nmi_entry = (unsigned long)asm_exc_nmi_noist;
	u32 intr_info = vmx_get_intr_info(&vmx->vcpu);

	/* if exit due to PF check for async PF */
	if (is_page_fault(intr_info))
		vmx->vcpu.arch.apf.host_apf_flags = kvm_read_and_reset_apf_flags();
	/* if exit due to NM, handle before interrupts are enabled */
	else if (is_nm_fault(intr_info))
		handle_nm_fault_irqoff(&vmx->vcpu);
	/* Handle machine checks before interrupts are enabled */
	else if (is_machine_check(intr_info))
		kvm_machine_check();
	/* We need to handle NMIs before interrupts are enabled */
	else if (is_nmi(intr_info))
		handle_interrupt_nmi_irqoff(&vmx->vcpu, nmi_entry);
}

static void handle_external_interrupt_irqoff(struct kvm_vcpu *vcpu)
{
	u32 intr_info = vmx_get_intr_info(vcpu);
	unsigned int vector = intr_info & INTR_INFO_VECTOR_MASK;
	gate_desc *desc = (gate_desc *)host_idt_base + vector;

	if (KVM_BUG(!is_external_intr(intr_info), vcpu->kvm,
	    "KVM: unexpected VM-Exit interrupt info: 0x%x", intr_info))
		return;

	handle_interrupt_nmi_irqoff(vcpu, gate_offset(desc));
	vcpu->arch.at_instruction_boundary = true;
}

static void vmx_handle_exit_irqoff(struct kvm_vcpu *vcpu)
{
	struct vcpu_vmx *vmx = to_vmx(vcpu);

	if (vmx->emulation_required)
		return;

	if (vmx->exit_reason.basic == EXIT_REASON_EXTERNAL_INTERRUPT)
		handle_external_interrupt_irqoff(vcpu);
	else if (vmx->exit_reason.basic == EXIT_REASON_EXCEPTION_NMI)
		handle_exception_nmi_irqoff(vmx);
}

/*
 * The kvm parameter can be NULL (module initialization, or invocation before
 * VM creation). Be sure to check the kvm parameter before using it.
 */
static bool vmx_has_emulated_msr(struct kvm *kvm, u32 index)
{
	switch (index) {
	case MSR_IA32_SMBASE:
		/*
		 * We cannot do SMM unless we can run the guest in big
		 * real mode.
		 */
		return enable_unrestricted_guest || emulate_invalid_guest_state;
	case MSR_IA32_VMX_BASIC ... MSR_IA32_VMX_VMFUNC:
		return nested;
	case MSR_AMD64_VIRT_SPEC_CTRL:
	case MSR_AMD64_TSC_RATIO:
		/* This is AMD only.  */
		return false;
	default:
		return true;
	}
}

static void vmx_recover_nmi_blocking(struct vcpu_vmx *vmx)
{
	u32 exit_intr_info;
	bool unblock_nmi;
	u8 vector;
	bool idtv_info_valid;

	idtv_info_valid = vmx->idt_vectoring_info & VECTORING_INFO_VALID_MASK;

	if (enable_vnmi) {
		if (vmx->loaded_vmcs->nmi_known_unmasked)
			return;

		exit_intr_info = vmx_get_intr_info(&vmx->vcpu);
		unblock_nmi = (exit_intr_info & INTR_INFO_UNBLOCK_NMI) != 0;
		vector = exit_intr_info & INTR_INFO_VECTOR_MASK;
		/*
		 * SDM 3: 27.7.1.2 (September 2008)
		 * Re-set bit "block by NMI" before VM entry if vmexit caused by
		 * a guest IRET fault.
		 * SDM 3: 23.2.2 (September 2008)
		 * Bit 12 is undefined in any of the following cases:
		 *  If the VM exit sets the valid bit in the IDT-vectoring
		 *   information field.
		 *  If the VM exit is due to a double fault.
		 */
		if ((exit_intr_info & INTR_INFO_VALID_MASK) && unblock_nmi &&
		    vector != DF_VECTOR && !idtv_info_valid)
			vmcs_set_bits(GUEST_INTERRUPTIBILITY_INFO,
				      GUEST_INTR_STATE_NMI);
		else
			vmx->loaded_vmcs->nmi_known_unmasked =
				!(vmcs_read32(GUEST_INTERRUPTIBILITY_INFO)
				  & GUEST_INTR_STATE_NMI);
	} else if (unlikely(vmx->loaded_vmcs->soft_vnmi_blocked))
		vmx->loaded_vmcs->vnmi_blocked_time +=
			ktime_to_ns(ktime_sub(ktime_get(),
					      vmx->loaded_vmcs->entry_time));
}

static void __vmx_complete_interrupts(struct kvm_vcpu *vcpu,
				      u32 idt_vectoring_info,
				      int instr_len_field,
				      int error_code_field)
{
	u8 vector;
	int type;
	bool idtv_info_valid;

	idtv_info_valid = idt_vectoring_info & VECTORING_INFO_VALID_MASK;

	vcpu->arch.nmi_injected = false;
	kvm_clear_exception_queue(vcpu);
	kvm_clear_interrupt_queue(vcpu);

	if (!idtv_info_valid)
		return;

	kvm_make_request(KVM_REQ_EVENT, vcpu);

	vector = idt_vectoring_info & VECTORING_INFO_VECTOR_MASK;
	type = idt_vectoring_info & VECTORING_INFO_TYPE_MASK;

	switch (type) {
	case INTR_TYPE_NMI_INTR:
		vcpu->arch.nmi_injected = true;
		/*
		 * SDM 3: 27.7.1.2 (September 2008)
		 * Clear bit "block by NMI" before VM entry if a NMI
		 * delivery faulted.
		 */
		vmx_set_nmi_mask(vcpu, false);
		break;
	case INTR_TYPE_SOFT_EXCEPTION:
		vcpu->arch.event_exit_inst_len = vmcs_read32(instr_len_field);
		fallthrough;
	case INTR_TYPE_HARD_EXCEPTION:
		if (idt_vectoring_info & VECTORING_INFO_DELIVER_CODE_MASK) {
			u32 err = vmcs_read32(error_code_field);
			kvm_requeue_exception_e(vcpu, vector, err);
		} else
			kvm_requeue_exception(vcpu, vector);
		break;
	case INTR_TYPE_SOFT_INTR:
		vcpu->arch.event_exit_inst_len = vmcs_read32(instr_len_field);
		fallthrough;
	case INTR_TYPE_EXT_INTR:
		kvm_queue_interrupt(vcpu, vector, type == INTR_TYPE_SOFT_INTR);
		break;
	default:
		break;
	}
}

static void vmx_complete_interrupts(struct vcpu_vmx *vmx)
{
	__vmx_complete_interrupts(&vmx->vcpu, vmx->idt_vectoring_info,
				  VM_EXIT_INSTRUCTION_LEN,
				  IDT_VECTORING_ERROR_CODE);
}

static void vmx_cancel_injection(struct kvm_vcpu *vcpu)
{
	__vmx_complete_interrupts(vcpu,
				  vmcs_read32(VM_ENTRY_INTR_INFO_FIELD),
				  VM_ENTRY_INSTRUCTION_LEN,
				  VM_ENTRY_EXCEPTION_ERROR_CODE);

	vmcs_write32(VM_ENTRY_INTR_INFO_FIELD, 0);
}

static void atomic_switch_perf_msrs(struct vcpu_vmx *vmx)
{
	int i, nr_msrs;
	struct perf_guest_switch_msr *msrs;
	struct kvm_pmu *pmu = vcpu_to_pmu(&vmx->vcpu);

	pmu->host_cross_mapped_mask = 0;
	if (pmu->pebs_enable & pmu->global_ctrl)
		intel_pmu_cross_mapped_check(pmu);

	/* Note, nr_msrs may be garbage if perf_guest_get_msrs() returns NULL. */
	msrs = perf_guest_get_msrs(&nr_msrs, (void *)pmu);
	if (!msrs)
		return;

	for (i = 0; i < nr_msrs; i++)
		if (msrs[i].host == msrs[i].guest)
			clear_atomic_switch_msr(vmx, msrs[i].msr);
		else
			add_atomic_switch_msr(vmx, msrs[i].msr, msrs[i].guest,
					msrs[i].host, false);
}

static void vmx_update_hv_timer(struct kvm_vcpu *vcpu)
{
	struct vcpu_vmx *vmx = to_vmx(vcpu);
	u64 tscl;
	u32 delta_tsc;

	if (vmx->req_immediate_exit) {
		vmcs_write32(VMX_PREEMPTION_TIMER_VALUE, 0);
		vmx->loaded_vmcs->hv_timer_soft_disabled = false;
	} else if (vmx->hv_deadline_tsc != -1) {
		tscl = rdtsc();
		if (vmx->hv_deadline_tsc > tscl)
			/* set_hv_timer ensures the delta fits in 32-bits */
			delta_tsc = (u32)((vmx->hv_deadline_tsc - tscl) >>
				cpu_preemption_timer_multi);
		else
			delta_tsc = 0;

		vmcs_write32(VMX_PREEMPTION_TIMER_VALUE, delta_tsc);
		vmx->loaded_vmcs->hv_timer_soft_disabled = false;
	} else if (!vmx->loaded_vmcs->hv_timer_soft_disabled) {
		vmcs_write32(VMX_PREEMPTION_TIMER_VALUE, -1);
		vmx->loaded_vmcs->hv_timer_soft_disabled = true;
	}
}

void noinstr vmx_update_host_rsp(struct vcpu_vmx *vmx, unsigned long host_rsp)
{
	if (unlikely(host_rsp != vmx->loaded_vmcs->host_state.rsp)) {
		vmx->loaded_vmcs->host_state.rsp = host_rsp;
		vmcs_writel(HOST_RSP, host_rsp);
	}
}

void noinstr vmx_spec_ctrl_restore_host(struct vcpu_vmx *vmx,
					unsigned int flags)
{
	u64 hostval = this_cpu_read(x86_spec_ctrl_current);

	if (!cpu_feature_enabled(X86_FEATURE_MSR_SPEC_CTRL))
		return;

	if (flags & VMX_RUN_SAVE_SPEC_CTRL)
		vmx->spec_ctrl = __rdmsr(MSR_IA32_SPEC_CTRL);

	/*
	 * If the guest/host SPEC_CTRL values differ, restore the host value.
	 *
	 * For legacy IBRS, the IBRS bit always needs to be written after
	 * transitioning from a less privileged predictor mode, regardless of
	 * whether the guest/host values differ.
	 */
	if (cpu_feature_enabled(X86_FEATURE_KERNEL_IBRS) ||
	    vmx->spec_ctrl != hostval)
		native_wrmsrl(MSR_IA32_SPEC_CTRL, hostval);

	barrier_nospec();
}

static fastpath_t vmx_exit_handlers_fastpath(struct kvm_vcpu *vcpu)
{
	switch (to_vmx(vcpu)->exit_reason.basic) {
	case EXIT_REASON_MSR_WRITE:
		return handle_fastpath_set_msr_irqoff(vcpu);
	case EXIT_REASON_PREEMPTION_TIMER:
		return handle_fastpath_preemption_timer(vcpu);
	default:
		return EXIT_FASTPATH_NONE;
	}
}

static noinstr void vmx_vcpu_enter_exit(struct kvm_vcpu *vcpu,
					struct vcpu_vmx *vmx,
					unsigned long flags)
{
	guest_state_enter_irqoff();

	/* L1D Flush includes CPU buffer clear to mitigate MDS */
	if (static_branch_unlikely(&vmx_l1d_should_flush))
		vmx_l1d_flush(vcpu);
	else if (static_branch_unlikely(&mds_user_clear))
		mds_clear_cpu_buffers();
	else if (static_branch_unlikely(&mmio_stale_data_clear) &&
		 kvm_arch_has_assigned_device(vcpu->kvm))
		mds_clear_cpu_buffers();

	vmx_disable_fb_clear(vmx);

	if (vcpu->arch.cr2 != native_read_cr2())
		native_write_cr2(vcpu->arch.cr2);

	vmx->fail = __vmx_vcpu_run(vmx, (unsigned long *)&vcpu->arch.regs,
				   flags);

	vcpu->arch.cr2 = native_read_cr2();

	vmx_enable_fb_clear(vmx);

	guest_state_exit_irqoff();
}

static fastpath_t vmx_vcpu_run(struct kvm_vcpu *vcpu)
{
	struct vcpu_vmx *vmx = to_vmx(vcpu);
	unsigned long cr3, cr4;

	/* Record the guest's net vcpu time for enforced NMI injections. */
	if (unlikely(!enable_vnmi &&
		     vmx->loaded_vmcs->soft_vnmi_blocked))
		vmx->loaded_vmcs->entry_time = ktime_get();

	/*
	 * Don't enter VMX if guest state is invalid, let the exit handler
	 * start emulation until we arrive back to a valid state.  Synthesize a
	 * consistency check VM-Exit due to invalid guest state and bail.
	 */
	if (unlikely(vmx->emulation_required)) {
		vmx->fail = 0;

		vmx->exit_reason.full = EXIT_REASON_INVALID_STATE;
		vmx->exit_reason.failed_vmentry = 1;
		kvm_register_mark_available(vcpu, VCPU_EXREG_EXIT_INFO_1);
		vmx->exit_qualification = ENTRY_FAIL_DEFAULT;
		kvm_register_mark_available(vcpu, VCPU_EXREG_EXIT_INFO_2);
		vmx->exit_intr_info = 0;
		return EXIT_FASTPATH_NONE;
	}

	trace_kvm_entry(vcpu);

	if (vmx->ple_window_dirty) {
		vmx->ple_window_dirty = false;
		vmcs_write32(PLE_WINDOW, vmx->ple_window);
	}

	/*
	 * We did this in prepare_switch_to_guest, because it needs to
	 * be within srcu_read_lock.
	 */
	WARN_ON_ONCE(vmx->nested.need_vmcs12_to_shadow_sync);

	if (kvm_register_is_dirty(vcpu, VCPU_REGS_RSP))
		vmcs_writel(GUEST_RSP, vcpu->arch.regs[VCPU_REGS_RSP]);
	if (kvm_register_is_dirty(vcpu, VCPU_REGS_RIP))
		vmcs_writel(GUEST_RIP, vcpu->arch.regs[VCPU_REGS_RIP]);
	vcpu->arch.regs_dirty = 0;

	/*
	 * Refresh vmcs.HOST_CR3 if necessary.  This must be done immediately
	 * prior to VM-Enter, as the kernel may load a new ASID (PCID) any time
	 * it switches back to the current->mm, which can occur in KVM context
	 * when switching to a temporary mm to patch kernel code, e.g. if KVM
	 * toggles a static key while handling a VM-Exit.
	 */
	cr3 = __get_current_cr3_fast();
	if (unlikely(cr3 != vmx->loaded_vmcs->host_state.cr3)) {
		vmcs_writel(HOST_CR3, cr3);
		vmx->loaded_vmcs->host_state.cr3 = cr3;
	}

	cr4 = cr4_read_shadow();
	if (unlikely(cr4 != vmx->loaded_vmcs->host_state.cr4)) {
		vmcs_writel(HOST_CR4, cr4);
		vmx->loaded_vmcs->host_state.cr4 = cr4;
	}

	/* When KVM_DEBUGREG_WONT_EXIT, dr6 is accessible in guest. */
	if (unlikely(vcpu->arch.switch_db_regs & KVM_DEBUGREG_WONT_EXIT))
		set_debugreg(vcpu->arch.dr6, 6);

	/* When single-stepping over STI and MOV SS, we must clear the
	 * corresponding interruptibility bits in the guest state. Otherwise
	 * vmentry fails as it then expects bit 14 (BS) in pending debug
	 * exceptions being set, but that's not correct for the guest debugging
	 * case. */
	if (vcpu->guest_debug & KVM_GUESTDBG_SINGLESTEP)
		vmx_set_interrupt_shadow(vcpu, 0);

	kvm_load_guest_xsave_state(vcpu);

	pt_guest_enter(vmx);

	atomic_switch_perf_msrs(vmx);
	if (intel_pmu_lbr_is_enabled(vcpu))
		vmx_passthrough_lbr_msrs(vcpu);

	if (enable_preemption_timer)
		vmx_update_hv_timer(vcpu);

	kvm_wait_lapic_expire(vcpu);

	/* The actual VMENTER/EXIT is in the .noinstr.text section. */
	vmx_vcpu_enter_exit(vcpu, vmx, __vmx_vcpu_run_flags(vmx));

	/* All fields are clean at this point */
	if (static_branch_unlikely(&enable_evmcs)) {
		current_evmcs->hv_clean_fields |=
			HV_VMX_ENLIGHTENED_CLEAN_FIELD_ALL;

		current_evmcs->hv_vp_id = kvm_hv_get_vpindex(vcpu);
	}

	/* MSR_IA32_DEBUGCTLMSR is zeroed on vmexit. Restore it if needed */
	if (vmx->host_debugctlmsr)
		update_debugctlmsr(vmx->host_debugctlmsr);

#ifndef CONFIG_X86_64
	/*
	 * The sysexit path does not restore ds/es, so we must set them to
	 * a reasonable value ourselves.
	 *
	 * We can't defer this to vmx_prepare_switch_to_host() since that
	 * function may be executed in interrupt context, which saves and
	 * restore segments around it, nullifying its effect.
	 */
	loadsegment(ds, __USER_DS);
	loadsegment(es, __USER_DS);
#endif

	vcpu->arch.regs_avail &= ~VMX_REGS_LAZY_LOAD_SET;

	pt_guest_exit(vmx);

	kvm_load_host_xsave_state(vcpu);

	if (is_guest_mode(vcpu)) {
		/*
		 * Track VMLAUNCH/VMRESUME that have made past guest state
		 * checking.
		 */
		if (vmx->nested.nested_run_pending &&
		    !vmx->exit_reason.failed_vmentry)
			++vcpu->stat.nested_run;

		vmx->nested.nested_run_pending = 0;
	}

	vmx->idt_vectoring_info = 0;

	if (unlikely(vmx->fail)) {
		vmx->exit_reason.full = 0xdead;
		return EXIT_FASTPATH_NONE;
	}

	vmx->exit_reason.full = vmcs_read32(VM_EXIT_REASON);
	if (unlikely((u16)vmx->exit_reason.basic == EXIT_REASON_MCE_DURING_VMENTRY))
		kvm_machine_check();

	if (likely(!vmx->exit_reason.failed_vmentry))
		vmx->idt_vectoring_info = vmcs_read32(IDT_VECTORING_INFO_FIELD);

	trace_kvm_exit(vcpu, KVM_ISA_VMX);

	if (unlikely(vmx->exit_reason.failed_vmentry))
		return EXIT_FASTPATH_NONE;

	vmx->loaded_vmcs->launched = 1;

	vmx_recover_nmi_blocking(vmx);
	vmx_complete_interrupts(vmx);

	if (is_guest_mode(vcpu))
		return EXIT_FASTPATH_NONE;

	return vmx_exit_handlers_fastpath(vcpu);
}

static void vmx_vcpu_free(struct kvm_vcpu *vcpu)
{
	struct vcpu_vmx *vmx = to_vmx(vcpu);

	if (enable_pml)
		vmx_destroy_pml_buffer(vmx);
	free_vpid(vmx->vpid);
	nested_vmx_free_vcpu(vcpu);
	free_loaded_vmcs(vmx->loaded_vmcs);
}

static int vmx_vcpu_create(struct kvm_vcpu *vcpu)
{
	struct vmx_uret_msr *tsx_ctrl;
	struct vcpu_vmx *vmx;
	int i, err;

	BUILD_BUG_ON(offsetof(struct vcpu_vmx, vcpu) != 0);
	vmx = to_vmx(vcpu);

	INIT_LIST_HEAD(&vmx->pi_wakeup_list);

	err = -ENOMEM;

	vmx->vpid = allocate_vpid();

	/*
	 * If PML is turned on, failure on enabling PML just results in failure
	 * of creating the vcpu, therefore we can simplify PML logic (by
	 * avoiding dealing with cases, such as enabling PML partially on vcpus
	 * for the guest), etc.
	 */
	if (enable_pml) {
		vmx->pml_pg = alloc_page(GFP_KERNEL_ACCOUNT | __GFP_ZERO);
		if (!vmx->pml_pg)
			goto free_vpid;
	}

	for (i = 0; i < kvm_nr_uret_msrs; ++i)
		vmx->guest_uret_msrs[i].mask = -1ull;
	if (boot_cpu_has(X86_FEATURE_RTM)) {
		/*
		 * TSX_CTRL_CPUID_CLEAR is handled in the CPUID interception.
		 * Keep the host value unchanged to avoid changing CPUID bits
		 * under the host kernel's feet.
		 */
		tsx_ctrl = vmx_find_uret_msr(vmx, MSR_IA32_TSX_CTRL);
		if (tsx_ctrl)
			tsx_ctrl->mask = ~(u64)TSX_CTRL_CPUID_CLEAR;
	}

	err = alloc_loaded_vmcs(&vmx->vmcs01);
	if (err < 0)
		goto free_pml;

	/*
	 * Use Hyper-V 'Enlightened MSR Bitmap' feature when KVM runs as a
	 * nested (L1) hypervisor and Hyper-V in L0 supports it. Enable the
	 * feature only for vmcs01, KVM currently isn't equipped to realize any
	 * performance benefits from enabling it for vmcs02.
	 */
	if (IS_ENABLED(CONFIG_HYPERV) && static_branch_unlikely(&enable_evmcs) &&
	    (ms_hyperv.nested_features & HV_X64_NESTED_MSR_BITMAP)) {
		struct hv_enlightened_vmcs *evmcs = (void *)vmx->vmcs01.vmcs;

		evmcs->hv_enlightenments_control.msr_bitmap = 1;
	}

	/* The MSR bitmap starts with all ones */
	bitmap_fill(vmx->shadow_msr_intercept.read, MAX_POSSIBLE_PASSTHROUGH_MSRS);
	bitmap_fill(vmx->shadow_msr_intercept.write, MAX_POSSIBLE_PASSTHROUGH_MSRS);

	vmx_disable_intercept_for_msr(vcpu, MSR_IA32_TSC, MSR_TYPE_R);
#ifdef CONFIG_X86_64
	vmx_disable_intercept_for_msr(vcpu, MSR_FS_BASE, MSR_TYPE_RW);
	vmx_disable_intercept_for_msr(vcpu, MSR_GS_BASE, MSR_TYPE_RW);
	vmx_disable_intercept_for_msr(vcpu, MSR_KERNEL_GS_BASE, MSR_TYPE_RW);
#endif
	vmx_disable_intercept_for_msr(vcpu, MSR_IA32_SYSENTER_CS, MSR_TYPE_RW);
	vmx_disable_intercept_for_msr(vcpu, MSR_IA32_SYSENTER_ESP, MSR_TYPE_RW);
	vmx_disable_intercept_for_msr(vcpu, MSR_IA32_SYSENTER_EIP, MSR_TYPE_RW);
	if (kvm_cstate_in_guest(vcpu->kvm)) {
		vmx_disable_intercept_for_msr(vcpu, MSR_CORE_C1_RES, MSR_TYPE_R);
		vmx_disable_intercept_for_msr(vcpu, MSR_CORE_C3_RESIDENCY, MSR_TYPE_R);
		vmx_disable_intercept_for_msr(vcpu, MSR_CORE_C6_RESIDENCY, MSR_TYPE_R);
		vmx_disable_intercept_for_msr(vcpu, MSR_CORE_C7_RESIDENCY, MSR_TYPE_R);
	}

	vmx->loaded_vmcs = &vmx->vmcs01;

	if (cpu_need_virtualize_apic_accesses(vcpu)) {
		err = alloc_apic_access_page(vcpu->kvm);
		if (err)
			goto free_vmcs;
	}

	if (enable_ept && !enable_unrestricted_guest) {
		err = init_rmode_identity_map(vcpu->kvm);
		if (err)
			goto free_vmcs;
	}

	if (vmx_can_use_ipiv(vcpu))
		WRITE_ONCE(to_kvm_vmx(vcpu->kvm)->pid_table[vcpu->vcpu_id],
			   __pa(&vmx->pi_desc) | PID_TABLE_ENTRY_VALID);

	return 0;

free_vmcs:
	free_loaded_vmcs(vmx->loaded_vmcs);
free_pml:
	vmx_destroy_pml_buffer(vmx);
free_vpid:
	free_vpid(vmx->vpid);
	return err;
}

#define L1TF_MSG_SMT "L1TF CPU bug present and SMT on, data leak possible. See CVE-2018-3646 and https://www.kernel.org/doc/html/latest/admin-guide/hw-vuln/l1tf.html for details.\n"
#define L1TF_MSG_L1D "L1TF CPU bug present and virtualization mitigation disabled, data leak possible. See CVE-2018-3646 and https://www.kernel.org/doc/html/latest/admin-guide/hw-vuln/l1tf.html for details.\n"

static int vmx_vm_init(struct kvm *kvm)
{
	if (!ple_gap)
		kvm->arch.pause_in_guest = true;

	if (boot_cpu_has(X86_BUG_L1TF) && enable_ept) {
		switch (l1tf_mitigation) {
		case L1TF_MITIGATION_OFF:
		case L1TF_MITIGATION_FLUSH_NOWARN:
			/* 'I explicitly don't care' is set */
			break;
		case L1TF_MITIGATION_FLUSH:
		case L1TF_MITIGATION_FLUSH_NOSMT:
		case L1TF_MITIGATION_FULL:
			/*
			 * Warn upon starting the first VM in a potentially
			 * insecure environment.
			 */
			if (sched_smt_active())
				pr_warn_once(L1TF_MSG_SMT);
			if (l1tf_vmx_mitigation == VMENTER_L1D_FLUSH_NEVER)
				pr_warn_once(L1TF_MSG_L1D);
			break;
		case L1TF_MITIGATION_FULL_FORCE:
			/* Flush is enforced */
			break;
		}
	}
	return 0;
}

static int __init vmx_check_processor_compat(void)
{
	struct vmcs_config vmcs_conf;
	struct vmx_capability vmx_cap;

	if (!this_cpu_has(X86_FEATURE_MSR_IA32_FEAT_CTL) ||
	    !this_cpu_has(X86_FEATURE_VMX)) {
		pr_err("kvm: VMX is disabled on CPU %d\n", smp_processor_id());
		return -EIO;
	}

	if (setup_vmcs_config(&vmcs_conf, &vmx_cap) < 0)
		return -EIO;
	if (nested)
		nested_vmx_setup_ctls_msrs(&vmcs_conf, vmx_cap.ept);
	if (memcmp(&vmcs_config, &vmcs_conf, sizeof(struct vmcs_config)) != 0) {
		printk(KERN_ERR "kvm: CPU %d feature inconsistency!\n",
				smp_processor_id());
		return -EIO;
	}
	return 0;
}

static u8 vmx_get_mt_mask(struct kvm_vcpu *vcpu, gfn_t gfn, bool is_mmio)
{
	u8 cache;

	/* We wanted to honor guest CD/MTRR/PAT, but doing so could result in
	 * memory aliases with conflicting memory types and sometimes MCEs.
	 * We have to be careful as to what are honored and when.
	 *
	 * For MMIO, guest CD/MTRR are ignored.  The EPT memory type is set to
	 * UC.  The effective memory type is UC or WC depending on guest PAT.
	 * This was historically the source of MCEs and we want to be
	 * conservative.
	 *
	 * When there is no need to deal with noncoherent DMA (e.g., no VT-d
	 * or VT-d has snoop control), guest CD/MTRR/PAT are all ignored.  The
	 * EPT memory type is set to WB.  The effective memory type is forced
	 * WB.
	 *
	 * Otherwise, we trust guest.  Guest CD/MTRR/PAT are all honored.  The
	 * EPT memory type is used to emulate guest CD/MTRR.
	 */

	if (is_mmio)
		return MTRR_TYPE_UNCACHABLE << VMX_EPT_MT_EPTE_SHIFT;

	if (!kvm_arch_has_noncoherent_dma(vcpu->kvm))
		return (MTRR_TYPE_WRBACK << VMX_EPT_MT_EPTE_SHIFT) | VMX_EPT_IPAT_BIT;

	if (kvm_read_cr0(vcpu) & X86_CR0_CD) {
		if (kvm_check_has_quirk(vcpu->kvm, KVM_X86_QUIRK_CD_NW_CLEARED))
			cache = MTRR_TYPE_WRBACK;
		else
			cache = MTRR_TYPE_UNCACHABLE;

		return (cache << VMX_EPT_MT_EPTE_SHIFT) | VMX_EPT_IPAT_BIT;
	}

	return kvm_mtrr_get_guest_memory_type(vcpu, gfn) << VMX_EPT_MT_EPTE_SHIFT;
}

static void vmcs_set_secondary_exec_control(struct vcpu_vmx *vmx, u32 new_ctl)
{
	/*
	 * These bits in the secondary execution controls field
	 * are dynamic, the others are mostly based on the hypervisor
	 * architecture and the guest's CPUID.  Do not touch the
	 * dynamic bits.
	 */
	u32 mask =
		SECONDARY_EXEC_SHADOW_VMCS |
		SECONDARY_EXEC_VIRTUALIZE_X2APIC_MODE |
		SECONDARY_EXEC_VIRTUALIZE_APIC_ACCESSES |
		SECONDARY_EXEC_DESC;

	u32 cur_ctl = secondary_exec_controls_get(vmx);

	secondary_exec_controls_set(vmx, (new_ctl & ~mask) | (cur_ctl & mask));
}

/*
 * Generate MSR_IA32_VMX_CR{0,4}_FIXED1 according to CPUID. Only set bits
 * (indicating "allowed-1") if they are supported in the guest's CPUID.
 */
static void nested_vmx_cr_fixed1_bits_update(struct kvm_vcpu *vcpu)
{
	struct vcpu_vmx *vmx = to_vmx(vcpu);
	struct kvm_cpuid_entry2 *entry;

	vmx->nested.msrs.cr0_fixed1 = 0xffffffff;
	vmx->nested.msrs.cr4_fixed1 = X86_CR4_PCE;

#define cr4_fixed1_update(_cr4_mask, _reg, _cpuid_mask) do {		\
	if (entry && (entry->_reg & (_cpuid_mask)))			\
		vmx->nested.msrs.cr4_fixed1 |= (_cr4_mask);	\
} while (0)

	entry = kvm_find_cpuid_entry(vcpu, 0x1);
	cr4_fixed1_update(X86_CR4_VME,        edx, feature_bit(VME));
	cr4_fixed1_update(X86_CR4_PVI,        edx, feature_bit(VME));
	cr4_fixed1_update(X86_CR4_TSD,        edx, feature_bit(TSC));
	cr4_fixed1_update(X86_CR4_DE,         edx, feature_bit(DE));
	cr4_fixed1_update(X86_CR4_PSE,        edx, feature_bit(PSE));
	cr4_fixed1_update(X86_CR4_PAE,        edx, feature_bit(PAE));
	cr4_fixed1_update(X86_CR4_MCE,        edx, feature_bit(MCE));
	cr4_fixed1_update(X86_CR4_PGE,        edx, feature_bit(PGE));
	cr4_fixed1_update(X86_CR4_OSFXSR,     edx, feature_bit(FXSR));
	cr4_fixed1_update(X86_CR4_OSXMMEXCPT, edx, feature_bit(XMM));
	cr4_fixed1_update(X86_CR4_VMXE,       ecx, feature_bit(VMX));
	cr4_fixed1_update(X86_CR4_SMXE,       ecx, feature_bit(SMX));
	cr4_fixed1_update(X86_CR4_PCIDE,      ecx, feature_bit(PCID));
	cr4_fixed1_update(X86_CR4_OSXSAVE,    ecx, feature_bit(XSAVE));

	entry = kvm_find_cpuid_entry_index(vcpu, 0x7, 0);
	cr4_fixed1_update(X86_CR4_FSGSBASE,   ebx, feature_bit(FSGSBASE));
	cr4_fixed1_update(X86_CR4_SMEP,       ebx, feature_bit(SMEP));
	cr4_fixed1_update(X86_CR4_SMAP,       ebx, feature_bit(SMAP));
	cr4_fixed1_update(X86_CR4_PKE,        ecx, feature_bit(PKU));
	cr4_fixed1_update(X86_CR4_UMIP,       ecx, feature_bit(UMIP));
	cr4_fixed1_update(X86_CR4_LA57,       ecx, feature_bit(LA57));

#undef cr4_fixed1_update
}

static void update_intel_pt_cfg(struct kvm_vcpu *vcpu)
{
	struct vcpu_vmx *vmx = to_vmx(vcpu);
	struct kvm_cpuid_entry2 *best = NULL;
	int i;

	for (i = 0; i < PT_CPUID_LEAVES; i++) {
		best = kvm_find_cpuid_entry_index(vcpu, 0x14, i);
		if (!best)
			return;
		vmx->pt_desc.caps[CPUID_EAX + i*PT_CPUID_REGS_NUM] = best->eax;
		vmx->pt_desc.caps[CPUID_EBX + i*PT_CPUID_REGS_NUM] = best->ebx;
		vmx->pt_desc.caps[CPUID_ECX + i*PT_CPUID_REGS_NUM] = best->ecx;
		vmx->pt_desc.caps[CPUID_EDX + i*PT_CPUID_REGS_NUM] = best->edx;
	}

	/* Get the number of configurable Address Ranges for filtering */
	vmx->pt_desc.num_address_ranges = intel_pt_validate_cap(vmx->pt_desc.caps,
						PT_CAP_num_address_ranges);

	/* Initialize and clear the no dependency bits */
	vmx->pt_desc.ctl_bitmask = ~(RTIT_CTL_TRACEEN | RTIT_CTL_OS |
			RTIT_CTL_USR | RTIT_CTL_TSC_EN | RTIT_CTL_DISRETC |
			RTIT_CTL_BRANCH_EN);

	/*
	 * If CPUID.(EAX=14H,ECX=0):EBX[0]=1 CR3Filter can be set otherwise
	 * will inject an #GP
	 */
	if (intel_pt_validate_cap(vmx->pt_desc.caps, PT_CAP_cr3_filtering))
		vmx->pt_desc.ctl_bitmask &= ~RTIT_CTL_CR3EN;

	/*
	 * If CPUID.(EAX=14H,ECX=0):EBX[1]=1 CYCEn, CycThresh and
	 * PSBFreq can be set
	 */
	if (intel_pt_validate_cap(vmx->pt_desc.caps, PT_CAP_psb_cyc))
		vmx->pt_desc.ctl_bitmask &= ~(RTIT_CTL_CYCLEACC |
				RTIT_CTL_CYC_THRESH | RTIT_CTL_PSB_FREQ);

	/*
	 * If CPUID.(EAX=14H,ECX=0):EBX[3]=1 MTCEn and MTCFreq can be set
	 */
	if (intel_pt_validate_cap(vmx->pt_desc.caps, PT_CAP_mtc))
		vmx->pt_desc.ctl_bitmask &= ~(RTIT_CTL_MTC_EN |
					      RTIT_CTL_MTC_RANGE);

	/* If CPUID.(EAX=14H,ECX=0):EBX[4]=1 FUPonPTW and PTWEn can be set */
	if (intel_pt_validate_cap(vmx->pt_desc.caps, PT_CAP_ptwrite))
		vmx->pt_desc.ctl_bitmask &= ~(RTIT_CTL_FUP_ON_PTW |
							RTIT_CTL_PTW_EN);

	/* If CPUID.(EAX=14H,ECX=0):EBX[5]=1 PwrEvEn can be set */
	if (intel_pt_validate_cap(vmx->pt_desc.caps, PT_CAP_power_event_trace))
		vmx->pt_desc.ctl_bitmask &= ~RTIT_CTL_PWR_EVT_EN;

	/* If CPUID.(EAX=14H,ECX=0):ECX[0]=1 ToPA can be set */
	if (intel_pt_validate_cap(vmx->pt_desc.caps, PT_CAP_topa_output))
		vmx->pt_desc.ctl_bitmask &= ~RTIT_CTL_TOPA;

	/* If CPUID.(EAX=14H,ECX=0):ECX[3]=1 FabricEn can be set */
	if (intel_pt_validate_cap(vmx->pt_desc.caps, PT_CAP_output_subsys))
		vmx->pt_desc.ctl_bitmask &= ~RTIT_CTL_FABRIC_EN;

	/* unmask address range configure area */
	for (i = 0; i < vmx->pt_desc.num_address_ranges; i++)
		vmx->pt_desc.ctl_bitmask &= ~(0xfULL << (32 + i * 4));
}

static void vmx_vcpu_after_set_cpuid(struct kvm_vcpu *vcpu)
{
	struct vcpu_vmx *vmx = to_vmx(vcpu);

	/* xsaves_enabled is recomputed in vmx_compute_secondary_exec_control(). */
	vcpu->arch.xsaves_enabled = false;

	vmx_setup_uret_msrs(vmx);

	if (cpu_has_secondary_exec_ctrls())
		vmcs_set_secondary_exec_control(vmx,
						vmx_secondary_exec_control(vmx));

	if (nested_vmx_allowed(vcpu))
		vmx->msr_ia32_feature_control_valid_bits |=
			FEAT_CTL_VMX_ENABLED_INSIDE_SMX |
			FEAT_CTL_VMX_ENABLED_OUTSIDE_SMX;
	else
		vmx->msr_ia32_feature_control_valid_bits &=
			~(FEAT_CTL_VMX_ENABLED_INSIDE_SMX |
			  FEAT_CTL_VMX_ENABLED_OUTSIDE_SMX);

	if (nested_vmx_allowed(vcpu))
		nested_vmx_cr_fixed1_bits_update(vcpu);

	if (boot_cpu_has(X86_FEATURE_INTEL_PT) &&
			guest_cpuid_has(vcpu, X86_FEATURE_INTEL_PT))
		update_intel_pt_cfg(vcpu);

	if (boot_cpu_has(X86_FEATURE_RTM)) {
		struct vmx_uret_msr *msr;
		msr = vmx_find_uret_msr(vmx, MSR_IA32_TSX_CTRL);
		if (msr) {
			bool enabled = guest_cpuid_has(vcpu, X86_FEATURE_RTM);
			vmx_set_guest_uret_msr(vmx, msr, enabled ? 0 : TSX_CTRL_RTM_DISABLE);
		}
	}

	if (kvm_cpu_cap_has(X86_FEATURE_XFD))
		vmx_set_intercept_for_msr(vcpu, MSR_IA32_XFD_ERR, MSR_TYPE_R,
					  !guest_cpuid_has(vcpu, X86_FEATURE_XFD));


	set_cr4_guest_host_mask(vmx);

	vmx_write_encls_bitmap(vcpu, NULL);
	if (guest_cpuid_has(vcpu, X86_FEATURE_SGX))
		vmx->msr_ia32_feature_control_valid_bits |= FEAT_CTL_SGX_ENABLED;
	else
		vmx->msr_ia32_feature_control_valid_bits &= ~FEAT_CTL_SGX_ENABLED;

	if (guest_cpuid_has(vcpu, X86_FEATURE_SGX_LC))
		vmx->msr_ia32_feature_control_valid_bits |=
			FEAT_CTL_SGX_LC_ENABLED;
	else
		vmx->msr_ia32_feature_control_valid_bits &=
			~FEAT_CTL_SGX_LC_ENABLED;

	/* Refresh #PF interception to account for MAXPHYADDR changes. */
	vmx_update_exception_bitmap(vcpu);
}

static __init void vmx_set_cpu_caps(void)
{
	kvm_set_cpu_caps();

	/* CPUID 0x1 */
	if (nested)
		kvm_cpu_cap_set(X86_FEATURE_VMX);

	/* CPUID 0x7 */
	if (kvm_mpx_supported())
		kvm_cpu_cap_check_and_set(X86_FEATURE_MPX);
	if (!cpu_has_vmx_invpcid())
		kvm_cpu_cap_clear(X86_FEATURE_INVPCID);
	if (vmx_pt_mode_is_host_guest())
		kvm_cpu_cap_check_and_set(X86_FEATURE_INTEL_PT);
	if (vmx_pebs_supported()) {
		kvm_cpu_cap_check_and_set(X86_FEATURE_DS);
		kvm_cpu_cap_check_and_set(X86_FEATURE_DTES64);
	}

	if (!enable_pmu)
		kvm_cpu_cap_clear(X86_FEATURE_PDCM);

	if (!enable_sgx) {
		kvm_cpu_cap_clear(X86_FEATURE_SGX);
		kvm_cpu_cap_clear(X86_FEATURE_SGX_LC);
		kvm_cpu_cap_clear(X86_FEATURE_SGX1);
		kvm_cpu_cap_clear(X86_FEATURE_SGX2);
	}

	if (vmx_umip_emulated())
		kvm_cpu_cap_set(X86_FEATURE_UMIP);

	/* CPUID 0xD.1 */
	kvm_caps.supported_xss = 0;
	if (!cpu_has_vmx_xsaves())
		kvm_cpu_cap_clear(X86_FEATURE_XSAVES);

	/* CPUID 0x80000001 and 0x7 (RDPID) */
	if (!cpu_has_vmx_rdtscp()) {
		kvm_cpu_cap_clear(X86_FEATURE_RDTSCP);
		kvm_cpu_cap_clear(X86_FEATURE_RDPID);
	}

	if (cpu_has_vmx_waitpkg())
		kvm_cpu_cap_check_and_set(X86_FEATURE_WAITPKG);
}

static void vmx_request_immediate_exit(struct kvm_vcpu *vcpu)
{
	to_vmx(vcpu)->req_immediate_exit = true;
}

static int vmx_check_intercept_io(struct kvm_vcpu *vcpu,
				  struct x86_instruction_info *info)
{
	struct vmcs12 *vmcs12 = get_vmcs12(vcpu);
	unsigned short port;
	bool intercept;
	int size;

	if (info->intercept == x86_intercept_in ||
	    info->intercept == x86_intercept_ins) {
		port = info->src_val;
		size = info->dst_bytes;
	} else {
		port = info->dst_val;
		size = info->src_bytes;
	}

	/*
	 * If the 'use IO bitmaps' VM-execution control is 0, IO instruction
	 * VM-exits depend on the 'unconditional IO exiting' VM-execution
	 * control.
	 *
	 * Otherwise, IO instruction VM-exits are controlled by the IO bitmaps.
	 */
	if (!nested_cpu_has(vmcs12, CPU_BASED_USE_IO_BITMAPS))
		intercept = nested_cpu_has(vmcs12,
					   CPU_BASED_UNCOND_IO_EXITING);
	else
		intercept = nested_vmx_check_io_bitmaps(vcpu, port, size);

	/* FIXME: produce nested vmexit and return X86EMUL_INTERCEPTED.  */
	return intercept ? X86EMUL_UNHANDLEABLE : X86EMUL_CONTINUE;
}

static int vmx_check_intercept(struct kvm_vcpu *vcpu,
			       struct x86_instruction_info *info,
			       enum x86_intercept_stage stage,
			       struct x86_exception *exception)
{
	struct vmcs12 *vmcs12 = get_vmcs12(vcpu);

	switch (info->intercept) {
	/*
	 * RDPID causes #UD if disabled through secondary execution controls.
	 * Because it is marked as EmulateOnUD, we need to intercept it here.
	 * Note, RDPID is hidden behind ENABLE_RDTSCP.
	 */
	case x86_intercept_rdpid:
		if (!nested_cpu_has2(vmcs12, SECONDARY_EXEC_ENABLE_RDTSCP)) {
			exception->vector = UD_VECTOR;
			exception->error_code_valid = false;
			return X86EMUL_PROPAGATE_FAULT;
		}
		break;

	case x86_intercept_in:
	case x86_intercept_ins:
	case x86_intercept_out:
	case x86_intercept_outs:
		return vmx_check_intercept_io(vcpu, info);

	case x86_intercept_lgdt:
	case x86_intercept_lidt:
	case x86_intercept_lldt:
	case x86_intercept_ltr:
	case x86_intercept_sgdt:
	case x86_intercept_sidt:
	case x86_intercept_sldt:
	case x86_intercept_str:
		if (!nested_cpu_has2(vmcs12, SECONDARY_EXEC_DESC))
			return X86EMUL_CONTINUE;

		/* FIXME: produce nested vmexit and return X86EMUL_INTERCEPTED.  */
		break;

	/* TODO: check more intercepts... */
	default:
		break;
	}

	return X86EMUL_UNHANDLEABLE;
}

#ifdef CONFIG_X86_64
/* (a << shift) / divisor, return 1 if overflow otherwise 0 */
static inline int u64_shl_div_u64(u64 a, unsigned int shift,
				  u64 divisor, u64 *result)
{
	u64 low = a << shift, high = a >> (64 - shift);

	/* To avoid the overflow on divq */
	if (high >= divisor)
		return 1;

	/* Low hold the result, high hold rem which is discarded */
	asm("divq %2\n\t" : "=a" (low), "=d" (high) :
	    "rm" (divisor), "0" (low), "1" (high));
	*result = low;

	return 0;
}

static int vmx_set_hv_timer(struct kvm_vcpu *vcpu, u64 guest_deadline_tsc,
			    bool *expired)
{
	struct vcpu_vmx *vmx;
	u64 tscl, guest_tscl, delta_tsc, lapic_timer_advance_cycles;
	struct kvm_timer *ktimer = &vcpu->arch.apic->lapic_timer;

	vmx = to_vmx(vcpu);
	tscl = rdtsc();
	guest_tscl = kvm_read_l1_tsc(vcpu, tscl);
	delta_tsc = max(guest_deadline_tsc, guest_tscl) - guest_tscl;
	lapic_timer_advance_cycles = nsec_to_cycles(vcpu,
						    ktimer->timer_advance_ns);

	if (delta_tsc > lapic_timer_advance_cycles)
		delta_tsc -= lapic_timer_advance_cycles;
	else
		delta_tsc = 0;

	/* Convert to host delta tsc if tsc scaling is enabled */
	if (vcpu->arch.l1_tsc_scaling_ratio != kvm_caps.default_tsc_scaling_ratio &&
	    delta_tsc && u64_shl_div_u64(delta_tsc,
				kvm_caps.tsc_scaling_ratio_frac_bits,
				vcpu->arch.l1_tsc_scaling_ratio, &delta_tsc))
		return -ERANGE;

	/*
	 * If the delta tsc can't fit in the 32 bit after the multi shift,
	 * we can't use the preemption timer.
	 * It's possible that it fits on later vmentries, but checking
	 * on every vmentry is costly so we just use an hrtimer.
	 */
	if (delta_tsc >> (cpu_preemption_timer_multi + 32))
		return -ERANGE;

	vmx->hv_deadline_tsc = tscl + delta_tsc;
	*expired = !delta_tsc;
	return 0;
}

static void vmx_cancel_hv_timer(struct kvm_vcpu *vcpu)
{
	to_vmx(vcpu)->hv_deadline_tsc = -1;
}
#endif

static void vmx_sched_in(struct kvm_vcpu *vcpu, int cpu)
{
	if (!kvm_pause_in_guest(vcpu->kvm))
		shrink_ple_window(vcpu);
}

void vmx_update_cpu_dirty_logging(struct kvm_vcpu *vcpu)
{
	struct vcpu_vmx *vmx = to_vmx(vcpu);

	if (is_guest_mode(vcpu)) {
		vmx->nested.update_vmcs01_cpu_dirty_logging = true;
		return;
	}

	/*
	 * Note, cpu_dirty_logging_count can be changed concurrent with this
	 * code, but in that case another update request will be made and so
	 * the guest will never run with a stale PML value.
	 */
	if (vcpu->kvm->arch.cpu_dirty_logging_count)
		secondary_exec_controls_setbit(vmx, SECONDARY_EXEC_ENABLE_PML);
	else
		secondary_exec_controls_clearbit(vmx, SECONDARY_EXEC_ENABLE_PML);
}

static void vmx_setup_mce(struct kvm_vcpu *vcpu)
{
	if (vcpu->arch.mcg_cap & MCG_LMCE_P)
		to_vmx(vcpu)->msr_ia32_feature_control_valid_bits |=
			FEAT_CTL_LMCE_ENABLED;
	else
		to_vmx(vcpu)->msr_ia32_feature_control_valid_bits &=
			~FEAT_CTL_LMCE_ENABLED;
}

static int vmx_smi_allowed(struct kvm_vcpu *vcpu, bool for_injection)
{
	/* we need a nested vmexit to enter SMM, postpone if run is pending */
	if (to_vmx(vcpu)->nested.nested_run_pending)
		return -EBUSY;
	return !is_smm(vcpu);
}

static int vmx_enter_smm(struct kvm_vcpu *vcpu, char *smstate)
{
	struct vcpu_vmx *vmx = to_vmx(vcpu);

	/*
	 * TODO: Implement custom flows for forcing the vCPU out/in of L2 on
	 * SMI and RSM.  Using the common VM-Exit + VM-Enter routines is wrong
	 * SMI and RSM only modify state that is saved and restored via SMRAM.
	 * E.g. most MSRs are left untouched, but many are modified by VM-Exit
	 * and VM-Enter, and thus L2's values may be corrupted on SMI+RSM.
	 */
	vmx->nested.smm.guest_mode = is_guest_mode(vcpu);
	if (vmx->nested.smm.guest_mode)
		nested_vmx_vmexit(vcpu, -1, 0, 0);

	vmx->nested.smm.vmxon = vmx->nested.vmxon;
	vmx->nested.vmxon = false;
	vmx_clear_hlt(vcpu);
	return 0;
}

static int vmx_leave_smm(struct kvm_vcpu *vcpu, const char *smstate)
{
	struct vcpu_vmx *vmx = to_vmx(vcpu);
	int ret;

	if (vmx->nested.smm.vmxon) {
		vmx->nested.vmxon = true;
		vmx->nested.smm.vmxon = false;
	}

	if (vmx->nested.smm.guest_mode) {
		ret = nested_vmx_enter_non_root_mode(vcpu, false);
		if (ret)
			return ret;

		vmx->nested.nested_run_pending = 1;
		vmx->nested.smm.guest_mode = false;
	}
	return 0;
}

static void vmx_enable_smi_window(struct kvm_vcpu *vcpu)
{
	/* RSM will cause a vmexit anyway.  */
}

static bool vmx_apic_init_signal_blocked(struct kvm_vcpu *vcpu)
{
	return to_vmx(vcpu)->nested.vmxon && !is_guest_mode(vcpu);
}

static void vmx_migrate_timers(struct kvm_vcpu *vcpu)
{
	if (is_guest_mode(vcpu)) {
		struct hrtimer *timer = &to_vmx(vcpu)->nested.preemption_timer;

		if (hrtimer_try_to_cancel(timer) == 1)
			hrtimer_start_expires(timer, HRTIMER_MODE_ABS_PINNED);
	}
}

static void vmx_hardware_unsetup(void)
{
	kvm_set_posted_intr_wakeup_handler(NULL);

	if (nested)
		nested_vmx_hardware_unsetup();

	free_kvm_area();
}

static bool vmx_check_apicv_inhibit_reasons(enum kvm_apicv_inhibit reason)
{
	ulong supported = BIT(APICV_INHIBIT_REASON_DISABLE) |
			  BIT(APICV_INHIBIT_REASON_ABSENT) |
			  BIT(APICV_INHIBIT_REASON_HYPERV) |
			  BIT(APICV_INHIBIT_REASON_BLOCKIRQ) |
			  BIT(APICV_INHIBIT_REASON_APIC_ID_MODIFIED) |
			  BIT(APICV_INHIBIT_REASON_APIC_BASE_MODIFIED);

	return supported & BIT(reason);
}

static void vmx_vm_destroy(struct kvm *kvm)
{
	struct kvm_vmx *kvm_vmx = to_kvm_vmx(kvm);

	free_pages((unsigned long)kvm_vmx->pid_table, vmx_get_pid_table_order(kvm));
}

static struct kvm_x86_ops vmx_x86_ops __initdata = {
	.name = "kvm_intel",

	.hardware_unsetup = vmx_hardware_unsetup,

	.hardware_enable = vmx_hardware_enable,
	.hardware_disable = vmx_hardware_disable,
	.has_emulated_msr = vmx_has_emulated_msr,

	.vm_size = sizeof(struct kvm_vmx),
	.vm_init = vmx_vm_init,
	.vm_destroy = vmx_vm_destroy,

	.vcpu_precreate = vmx_vcpu_precreate,
	.vcpu_create = vmx_vcpu_create,
	.vcpu_free = vmx_vcpu_free,
	.vcpu_reset = vmx_vcpu_reset,

	.prepare_switch_to_guest = vmx_prepare_switch_to_guest,
	.vcpu_load = vmx_vcpu_load,
	.vcpu_put = vmx_vcpu_put,

	.update_exception_bitmap = vmx_update_exception_bitmap,
	.get_msr_feature = vmx_get_msr_feature,
	.get_msr = vmx_get_msr,
	.set_msr = vmx_set_msr,
	.get_segment_base = vmx_get_segment_base,
	.get_segment = vmx_get_segment,
	.set_segment = vmx_set_segment,
	.get_cpl = vmx_get_cpl,
	.get_cs_db_l_bits = vmx_get_cs_db_l_bits,
	.set_cr0 = vmx_set_cr0,
	.is_valid_cr4 = vmx_is_valid_cr4,
	.set_cr4 = vmx_set_cr4,
	.set_efer = vmx_set_efer,
	.get_idt = vmx_get_idt,
	.set_idt = vmx_set_idt,
	.get_gdt = vmx_get_gdt,
	.set_gdt = vmx_set_gdt,
	.set_dr7 = vmx_set_dr7,
	.sync_dirty_debug_regs = vmx_sync_dirty_debug_regs,
	.cache_reg = vmx_cache_reg,
	.get_rflags = vmx_get_rflags,
	.set_rflags = vmx_set_rflags,
	.get_if_flag = vmx_get_if_flag,

	.flush_tlb_all = vmx_flush_tlb_all,
	.flush_tlb_current = vmx_flush_tlb_current,
	.flush_tlb_gva = vmx_flush_tlb_gva,
	.flush_tlb_guest = vmx_flush_tlb_guest,

	.vcpu_pre_run = vmx_vcpu_pre_run,
	.vcpu_run = vmx_vcpu_run,
	.handle_exit = vmx_handle_exit,
	.skip_emulated_instruction = vmx_skip_emulated_instruction,
	.update_emulated_instruction = vmx_update_emulated_instruction,
	.set_interrupt_shadow = vmx_set_interrupt_shadow,
	.get_interrupt_shadow = vmx_get_interrupt_shadow,
	.patch_hypercall = vmx_patch_hypercall,
	.inject_irq = vmx_inject_irq,
	.inject_nmi = vmx_inject_nmi,
	.inject_exception = vmx_inject_exception,
	.cancel_injection = vmx_cancel_injection,
	.interrupt_allowed = vmx_interrupt_allowed,
	.nmi_allowed = vmx_nmi_allowed,
	.get_nmi_mask = vmx_get_nmi_mask,
	.set_nmi_mask = vmx_set_nmi_mask,
	.enable_nmi_window = vmx_enable_nmi_window,
	.enable_irq_window = vmx_enable_irq_window,
	.update_cr8_intercept = vmx_update_cr8_intercept,
	.set_virtual_apic_mode = vmx_set_virtual_apic_mode,
	.set_apic_access_page_addr = vmx_set_apic_access_page_addr,
	.refresh_apicv_exec_ctrl = vmx_refresh_apicv_exec_ctrl,
	.load_eoi_exitmap = vmx_load_eoi_exitmap,
	.apicv_post_state_restore = vmx_apicv_post_state_restore,
	.check_apicv_inhibit_reasons = vmx_check_apicv_inhibit_reasons,
	.hwapic_irr_update = vmx_hwapic_irr_update,
	.hwapic_isr_update = vmx_hwapic_isr_update,
	.guest_apic_has_interrupt = vmx_guest_apic_has_interrupt,
	.sync_pir_to_irr = vmx_sync_pir_to_irr,
	.deliver_interrupt = vmx_deliver_interrupt,
	.dy_apicv_has_pending_interrupt = pi_has_pending_interrupt,

	.set_tss_addr = vmx_set_tss_addr,
	.set_identity_map_addr = vmx_set_identity_map_addr,
	.get_mt_mask = vmx_get_mt_mask,

	.get_exit_info = vmx_get_exit_info,

	.vcpu_after_set_cpuid = vmx_vcpu_after_set_cpuid,

	.has_wbinvd_exit = cpu_has_vmx_wbinvd_exit,

	.get_l2_tsc_offset = vmx_get_l2_tsc_offset,
	.get_l2_tsc_multiplier = vmx_get_l2_tsc_multiplier,
	.write_tsc_offset = vmx_write_tsc_offset,
	.write_tsc_multiplier = vmx_write_tsc_multiplier,

	.load_mmu_pgd = vmx_load_mmu_pgd,

	.check_intercept = vmx_check_intercept,
	.handle_exit_irqoff = vmx_handle_exit_irqoff,

	.request_immediate_exit = vmx_request_immediate_exit,

	.sched_in = vmx_sched_in,

	.cpu_dirty_log_size = PML_ENTITY_NUM,
	.update_cpu_dirty_logging = vmx_update_cpu_dirty_logging,

	.nested_ops = &vmx_nested_ops,

	.pi_update_irte = vmx_pi_update_irte,
	.pi_start_assignment = vmx_pi_start_assignment,

#ifdef CONFIG_X86_64
	.set_hv_timer = vmx_set_hv_timer,
	.cancel_hv_timer = vmx_cancel_hv_timer,
#endif

	.setup_mce = vmx_setup_mce,

	.smi_allowed = vmx_smi_allowed,
	.enter_smm = vmx_enter_smm,
	.leave_smm = vmx_leave_smm,
	.enable_smi_window = vmx_enable_smi_window,

	.can_emulate_instruction = vmx_can_emulate_instruction,
	.apic_init_signal_blocked = vmx_apic_init_signal_blocked,
	.migrate_timers = vmx_migrate_timers,

	.msr_filter_changed = vmx_msr_filter_changed,
	.complete_emulated_msr = kvm_complete_insn_gp,

	.vcpu_deliver_sipi_vector = kvm_vcpu_deliver_sipi_vector,
};

static unsigned int vmx_handle_intel_pt_intr(void)
{
	struct kvm_vcpu *vcpu = kvm_get_running_vcpu();

	/* '0' on failure so that the !PT case can use a RET0 static call. */
	if (!vcpu || !kvm_handling_nmi_from_guest(vcpu))
		return 0;

	kvm_make_request(KVM_REQ_PMI, vcpu);
	__set_bit(MSR_CORE_PERF_GLOBAL_OVF_CTRL_TRACE_TOPA_PMI_BIT,
		  (unsigned long *)&vcpu->arch.pmu.global_status);
	return 1;
}

static __init void vmx_setup_user_return_msrs(void)
{

	/*
	 * Though SYSCALL is only supported in 64-bit mode on Intel CPUs, kvm
	 * will emulate SYSCALL in legacy mode if the vendor string in guest
	 * CPUID.0:{EBX,ECX,EDX} is "AuthenticAMD" or "AMDisbetter!" To
	 * support this emulation, MSR_STAR is included in the list for i386,
	 * but is never loaded into hardware.  MSR_CSTAR is also never loaded
	 * into hardware and is here purely for emulation purposes.
	 */
	const u32 vmx_uret_msrs_list[] = {
	#ifdef CONFIG_X86_64
		MSR_SYSCALL_MASK, MSR_LSTAR, MSR_CSTAR,
	#endif
		MSR_EFER, MSR_TSC_AUX, MSR_STAR,
		MSR_IA32_TSX_CTRL,
	};
	int i;

	BUILD_BUG_ON(ARRAY_SIZE(vmx_uret_msrs_list) != MAX_NR_USER_RETURN_MSRS);

	for (i = 0; i < ARRAY_SIZE(vmx_uret_msrs_list); ++i)
		kvm_add_user_return_msr(vmx_uret_msrs_list[i]);
}

static void __init vmx_setup_me_spte_mask(void)
{
	u64 me_mask = 0;

	/*
	 * kvm_get_shadow_phys_bits() returns shadow_phys_bits.  Use
	 * the former to avoid exposing shadow_phys_bits.
	 *
	 * On pre-MKTME system, boot_cpu_data.x86_phys_bits equals to
	 * shadow_phys_bits.  On MKTME and/or TDX capable systems,
	 * boot_cpu_data.x86_phys_bits holds the actual physical address
	 * w/o the KeyID bits, and shadow_phys_bits equals to MAXPHYADDR
	 * reported by CPUID.  Those bits between are KeyID bits.
	 */
	if (boot_cpu_data.x86_phys_bits != kvm_get_shadow_phys_bits())
		me_mask = rsvd_bits(boot_cpu_data.x86_phys_bits,
			kvm_get_shadow_phys_bits() - 1);
	/*
	 * Unlike SME, host kernel doesn't support setting up any
	 * MKTME KeyID on Intel platforms.  No memory encryption
	 * bits should be included into the SPTE.
	 */
	kvm_mmu_set_me_spte_mask(0, me_mask);
}

static struct kvm_x86_init_ops vmx_init_ops __initdata;

static __init int hardware_setup(void)
{
	unsigned long host_bndcfgs;
	struct desc_ptr dt;
	int r;

	store_idt(&dt);
	host_idt_base = dt.address;

	vmx_setup_user_return_msrs();

	if (setup_vmcs_config(&vmcs_config, &vmx_capability) < 0)
		return -EIO;

	if (cpu_has_perf_global_ctrl_bug())
		pr_warn_once("kvm: VM_EXIT_LOAD_IA32_PERF_GLOBAL_CTRL "
			     "does not work properly. Using workaround\n");

	if (boot_cpu_has(X86_FEATURE_NX))
		kvm_enable_efer_bits(EFER_NX);

	if (boot_cpu_has(X86_FEATURE_MPX)) {
		rdmsrl(MSR_IA32_BNDCFGS, host_bndcfgs);
		WARN_ONCE(host_bndcfgs, "KVM: BNDCFGS in host will be lost");
	}

	if (!cpu_has_vmx_mpx())
		kvm_caps.supported_xcr0 &= ~(XFEATURE_MASK_BNDREGS |
					     XFEATURE_MASK_BNDCSR);

	if (!cpu_has_vmx_vpid() || !cpu_has_vmx_invvpid() ||
	    !(cpu_has_vmx_invvpid_single() || cpu_has_vmx_invvpid_global()))
		enable_vpid = 0;

	if (!cpu_has_vmx_ept() ||
	    !cpu_has_vmx_ept_4levels() ||
	    !cpu_has_vmx_ept_mt_wb() ||
	    !cpu_has_vmx_invept_global())
		enable_ept = 0;

	/* NX support is required for shadow paging. */
	if (!enable_ept && !boot_cpu_has(X86_FEATURE_NX)) {
		pr_err_ratelimited("kvm: NX (Execute Disable) not supported\n");
		return -EOPNOTSUPP;
	}

	if (!cpu_has_vmx_ept_ad_bits() || !enable_ept)
		enable_ept_ad_bits = 0;

	if (!cpu_has_vmx_unrestricted_guest() || !enable_ept)
		enable_unrestricted_guest = 0;

	if (!cpu_has_vmx_flexpriority())
		flexpriority_enabled = 0;

	if (!cpu_has_virtual_nmis())
		enable_vnmi = 0;

	/*
	 * set_apic_access_page_addr() is used to reload apic access
	 * page upon invalidation.  No need to do anything if not
	 * using the APIC_ACCESS_ADDR VMCS field.
	 */
	if (!flexpriority_enabled)
		vmx_x86_ops.set_apic_access_page_addr = NULL;

	if (!cpu_has_vmx_tpr_shadow())
		vmx_x86_ops.update_cr8_intercept = NULL;

#if IS_ENABLED(CONFIG_HYPERV)
	if (ms_hyperv.nested_features & HV_X64_NESTED_GUEST_MAPPING_FLUSH
	    && enable_ept) {
		vmx_x86_ops.tlb_remote_flush = hv_remote_flush_tlb;
		vmx_x86_ops.tlb_remote_flush_with_range =
				hv_remote_flush_tlb_with_range;
	}
#endif

	if (!cpu_has_vmx_ple()) {
		ple_gap = 0;
		ple_window = 0;
		ple_window_grow = 0;
		ple_window_max = 0;
		ple_window_shrink = 0;
	}

	if (!cpu_has_vmx_apicv())
		enable_apicv = 0;
	if (!enable_apicv)
		vmx_x86_ops.sync_pir_to_irr = NULL;

	if (!enable_apicv || !cpu_has_vmx_ipiv())
		enable_ipiv = false;

	if (cpu_has_vmx_tsc_scaling())
		kvm_caps.has_tsc_control = true;

	kvm_caps.max_tsc_scaling_ratio = KVM_VMX_TSC_MULTIPLIER_MAX;
	kvm_caps.tsc_scaling_ratio_frac_bits = 48;
	kvm_caps.has_bus_lock_exit = cpu_has_vmx_bus_lock_detection();
	kvm_caps.has_notify_vmexit = cpu_has_notify_vmexit();

	set_bit(0, vmx_vpid_bitmap); /* 0 is reserved for host */

	if (enable_ept)
		kvm_mmu_set_ept_masks(enable_ept_ad_bits,
				      cpu_has_vmx_ept_execute_only());

	/*
	 * Setup shadow_me_value/shadow_me_mask to include MKTME KeyID
	 * bits to shadow_zero_check.
	 */
	vmx_setup_me_spte_mask();

	kvm_configure_mmu(enable_ept, 0, vmx_get_max_tdp_level(),
			  ept_caps_to_lpage_level(vmx_capability.ept));

	/*
	 * Only enable PML when hardware supports PML feature, and both EPT
	 * and EPT A/D bit features are enabled -- PML depends on them to work.
	 */
	if (!enable_ept || !enable_ept_ad_bits || !cpu_has_vmx_pml())
		enable_pml = 0;

	if (!enable_pml)
		vmx_x86_ops.cpu_dirty_log_size = 0;

	if (!cpu_has_vmx_preemption_timer())
		enable_preemption_timer = false;

	if (enable_preemption_timer) {
		u64 use_timer_freq = 5000ULL * 1000 * 1000;

		cpu_preemption_timer_multi =
			vmcs_config.misc & VMX_MISC_PREEMPTION_TIMER_RATE_MASK;

		if (tsc_khz)
			use_timer_freq = (u64)tsc_khz * 1000;
		use_timer_freq >>= cpu_preemption_timer_multi;

		/*
		 * KVM "disables" the preemption timer by setting it to its max
		 * value.  Don't use the timer if it might cause spurious exits
		 * at a rate faster than 0.1 Hz (of uninterrupted guest time).
		 */
		if (use_timer_freq > 0xffffffffu / 10)
			enable_preemption_timer = false;
	}

	if (!enable_preemption_timer) {
		vmx_x86_ops.set_hv_timer = NULL;
		vmx_x86_ops.cancel_hv_timer = NULL;
		vmx_x86_ops.request_immediate_exit = __kvm_request_immediate_exit;
	}

	kvm_caps.supported_mce_cap |= MCG_LMCE_P;
	kvm_caps.supported_mce_cap |= MCG_CMCI_P;

	if (pt_mode != PT_MODE_SYSTEM && pt_mode != PT_MODE_HOST_GUEST)
		return -EINVAL;
	if (!enable_ept || !enable_pmu || !cpu_has_vmx_intel_pt())
		pt_mode = PT_MODE_SYSTEM;
	if (pt_mode == PT_MODE_HOST_GUEST)
		vmx_init_ops.handle_intel_pt_intr = vmx_handle_intel_pt_intr;
	else
		vmx_init_ops.handle_intel_pt_intr = NULL;

	setup_default_sgx_lepubkeyhash();

	if (nested) {
		nested_vmx_setup_ctls_msrs(&vmcs_config, vmx_capability.ept);

		r = nested_vmx_hardware_setup(kvm_vmx_exit_handlers);
		if (r)
			return r;
	}

	vmx_set_cpu_caps();

	r = alloc_kvm_area();
	if (r && nested)
		nested_vmx_hardware_unsetup();

	kvm_set_posted_intr_wakeup_handler(pi_wakeup_handler);

	return r;
}

static struct kvm_x86_init_ops vmx_init_ops __initdata = {
	.cpu_has_kvm_support = cpu_has_kvm_support,
	.disabled_by_bios = vmx_disabled_by_bios,
	.check_processor_compatibility = vmx_check_processor_compat,
	.hardware_setup = hardware_setup,
	.handle_intel_pt_intr = NULL,

	.runtime_ops = &vmx_x86_ops,
	.pmu_ops = &intel_pmu_ops,
};

static void vmx_cleanup_l1d_flush(void)
{
	if (vmx_l1d_flush_pages) {
		free_pages((unsigned long)vmx_l1d_flush_pages, L1D_CACHE_ORDER);
		vmx_l1d_flush_pages = NULL;
	}
	/* Restore state so sysfs ignores VMX */
	l1tf_vmx_mitigation = VMENTER_L1D_FLUSH_AUTO;
}

static void vmx_exit(void)
{
#ifdef CONFIG_KEXEC_CORE
	RCU_INIT_POINTER(crash_vmclear_loaded_vmcss, NULL);
	synchronize_rcu();
#endif

	kvm_exit();

#if IS_ENABLED(CONFIG_HYPERV)
	if (static_branch_unlikely(&enable_evmcs)) {
		int cpu;
		struct hv_vp_assist_page *vp_ap;
		/*
		 * Reset everything to support using non-enlightened VMCS
		 * access later (e.g. when we reload the module with
		 * enlightened_vmcs=0)
		 */
		for_each_online_cpu(cpu) {
			vp_ap =	hv_get_vp_assist_page(cpu);

			if (!vp_ap)
				continue;

			vp_ap->nested_control.features.directhypercall = 0;
			vp_ap->current_nested_vmcs = 0;
			vp_ap->enlighten_vmentry = 0;
		}

		static_branch_disable(&enable_evmcs);
	}
#endif
	vmx_cleanup_l1d_flush();

	allow_smaller_maxphyaddr = false;
}
module_exit(vmx_exit);

static int __init vmx_init(void)
{
	int r, cpu;

#if IS_ENABLED(CONFIG_HYPERV)
	/*
	 * Enlightened VMCS usage should be recommended and the host needs
	 * to support eVMCS v1 or above. We can also disable eVMCS support
	 * with module parameter.
	 */
	if (enlightened_vmcs &&
	    ms_hyperv.hints & HV_X64_ENLIGHTENED_VMCS_RECOMMENDED &&
	    (ms_hyperv.nested_features & HV_X64_ENLIGHTENED_VMCS_VERSION) >=
	    KVM_EVMCS_VERSION) {

		/* Check that we have assist pages on all online CPUs */
		for_each_online_cpu(cpu) {
			if (!hv_get_vp_assist_page(cpu)) {
				enlightened_vmcs = false;
				break;
			}
		}

		if (enlightened_vmcs) {
			pr_info("KVM: vmx: using Hyper-V Enlightened VMCS\n");
			static_branch_enable(&enable_evmcs);
		}

		if (ms_hyperv.nested_features & HV_X64_NESTED_DIRECT_FLUSH)
			vmx_x86_ops.enable_direct_tlbflush
				= hv_enable_direct_tlbflush;

	} else {
		enlightened_vmcs = false;
	}
#endif

	r = kvm_init(&vmx_init_ops, sizeof(struct vcpu_vmx),
		     __alignof__(struct vcpu_vmx), THIS_MODULE);
	if (r)
		return r;

	/*
	 * Must be called after kvm_init() so enable_ept is properly set
	 * up. Hand the parameter mitigation value in which was stored in
	 * the pre module init parser. If no parameter was given, it will
	 * contain 'auto' which will be turned into the default 'cond'
	 * mitigation mode.
	 */
	r = vmx_setup_l1d_flush(vmentry_l1d_flush_param);
	if (r) {
		vmx_exit();
		return r;
	}

	vmx_setup_fb_clear_ctrl();

	for_each_possible_cpu(cpu) {
		INIT_LIST_HEAD(&per_cpu(loaded_vmcss_on_cpu, cpu));

		pi_init_cpu(cpu);
	}

#ifdef CONFIG_KEXEC_CORE
	rcu_assign_pointer(crash_vmclear_loaded_vmcss,
			   crash_vmclear_local_loaded_vmcss);
#endif
	vmx_check_vmcs12_offsets();

	/*
	 * Shadow paging doesn't have a (further) performance penalty
	 * from GUEST_MAXPHYADDR < HOST_MAXPHYADDR so enable it
	 * by default
	 */
	if (!enable_ept)
		allow_smaller_maxphyaddr = true;

	return 0;
}
module_init(vmx_init);<|MERGE_RESOLUTION|>--- conflicted
+++ resolved
@@ -864,29 +864,7 @@
 	return flags;
 }
 
-<<<<<<< HEAD
-unsigned int __vmx_vcpu_run_flags(struct vcpu_vmx *vmx)
-{
-	unsigned int flags = 0;
-
-	if (vmx->loaded_vmcs->launched)
-		flags |= VMX_RUN_VMRESUME;
-
-	/*
-	 * If writes to the SPEC_CTRL MSR aren't intercepted, the guest is free
-	 * to change it directly without causing a vmexit.  In that case read
-	 * it after vmexit and store it in vmx->spec_ctrl.
-	 */
-	if (unlikely(!msr_write_intercepted(vmx, MSR_IA32_SPEC_CTRL)))
-		flags |= VMX_RUN_SAVE_SPEC_CTRL;
-
-	return flags;
-}
-
-static void clear_atomic_switch_msr_special(struct vcpu_vmx *vmx,
-=======
 static __always_inline void clear_atomic_switch_msr_special(struct vcpu_vmx *vmx,
->>>>>>> 7365df19
 		unsigned long entry, unsigned long exit)
 {
 	vm_entry_controls_clearbit(vmx, entry);
@@ -2593,10 +2571,7 @@
 	u64 _cpu_based_3rd_exec_control = 0;
 	u32 _vmexit_control = 0;
 	u32 _vmentry_control = 0;
-<<<<<<< HEAD
-=======
 	u64 misc_msr;
->>>>>>> 7365df19
 	int i;
 
 	/*
@@ -2616,64 +2591,6 @@
 	};
 
 	memset(vmcs_conf, 0, sizeof(*vmcs_conf));
-<<<<<<< HEAD
-	min = CPU_BASED_HLT_EXITING |
-#ifdef CONFIG_X86_64
-	      CPU_BASED_CR8_LOAD_EXITING |
-	      CPU_BASED_CR8_STORE_EXITING |
-#endif
-	      CPU_BASED_CR3_LOAD_EXITING |
-	      CPU_BASED_CR3_STORE_EXITING |
-	      CPU_BASED_UNCOND_IO_EXITING |
-	      CPU_BASED_MOV_DR_EXITING |
-	      CPU_BASED_USE_TSC_OFFSETTING |
-	      CPU_BASED_MWAIT_EXITING |
-	      CPU_BASED_MONITOR_EXITING |
-	      CPU_BASED_INVLPG_EXITING |
-	      CPU_BASED_RDPMC_EXITING;
-
-	opt = CPU_BASED_TPR_SHADOW |
-	      CPU_BASED_USE_MSR_BITMAPS |
-	      CPU_BASED_ACTIVATE_SECONDARY_CONTROLS |
-	      CPU_BASED_ACTIVATE_TERTIARY_CONTROLS;
-	if (adjust_vmx_controls(min, opt, MSR_IA32_VMX_PROCBASED_CTLS,
-				&_cpu_based_exec_control) < 0)
-		return -EIO;
-#ifdef CONFIG_X86_64
-	if (_cpu_based_exec_control & CPU_BASED_TPR_SHADOW)
-		_cpu_based_exec_control &= ~CPU_BASED_CR8_LOAD_EXITING &
-					   ~CPU_BASED_CR8_STORE_EXITING;
-#endif
-	if (_cpu_based_exec_control & CPU_BASED_ACTIVATE_SECONDARY_CONTROLS) {
-		min2 = 0;
-		opt2 = SECONDARY_EXEC_VIRTUALIZE_APIC_ACCESSES |
-			SECONDARY_EXEC_VIRTUALIZE_X2APIC_MODE |
-			SECONDARY_EXEC_WBINVD_EXITING |
-			SECONDARY_EXEC_ENABLE_VPID |
-			SECONDARY_EXEC_ENABLE_EPT |
-			SECONDARY_EXEC_UNRESTRICTED_GUEST |
-			SECONDARY_EXEC_PAUSE_LOOP_EXITING |
-			SECONDARY_EXEC_DESC |
-			SECONDARY_EXEC_ENABLE_RDTSCP |
-			SECONDARY_EXEC_ENABLE_INVPCID |
-			SECONDARY_EXEC_APIC_REGISTER_VIRT |
-			SECONDARY_EXEC_VIRTUAL_INTR_DELIVERY |
-			SECONDARY_EXEC_SHADOW_VMCS |
-			SECONDARY_EXEC_XSAVES |
-			SECONDARY_EXEC_RDSEED_EXITING |
-			SECONDARY_EXEC_RDRAND_EXITING |
-			SECONDARY_EXEC_ENABLE_PML |
-			SECONDARY_EXEC_TSC_SCALING |
-			SECONDARY_EXEC_ENABLE_USR_WAIT_PAUSE |
-			SECONDARY_EXEC_PT_USE_GPA |
-			SECONDARY_EXEC_PT_CONCEAL_VMX |
-			SECONDARY_EXEC_ENABLE_VMFUNC |
-			SECONDARY_EXEC_BUS_LOCK_DETECTION |
-			SECONDARY_EXEC_NOTIFY_VM_EXITING;
-		if (cpu_has_sgx())
-			opt2 |= SECONDARY_EXEC_ENCLS_EXITING;
-		if (adjust_vmx_controls(min2, opt2,
-=======
 
 	if (adjust_vmx_controls(KVM_REQUIRED_VMX_CPU_BASED_VM_EXEC_CONTROL,
 				KVM_OPTIONAL_VMX_CPU_BASED_VM_EXEC_CONTROL,
@@ -2683,7 +2600,6 @@
 	if (_cpu_based_exec_control & CPU_BASED_ACTIVATE_SECONDARY_CONTROLS) {
 		if (adjust_vmx_controls(KVM_REQUIRED_VMX_SECONDARY_VM_EXEC_CONTROL,
 					KVM_OPTIONAL_VMX_SECONDARY_VM_EXEC_CONTROL,
->>>>>>> 7365df19
 					MSR_IA32_VMX_PROCBASED_CTLS2,
 					&_cpu_based_2nd_exec_control))
 			return -EIO;
@@ -2703,18 +2619,8 @@
 	rdmsr_safe(MSR_IA32_VMX_EPT_VPID_CAP,
 		&vmx_cap->ept, &vmx_cap->vpid);
 
-<<<<<<< HEAD
-	if (_cpu_based_2nd_exec_control & SECONDARY_EXEC_ENABLE_EPT) {
-		/* CR3 accesses and invlpg don't need to cause VM Exits when EPT
-		   enabled */
-		_cpu_based_exec_control &= ~(CPU_BASED_CR3_LOAD_EXITING |
-					     CPU_BASED_CR3_STORE_EXITING |
-					     CPU_BASED_INVLPG_EXITING);
-	} else if (vmx_cap->ept) {
-=======
 	if (!(_cpu_based_2nd_exec_control & SECONDARY_EXEC_ENABLE_EPT) &&
 	    vmx_cap->ept) {
->>>>>>> 7365df19
 		pr_warn_once("EPT CAP should not exist if not support "
 				"1-setting enable EPT VM-execution control\n");
 
@@ -2732,16 +2638,6 @@
 			return -EIO;
 
 		vmx_cap->vpid = 0;
-<<<<<<< HEAD
-	}
-
-	if (_cpu_based_exec_control & CPU_BASED_ACTIVATE_TERTIARY_CONTROLS) {
-		u64 opt3 = TERTIARY_EXEC_IPI_VIRT;
-
-		_cpu_based_3rd_exec_control = adjust_vmx_controls64(opt3,
-					      MSR_IA32_VMX_PROCBASED_CTLS3);
-=======
->>>>>>> 7365df19
 	}
 
 	if (!cpu_has_sgx())
@@ -2782,42 +2678,6 @@
 
 		if (!(_vmentry_control & n_ctrl) == !(_vmexit_control & x_ctrl))
 			continue;
-<<<<<<< HEAD
-
-		pr_warn_once("Inconsistent VM-Entry/VM-Exit pair, entry = %x, exit = %x\n",
-			     _vmentry_control & n_ctrl, _vmexit_control & x_ctrl);
-
-		if (error_on_inconsistent_vmcs_config)
-			return -EIO;
-
-		_vmentry_control &= ~n_ctrl;
-		_vmexit_control &= ~x_ctrl;
-	}
-
-	/*
-	 * Some cpus support VM_{ENTRY,EXIT}_IA32_PERF_GLOBAL_CTRL but they
-	 * can't be used due to an errata where VM Exit may incorrectly clear
-	 * IA32_PERF_GLOBAL_CTRL[34:32].  Workaround the errata by using the
-	 * MSR load mechanism to switch IA32_PERF_GLOBAL_CTRL.
-	 */
-	if (boot_cpu_data.x86 == 0x6) {
-		switch (boot_cpu_data.x86_model) {
-		case 26: /* AAK155 */
-		case 30: /* AAP115 */
-		case 37: /* AAT100 */
-		case 44: /* BC86,AAY89,BD102 */
-		case 46: /* BA97 */
-			_vmentry_control &= ~VM_ENTRY_LOAD_IA32_PERF_GLOBAL_CTRL;
-			_vmexit_control &= ~VM_EXIT_LOAD_IA32_PERF_GLOBAL_CTRL;
-			pr_warn_once("kvm: VM_EXIT_LOAD_IA32_PERF_GLOBAL_CTRL "
-					"does not work properly. Using workaround\n");
-			break;
-		default:
-			break;
-		}
-	}
-=======
->>>>>>> 7365df19
 
 		pr_warn_once("Inconsistent VM-Entry/VM-Exit pair, entry = %x, exit = %x\n",
 			     _vmentry_control & n_ctrl, _vmexit_control & x_ctrl);
